<?xml version="1.0" encoding="utf-8"?>
<Project DefaultTargets="Build" xmlns="http://schemas.microsoft.com/developer/msbuild/2003">
  <ItemGroup Label="ProjectConfigurations">
    <ProjectConfiguration Include="Debug|x64">
      <Configuration>Debug</Configuration>
      <Platform>x64</Platform>
    </ProjectConfiguration>
    <ProjectConfiguration Include="Release|x64">
      <Configuration>Release</Configuration>
      <Platform>x64</Platform>
    </ProjectConfiguration>
  </ItemGroup>
  <PropertyGroup Label="Globals">
    <VCProjectVersion>16.0</VCProjectVersion>
    <ProjectGuid>{1284B4EE-852B-4BB5-B6EF-60D8D9EB46DC}</ProjectGuid>
    <RootNamespace>covidsim</RootNamespace>
    <WindowsTargetPlatformVersion>10.0</WindowsTargetPlatformVersion>
    <ProjectName>covid-sim</ProjectName>
  </PropertyGroup>
  <Import Project="$(VCTargetsPath)\Microsoft.Cpp.Default.props" />
  <PropertyGroup Condition="'$(Configuration)|$(Platform)'=='Debug|x64'" Label="Configuration">
    <ConfigurationType>Application</ConfigurationType>
    <UseDebugLibraries>true</UseDebugLibraries>
    <PlatformToolset>v142</PlatformToolset>
    <CharacterSet>MultiByte</CharacterSet>
  </PropertyGroup>
  <PropertyGroup Condition="'$(Configuration)|$(Platform)'=='Release|x64'" Label="Configuration">
    <ConfigurationType>Application</ConfigurationType>
    <UseDebugLibraries>false</UseDebugLibraries>
    <PlatformToolset>v142</PlatformToolset>
    <WholeProgramOptimization>true</WholeProgramOptimization>
    <CharacterSet>MultiByte</CharacterSet>
  </PropertyGroup>
  <Import Project="$(VCTargetsPath)\Microsoft.Cpp.props" />
  <ImportGroup Label="ExtensionSettings">
  </ImportGroup>
  <ImportGroup Label="Shared">
  </ImportGroup>
  <ImportGroup Label="PropertySheets" Condition="'$(Configuration)|$(Platform)'=='Debug|x64'">
    <Import Project="$(UserRootDir)\Microsoft.Cpp.$(Platform).user.props" Condition="exists('$(UserRootDir)\Microsoft.Cpp.$(Platform).user.props')" Label="LocalAppDataPlatform" />
  </ImportGroup>
  <ImportGroup Label="PropertySheets" Condition="'$(Configuration)|$(Platform)'=='Release|x64'">
    <Import Project="$(UserRootDir)\Microsoft.Cpp.$(Platform).user.props" Condition="exists('$(UserRootDir)\Microsoft.Cpp.$(Platform).user.props')" Label="LocalAppDataPlatform" />
  </ImportGroup>
  <PropertyGroup Label="UserMacros" />
  <PropertyGroup Condition="'$(Configuration)|$(Platform)'=='Debug|x64'">
    <LinkIncremental>true</LinkIncremental>
    <TargetName>CovidSim</TargetName>
  </PropertyGroup>
  <PropertyGroup Condition="'$(Configuration)|$(Platform)'=='Release|x64'">
    <LinkIncremental>false</LinkIncremental>
    <TargetName>CovidSim</TargetName>
  </PropertyGroup>
  <ItemDefinitionGroup Condition="'$(Configuration)|$(Platform)'=='Debug|x64'">
    <ClCompile>
      <WarningLevel>Level3</WarningLevel>
      <SDLCheck>true</SDLCheck>
      <PreprocessorDefinitions>DO_OMP_PARALLEL;_CRT_SECURE_NO_WARNINGS;_DEBUG;_CONSOLE;%(PreprocessorDefinitions)</PreprocessorDefinitions>
      <ConformanceMode>true</ConformanceMode>
      <OpenMPSupport>true</OpenMPSupport>
      <AdditionalOptions>/Zc:twoPhase- %(AdditionalOptions)</AdditionalOptions>
      <LanguageStandard>stdcpp14</LanguageStandard>
    </ClCompile>
    <Link>
      <SubSystem>Console</SubSystem>
      <GenerateDebugInformation>true</GenerateDebugInformation>
      <AdditionalDependencies>Gdiplus.lib;Vfw32.lib;kernel32.lib;user32.lib;gdi32.lib;winspool.lib;comdlg32.lib;advapi32.lib;shell32.lib;ole32.lib;oleaut32.lib;uuid.lib;odbc32.lib;odbccp32.lib;%(AdditionalDependencies)</AdditionalDependencies>
    </Link>
  </ItemDefinitionGroup>
  <ItemDefinitionGroup Condition="'$(Configuration)|$(Platform)'=='Release|x64'">
    <ClCompile>
      <WarningLevel>Level3</WarningLevel>
      <FunctionLevelLinking>true</FunctionLevelLinking>
      <IntrinsicFunctions>true</IntrinsicFunctions>
      <SDLCheck>true</SDLCheck>
      <PreprocessorDefinitions>DO_OMP_PARALLEL;_CRT_SECURE_NO_WARNINGS;NDEBUG;_CONSOLE;%(PreprocessorDefinitions)</PreprocessorDefinitions>
      <ConformanceMode>true</ConformanceMode>
      <OpenMPSupport>true</OpenMPSupport>
      <AdditionalOptions>/Zc:twoPhase- -openmp %(AdditionalOptions)</AdditionalOptions>
      <LanguageStandard>Default</LanguageStandard>
    </ClCompile>
    <Link>
      <SubSystem>Console</SubSystem>
      <EnableCOMDATFolding>true</EnableCOMDATFolding>
      <OptimizeReferences>true</OptimizeReferences>
      <GenerateDebugInformation>true</GenerateDebugInformation>
      <AdditionalDependencies>Gdiplus.lib;Vfw32.lib;kernel32.lib;user32.lib;gdi32.lib;winspool.lib;comdlg32.lib;advapi32.lib;shell32.lib;ole32.lib;oleaut32.lib;uuid.lib;odbc32.lib;odbccp32.lib;%(AdditionalDependencies)</AdditionalDependencies>
      <Profile>true</Profile>
      <AdditionalLibraryDirectories>C:\Program Files (x86)\Microsoft Visual Studio\2019\Community\VC\Tools\Llvm\x64\lib</AdditionalLibraryDirectories>
    </Link>
  </ItemDefinitionGroup>
  <ItemGroup>
    <ClCompile Include="src\BinIO.cpp" />
    <ClCompile Include="src\Bitmap.cpp" />
    <ClCompile Include="src\CalcInfSusc.cpp" />
    <ClCompile Include="src\Dist.cpp" />
    <ClCompile Include="src\Error.cpp" />
    <ClCompile Include="src\Kernels.cpp" />
    <ClCompile Include="src\Rand.cpp" />
    <ClCompile Include="src\SetupModel.cpp" />
    <ClCompile Include="src\CovidSim.cpp" />
    <ClCompile Include="src\Sweep.cpp" />
    <ClCompile Include="src\Update.cpp" />
    <ClCompile Include="src\Param.cpp" />
    <ClCompile Include="src\MicroCellPosition.cpp" />
    <ClCompile Include="src\Direction.cpp" />
<<<<<<< HEAD
    <ClCompile Include="src\InverseCdf.cpp" />
=======
    <ClCompile Include="src\Geometry\Vector2.cpp" />
>>>>>>> c9e23a27
  </ItemGroup>
  <ItemGroup>
    <ClInclude Include="src\BinIO.h" />
    <ClInclude Include="src\Bitmap.h" />
    <ClInclude Include="src\CalcInfSusc.h" />
    <ClInclude Include="src\Constants.h" />
    <ClInclude Include="src\Country.h" />
    <ClInclude Include="src\Dist.h" />
    <ClInclude Include="src\Error.h" />
    <ClInclude Include="src\InfStat.h" />
    <ClInclude Include="src\Kernels.h" />
    <ClInclude Include="src\Model.h" />
    <ClInclude Include="src\ModelMacros.h" />
    <ClInclude Include="src\Param.h" />
    <ClInclude Include="src\Rand.h" />
    <ClInclude Include="src\SetupModel.h" />
    <ClInclude Include="src\CovidSim.h" />
    <ClInclude Include="src\Sweep.h" />
    <ClInclude Include="src\Update.h" />
    <ClInclude Include="src\MicroCellPosition.hpp" />
    <ClInclude Include="src\Direction.hpp" />
    <ClInclude Include="src\Geometry\BoundingBox.h" />
    <ClInclude Include="src\Geometry\Size.h" />
    <ClInclude Include="src\Geometry\Vector2.h" />
    <ClInclude Include="src\Models\Cell.h" />
    <ClInclude Include="src\Models\Household.h" />
    <ClInclude Include="src\Models\Microcell.h" />
    <ClInclude Include="src\Models\Person.h" />
    <ClInclude Include="src\InverseCdf.h" />
  </ItemGroup>
  <Import Project="$(VCTargetsPath)\Microsoft.Cpp.targets" />
  <ImportGroup Label="ExtensionTargets">
  </ImportGroup>
</Project><|MERGE_RESOLUTION|>--- conflicted
+++ resolved
@@ -104,11 +104,8 @@
     <ClCompile Include="src\Param.cpp" />
     <ClCompile Include="src\MicroCellPosition.cpp" />
     <ClCompile Include="src\Direction.cpp" />
-<<<<<<< HEAD
+    <ClCompile Include="src\Geometry\Vector2.cpp" />
     <ClCompile Include="src\InverseCdf.cpp" />
-=======
-    <ClCompile Include="src\Geometry\Vector2.cpp" />
->>>>>>> c9e23a27
   </ItemGroup>
   <ItemGroup>
     <ClInclude Include="src\BinIO.h" />

#ifndef COVIDSIM_GEOMETRY_BOUNDING_BOX_H_INCLUDED_
#define COVIDSIM_GEOMETRY_BOUNDING_BOX_H_INCLUDED_

// Local headers
#include "Vector2.h"
#include "Size.h"

// Standard library headers
#include <cmath>

namespace CovidSim { namespace Geometry {
  /// General class for representing a 2D maximum point
  template<typename T>
  class Maximum2 : public Vector2<T>
  {
  public:
    /// Default constructor initialises nothing
    Maximum2()
      : Vector2<T>()
    {
    }

    /// Construct with the values
    /// \param x X coordinate
    /// \param y Y coordinate
    Maximum2(T x, T y)
      : Vector2<T>(x, y)
    {
    }

    /// Expand so it is the maximum of this and the other point
    /// \param p Point
    /// \param offset Value to add to component of p
    void expand(const Vector2<T>& p, T offset)
    {
      if (p.x >= this->x) this->x = p.x + offset;
      if (p.y >= this->y) this->y = p.y + offset;
    }

    /// Is the point inside the box?
    /// \param p Point
    /// \return true if inside
    bool inside(const Vector2<T>& p) const
    {
      return p.x < this->x && p.y < this->y;
    }

    /// Expand to the grid
    /// \param width width
    /// \param height height
    void to_grid(const double& width, const double& height)
    {
      this->x = ceil(this->x / width ) * width;
      this->y = ceil(this->y / height) * height;
    }
  };

  /// General class for representing a 2D minimum point
  template<typename T>
  class Minimum2 : public Vector2<T>
  {
  public:
    /// Default constructor initialises nothing
    Minimum2()
      : Vector2<T>()
    {
    }

    /// Construct with the values
    /// \param x X coordinate
    /// \param y Y coordinate
    Minimum2(T x, T y)
      : Vector2<T>(x, y)
    {
    }

    /// Expand so it is the minimum of this and the other point
    /// \param p Point
    void expand(const Vector2<T>& p)
    {
      if (p.x < this->x) this->x = p.x;
      if (p.y < this->y) this->y = p.y;
    }

    /// Is the point inside the box?
    /// \param p Point
    /// \return true if inside
    bool inside(const Vector2<T>& p) const
    {
      return p.x >= this->x && p.y >= this->y;
    }

    /// Expand to the grid
    /// \param width width
    /// \param height height
    void to_grid(const double& width, const double& height)
    {
      this->x = floor(this->x / width ) * width;
      this->y = floor(this->y / height) * height;
    }
  };

  /// General class for representing an axis aligned bounding box
  template<typename T>
  class BoundingBox2
  {
  protected:
    /// The bottom left corner of the bounding box
    Minimum2<T> bottom_left_;

    /// The top right corner of the bounding box
    Maximum2<T> top_right_;

  public:
    /// Getter
    /// \return The bottom left corner of the bounding box
    Vector2<T>& bottom_left()
    {
      return bottom_left_;
    }

    /// Getter
    /// \return The bottom left corner of the bounding box
    const Vector2<T>& bottom_left() const
    {
      return bottom_left_;
    }

    /// Getter
    /// \return The top right corner of the bounding box
    Vector2<T>& top_right()
    {
      return top_right_;
    }

    /// Getter
    /// \return The top right corner of the bounding box
    const Vector2<T>& top_right() const
    {
      return top_right_;
    }

    /// Is the point inside the box?
    /// \param p Point
    /// \return true if inside
    bool inside(const Vector2<T>& p) const
    {
      return bottom_left_.inside(p) && top_right_.inside(p);
    }

    /// Expand to the grid
    /// \param width width
    /// \param height height
    void to_grid(const double& width, const double& height)
    {
      top_right_.to_grid(width, height);
      bottom_left_.to_grid(width, height);
    }

    /// Calculate the width
    /// \return The width
    double width() const
    {
      return top_right_.x - bottom_left_.x;
    }

    /// Calculate the height
    /// \return The height
    double height() const
    {
      return top_right_.y - bottom_left_.y;
    }
  };

  /// Specialisation of BoundingBox for double
  class BoundingBox2d : public BoundingBox2<double>
  {
  public:
    /// Set the minimum to working infinity and maximum to minus working infinity
    void reset()
    {
      bottom_left_.x = bottom_left_.y = 1e10;
      top_right_.x = top_right_.y = -1e10;
    }

    /// Expand the bounds to fit the given point
    /// \param p Point
    void expand(const Vector2d& p)
    {
      bottom_left_.expand(p);
      top_right_.expand(p, 1e-6);
    }
  };
<<<<<<< HEAD
}

#endif
=======
}}
>>>>>>> 61585519
<|MERGE_RESOLUTION|>--- conflicted
+++ resolved
@@ -191,10 +191,6 @@
       top_right_.expand(p, 1e-6);
     }
   };
-<<<<<<< HEAD
-}
+}}
 
-#endif
-=======
-}}
->>>>>>> 61585519
+#endif
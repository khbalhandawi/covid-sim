--- conflicted
+++ resolved
@@ -110,10 +110,6 @@
 	Size<T>::operator Vector2<U>() const {
 		return Vector2<U>((U)this->width, (U)this->height);
 	}
-<<<<<<< HEAD
-}
+}}
 
-#endif
-=======
-}}
->>>>>>> 61585519
+#endif
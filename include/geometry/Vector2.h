--- conflicted
+++ resolved
@@ -151,10 +151,6 @@
 
 	Vector2d operator-(const Vector2d &left, const Vector2i &right);
 	Vector2d operator-(const Vector2i &left, const Vector2d &right);
-<<<<<<< HEAD
-}
+}}
 
-#endif
-=======
-}}
->>>>>>> 61585519
+#endif
--- conflicted
+++ resolved
@@ -673,11 +673,7 @@
 				l = Households[Hosts[i].hh].FirstPerson;
 				m = l + Households[Hosts[i].hh].nh;
 				for (int k = l; k < m; k++) if ((Hosts[k].inf == InfStat_Susceptible) && (k != i)) s += (1 - d) * P.AgeSusceptibility[HOST_AGE_GROUP(i)] * ((Hosts[k].care_home_resident) ? P.CareHomeResidentHouseholdScaling : 1.0);
-<<<<<<< HEAD
-				shd += (double) (Households[Hosts[i].hh].nhr - 1);
-=======
 				shd += (double)(Households[Hosts[i].hh].nhr - 1);
->>>>>>> 7f709f87
 			}
 			q = (P.LatentToSymptDelay > Hosts[i].recovery_or_death_time * P.TimeStep) ? Hosts[i].recovery_or_death_time * P.TimeStep : P.LatentToSymptDelay;
 			// Care home residents less likely to infect via "spatial" contacts. This doesn't correct for non care home residents being less likely to infect care home residents,
@@ -692,11 +688,7 @@
 		}
 	}
 	t2 *= (s3 / ((double)P.PopSize));
-<<<<<<< HEAD
-	fprintf(stderr, "Household SAR=%lg\n", s/shd);
-=======
 	fprintf(stderr, "Household SAR=%lg\n", s / shd);
->>>>>>> 7f709f87
 	s /= ((double)P.PopSize);
 	fprintf(stderr, "Household R0=%lg\n", P.R0household = s);
 	t = 0;

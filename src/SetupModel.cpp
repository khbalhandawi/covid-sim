--- conflicted
+++ resolved
@@ -690,20 +690,18 @@
 				}
 				l = Households[Hosts[i].hh].FirstPerson;
 				m = l + Households[Hosts[i].hh].nh;
-<<<<<<< HEAD
-				for (int k = l; k < m; k++)
+
+        // loop over people in households. If household member susceptible (they will be unless already infected in this code block), 
+        // and ensuring person doesn't infect themselves, add to household infections, taking account of their age and whether they're a care home resident, 
+        // i.e. the usual stuff in CalcInfSusc.cpp, but without interventions
+				
+        for (int k = l; k < m; k++)
 				{
 					if ((Hosts[k].is_susceptible()) && (k != i))
 					{
 						s += (1 - d) * P.AgeSusceptibility[HOST_AGE_GROUP(i)] * ((Hosts[k].care_home_resident) ? P.CareHomeResidentHouseholdScaling : 1.0);
 					}
 				}
-				shd += (double)(Households[Hosts[i].hh].nhr - 1);
-=======
-				// loop over people in households. If household member susceptible (they will be unless already infected in this code block), and ensuring person doesn't infect themselves, add to household infections, taking account of their age and whether they're a care home resident, i.e. the usual stuff in CalcInfSusc.cpp, but without interventions
-				for (int k = l; k < m; k++) if ((Hosts[k].inf == InfStat_Susceptible) && (k != i)) s += (1 - d) * P.AgeSusceptibility[HOST_AGE_GROUP(i)] * ((Hosts[k].care_home_resident) ? P.CareHomeResidentHouseholdScaling : 1.0);
-				shd += (double)(Households[Hosts[i].hh].nhr - 1); // add to household denominator
->>>>>>> 07d5544d
 			}
 			// calc spatial infections. Sum over number of days until recovery time, in two parts: before and after symptoms occur, as spatial contact rate differs between these periods.
 			q = (P.LatentToSymptDelay > Hosts[i].recovery_or_death_time * P.TimeStep) ? Hosts[i].recovery_or_death_time * P.TimeStep : P.LatentToSymptDelay;
@@ -1249,11 +1247,8 @@
 				if (P.DoHouseholds)
 				{
 					for (i2 = 0; i2 < m; i2++) {
-<<<<<<< HEAD
 						Hosts[i + i2].set_susceptible(); //added this so that infection status is set to zero and household r0 is correctly calculated
-=======
 						Hosts[i + i2].inf = InfStat_Susceptible; //added this so that infection status is set to InfStat_Susceptible and household r0 is correctly calculated
->>>>>>> 07d5544d
 					}
 				}
 				Households[Hosts[i].hh].FirstPerson = i;

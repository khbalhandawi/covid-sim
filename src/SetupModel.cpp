--- conflicted
+++ resolved
@@ -486,14 +486,9 @@
 	t2 = s = 0;
 	s3 = 1.0;
 
-<<<<<<< HEAD
-#pragma omp parallel for private(i,s2,j,k,q,l,d,y,m,tn) schedule(static,1) reduction(+:s,t2) 
-	for (tn = 0; tn < P.NumThreads; tn++) 
-=======
 #pragma omp parallel for private(s2,q,l,d,m) schedule(static,1) reduction(+:s,t2) default(none) \
 		shared(P, Households, Hosts)
 	for (int tn = 0; tn < P.NumThreads; tn++)
->>>>>>> 616d75ac
 	{
 		for (int i = tn; i < P.PopSize; i += P.NumThreads)
 		{
@@ -508,11 +503,7 @@
 			q = P.ProportionSymptomatic[HOST_AGE_GROUP(i)];
 			if (ranf_mt(tn) < q) 
 				Hosts[i].infectiousness = (float)(-P.SymptInfectiousness * Hosts[i].infectiousness);
-<<<<<<< HEAD
-			j = (int)floor((q = ranf_mt(tn) * CDF_RES)); 
-=======
-			int j = (int)floor((q = ranf_mt(tn) * CDF_RES)); //made this multi-threaded: 28/11/14
->>>>>>> 616d75ac
+			int j = (int)floor((q = ranf_mt(tn) * CDF_RES));
 			q -= ((double)j);
 			Hosts[i].recovery_or_death_time = (unsigned short int) floor(0.5 - (P.InfectiousPeriod * log(q * P.infectious_icdf[j + 1] + (1.0 - q) * P.infectious_icdf[j]) / P.TimeStep));
 

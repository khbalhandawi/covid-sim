--- conflicted
+++ resolved
@@ -3,7 +3,7 @@
 #include <cstring>
 #include <cstdio>
 #include <cmath>
-#include <time.h>
+#include <ctime>
 
 #include "BinIO.h"
 #include "Error.h"
@@ -208,8 +208,8 @@
 	if (tw > t) t = tw;
 	if (th > t) t = th;
 	if (P.DoPeriodicBoundaries) t *= 0.25;
-  nKernel = (double*)Memory::xcalloc(P.NKR + 1, sizeof(double));
-  nKernelHR = (double*)Memory::xcalloc(P.NKR + 1, sizeof(double));
+	nKernel = (double*)Memory::xcalloc(P.NKR + 1, sizeof(double));
+	nKernelHR = (double*)Memory::xcalloc(P.NKR + 1, sizeof(double));
 	P.KernelDelta = t / P.NKR;
 	//	fprintf(stderr,"** %i %lg %lg %lg %lg | %lg %lg %lg %lg \n",P.DoUTM_coords,P.SpatialBoundingBox[0],P.SpatialBoundingBox[1],P.SpatialBoundingBox[2],P.SpatialBoundingBox[3],P.width,P.height,t,P.KernelDelta);
 	fprintf(stderr, "Coords xmcell=%lg m   ymcell = %lg m\n",
@@ -232,12 +232,7 @@
 		InfEventLog = (Events*)Memory::xcalloc(P.MaxInfEvents, sizeof(Events));
 	}
 
-<<<<<<< HEAD
-	if(P.OutputNonSeverity) SaveAgeDistrib();
-=======
-
 	if(P.OutputNonSeverity) SaveAgeDistrib(out_file_base);
->>>>>>> 5041918a
 
 	fprintf(stderr, "Initialising places...\n");
 	if (P.DoPlaces)
@@ -468,7 +463,7 @@
 
 	if (P.OutputBitmap)
 	{
-		InitBMHead();
+		InitBMHead(out_file_base);
 	}
 	if (P.DoMassVacc)
 	{
@@ -547,14 +542,14 @@
 
 }
 
-int ReadFitIter(char* FitFile)
+int ReadFitIter(std::string const& FitFile)
 {
 	FILE* dat;
 	int i,n,cl_index[100];
 	double cl,cl2;
-	char FitFileIter[1024];
-
-	sprintf(FitFileIter, "%s.f%i.txt", FitFile, P.FitIter);
+	
+	std::string fit_file_iter = FitFile + ".f" + std::to_string(P.FitIter);
+	
 	P.clP[99] = -1; // CLP #99 reserved for fitting overdispersion in likelihood.
 	do
 	{
@@ -564,12 +559,12 @@
 			cl2 = ((double)clock()) / CLOCKS_PER_SEC;
 		}
 		while ((cl2 > cl) && (cl2 < cl + 1.0));
-	} while (!(dat = fopen(FitFileIter, "r")));
+	} while (!(dat = fopen(fit_file_iter.c_str(), "r")));
 	fscanf(dat, "%i %i", &i, &n);
 	if (n <= 0)
 		fprintf(stderr, "Stop code read from file (iteration number <=0)\n");
 	else if (i != P.FitIter)
-		fprintf(stderr, "Warning: iteration number %i in %s does not match file name iteration %i\n", i, FitFileIter, P.FitIter);
+		fprintf(stderr, "Warning: iteration number %i in %s does not match file name iteration %i\n", i, fit_file_iter.c_str(), P.FitIter);
 	if (n > 0)
 	{
 		for (i = 0; i < n; i++) fscanf(dat, "%i", &(cl_index[i]));
@@ -652,7 +647,7 @@
 		for (int j = 0; j < P.PlaceTypeNum; j++)
 			if (j != P.HotelPlaceType)
 			{
-			double tpl = t;
+				double tpl = t;
 #pragma omp parallel for private(d,q,s2,s3,t3,l,m) schedule(static,1000) reduction(+:t) default(none) shared(P, Hosts, Places, j)
 				for (int i = 0; i < P.PopSize; i++)
 				{
@@ -662,7 +657,8 @@
 						q = (P.LatentToSymptDelay > Hosts[i].recovery_or_death_time * P.TimeStep) ? Hosts[i].recovery_or_death_time * P.TimeStep : P.LatentToSymptDelay;
 						s2 = fabs(Hosts[i].infectiousness) * P.TimeStep * P.PlaceTypeTrans[j];
 						double x = s2 / P.PlaceTypeGroupSizeParam1[j];
-						d = 1.0; l = (int)(q / P.TimeStep);
+						d = 1.0;
+						l = (int)(q / P.TimeStep);
 						for (m = 0; m < l; m++) {
 							double y = 1.0 - x * P.infectiousness[m];
 							d *= ((y < 0) ? 0 : y);
@@ -702,69 +698,11 @@
 #pragma omp parallel for schedule(static,500) reduction(+:recovery_time_days,recovery_time_timesteps) default(none) shared(P, Hosts)
 	for (int i = 0; i < P.PopSize; i++)
 	{
-<<<<<<< HEAD
 		recovery_time_days += Hosts[i].recovery_or_death_time * P.TimeStep;
 		recovery_time_timesteps += Hosts[i].recovery_or_death_time;
 		Hosts[i].recovery_or_death_time = 0;
-=======
-		double recovery_time_days = 0;
-		double recovery_time_timesteps = 0;
-#pragma omp parallel for schedule(static,500) reduction(+:recovery_time_days,recovery_time_timesteps) default(none) \
-			shared(P, Hosts)
-		for (int i = 0; i < P.PopSize; i++)
-		{
-			recovery_time_days += Hosts[i].recovery_or_death_time * P.TimeStep;
-			recovery_time_timesteps += Hosts[i].recovery_or_death_time;
-			Hosts[i].recovery_or_death_time = 0;
-		}
-		t /= ((double)P.PopSize);
-		recovery_time_days /= ((double)P.PopSize);
-		recovery_time_timesteps /= ((double)P.PopSize);
-		fprintf(stderr, "R0 for places = %lg\nR0 for random spatial = %lg\nOverall R0=%lg\n", P.R0places = t, P.R0spatial = P.R0 - s - t, P.R0);
-		fprintf(stderr, "Mean infectious period (sampled) = %lg (%lg)\n", recovery_time_days, recovery_time_timesteps);
-	}
-	if (P.DoSI)
-		P.LocalBeta = (P.R0 / t2 - s - t);
-	else
-		P.LocalBeta = (P.R0 - s - t) / t2;
-	if ((P.LocalBeta < 0) || (!P.DoSpatial))
-	{
-		P.LocalBeta = P.R0spatial = 0;
-		fprintf(stderr, "Reset spatial R0 to 0\n");
-	}
-	fprintf(stderr, "LocalBeta = %lg\n", P.LocalBeta);
-	TSMean = TSMeanNE; TSVar = TSVarNE;
-	fprintf(stderr, "Calculated approx cell probabilities\n");
-	for (int i = 0; i < INFECT_TYPE_MASK; i++) inftype_av[i] = 0;
-	for (int i = 0; i < MAX_COUNTRIES; i++) infcountry_av[i] = infcountry_num[i] = 0;
-	for (int i = 0; i < MAX_SEC_REC; i++)
-		for (int j = 0; j < MAX_GEN_REC; j++)
-			indivR0_av[i][j] = 0;
-	for (int i = 0; i <= MAX_HOUSEHOLD_SIZE; i++)
-		for (int j = 0; j <= MAX_HOUSEHOLD_SIZE; j++)
-			inf_household_av[i][j] = case_household_av[i][j] = 0;
-	DoInitUpdateProbs = 1;
-	for (int i = 0; i < P.NC; i++)	Cells[i].tot_treat = 1;  //This makes sure InitModel intialises the cells.
-	P.NRactE = P.NRactNE = 0;
-	for (int i = 0; i < P.PopSize; i++) Hosts[i].esocdist_comply = (ranf() < P.EnhancedSocDistProportionCompliant[HOST_AGE_GROUP(i)]) ? 1 : 0;
-	if (P.EnhancedSocDistClusterByHousehold)
-	{
-		for (int i = 0; i < P.NH;i++)
-		{
-			l = Households[i].FirstPerson;
-			m = l + Households[i].nh;
-			int i2 = 0;
-			for (int k = l; k < m; k++) if (Hosts[k].esocdist_comply) i2=1;
-			if (i2)
-				for (int k = l; k < m; k++) Hosts[k].esocdist_comply = 1;
-		}
-	}
-
-	if (P.OutputBitmap)
-	{
-		InitBMHead(out_file_base);
->>>>>>> 5041918a
-	}
+	}
+
 	t /= ((double)P.PopSize);
 	recovery_time_days /= ((double)P.PopSize);
 	recovery_time_timesteps /= ((double)P.PopSize);

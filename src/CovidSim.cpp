--- conflicted
+++ resolved
@@ -484,7 +484,6 @@
 		}
 		if (!GetInputParameter2(ParamFile_dat, PreParamFile_dat, "Maximum number of cases defining small outbreak", "%i", (void*) & (P.SmallEpidemicCases), 1, 1, 0)) P.SmallEpidemicCases = -1;
 
-<<<<<<< HEAD
 		P.NC = -1;
 		GetInputParameter(ParamFile_dat, PreParamFile_dat, "Number of micro-cells per spatial cell width", "%i", (void*)&(P.NMCL), 1, 1, 0);
 		//added parameter to reset seeds after every run
@@ -513,41 +512,16 @@
 		if (!GetInputParameter2(ParamFile_dat, PreParamFile_dat, "OutputInfType", "%i", (void*)&(P.OutputInfType), 1, 1, 0)) P.OutputInfType = 0;		    //// OFF by default.
 		if (!GetInputParameter2(ParamFile_dat, PreParamFile_dat, "OutputNonSeverity", "%i", (void*)&(P.OutputNonSeverity), 1, 1, 0)) P.OutputNonSeverity = 0;		//// OFF by default.
 		if (!GetInputParameter2(ParamFile_dat, PreParamFile_dat, "OutputNonSummaryResults", "%i", (void*)&(P.OutputNonSummaryResults), 1, 1, 0)) P.OutputNonSummaryResults = 0;	//// OFF by default.
-=======
-	if (!GetInputParameter2(ParamFile_dat, PreParamFile_dat, "OutputAge"				, "%i", (void*) & (P.OutputAge)					, 1, 1, 0)) P.OutputAge = 1;				//// ON  by default.
-	if (!GetInputParameter2(ParamFile_dat, PreParamFile_dat, "OutputSeverityAdminUnit"	, "%i", (void*) & (P.OutputSeverityAdminUnit)	, 1, 1, 0)) P.OutputSeverityAdminUnit = 1;	//// ON  by default.
-	if (!GetInputParameter2(ParamFile_dat, PreParamFile_dat, "OutputSeverityAge"		, "%i", (void*) & (P.OutputSeverityAge)			, 1, 1, 0)) P.OutputSeverityAge = 1;		//// ON  by default.
-  	if (!GetInputParameter2(ParamFile_dat, PreParamFile_dat, "OutputAdUnitAge"			, "%i", (void*) & (P.OutputAdUnitAge)			, 1, 1, 0)) P.OutputAdUnitAge = 0;			//// OFF by default.
-	if (!GetInputParameter2(ParamFile_dat, PreParamFile_dat, "OutputR0"					, "%i", (void*) & (P.OutputR0)					, 1, 1, 0)) P.OutputR0 = 0;				    //// OFF by default.
-	if (!GetInputParameter2(ParamFile_dat, PreParamFile_dat, "OutputControls"			, "%i", (void*) & (P.OutputControls)			, 1, 1, 0)) P.OutputControls = 0;		    //// OFF by default.
-	if (!GetInputParameter2(ParamFile_dat, PreParamFile_dat, "OutputCountry"			, "%i", (void*) & (P.OutputCountry)				, 1, 1, 0)) P.OutputCountry = 0;		    //// OFF by default.
-	if (!GetInputParameter2(ParamFile_dat, PreParamFile_dat, "OutputAdUnitVar"			, "%i", (void*) & (P.OutputAdUnitVar)			, 1, 1, 0)) P.OutputAdUnitVar = 0;		    //// OFF by default.
-	if (!GetInputParameter2(ParamFile_dat, PreParamFile_dat, "OutputHousehold"			, "%i", (void*) & (P.OutputHousehold)			, 1, 1, 0)) P.OutputHousehold = 0;		    //// OFF by default.
-	if (!GetInputParameter2(ParamFile_dat, PreParamFile_dat, "OutputInfType"			, "%i", (void*) & (P.OutputInfType)				, 1, 1, 0)) P.OutputInfType = 0;		    //// OFF by default.
-	if (!GetInputParameter2(ParamFile_dat, PreParamFile_dat, "OutputNonSeverity"		, "%i", (void*) & (P.OutputNonSeverity)			, 1, 1, 0)) P.OutputNonSeverity = 0;		//// OFF by default.
-	if (!GetInputParameter2(ParamFile_dat, PreParamFile_dat, "OutputNonSummaryResults"	, "%i", (void*) & (P.OutputNonSummaryResults)	, 1, 1, 0)) P.OutputNonSummaryResults = 0;	//// OFF by default.
-
-	if (!GetInputParameter2(PreParamFile_dat, AdminFile_dat, "Kernel resolution", "%i", (void*)&P.KernelLookup.size_, 1, 1, 0)) P.KernelLookup.size_ = 4000000;
-	if (P.KernelLookup.size_ < 2000000)
-	{
-		ERR_CRITICAL_FMT("[Kernel resolution] needs to be at least 2000000 - not %d", P.KernelLookup.size_);
-	}
-	if (!GetInputParameter2(PreParamFile_dat, AdminFile_dat, "Kernel higher resolution factor", "%i", (void*)&P.KernelLookup.expansion_factor_, 1, 1, 0)) P.KernelLookup.expansion_factor_ = P.KernelLookup.size_ / 1600;
-	if (P.KernelLookup.expansion_factor_ < 1 || P.KernelLookup.expansion_factor_ >= P.KernelLookup.size_)
-	{
-		ERR_CRITICAL_FMT("[Kernel higher resolution factor] needs to be in range [1, P.NKR = %d) - not %d", P.KernelLookup.size_, P.KernelLookup.expansion_factor_);
-	}
->>>>>>> 15f636f8
-
-		if (!GetInputParameter2(PreParamFile_dat, AdminFile_dat, "Kernel resolution", "%i", (void*)&P.NKR, 1, 1, 0)) P.NKR = 4000000;
-		if (P.NKR < 2000000)
-		{
-			ERR_CRITICAL_FMT("[Kernel resolution] needs to be at least 2000000 - not %d", P.NKR);
-		}
-		if (!GetInputParameter2(PreParamFile_dat, AdminFile_dat, "Kernel higher resolution factor", "%i", (void*)&P.NK_HR, 1, 1, 0)) P.NK_HR = P.NKR / 1600;
-		if (P.NK_HR < 1 || P.NK_HR >= P.NKR)
-		{
-			ERR_CRITICAL_FMT("[Kernel higher resolution factor] needs to be in range [1, P.NKR = %d) - not %d", P.NKR, P.NK_HR);
+	
+		if (!GetInputParameter2(PreParamFile_dat, AdminFile_dat, "Kernel resolution", "%i", (void*)&P.KernelLookup.size_, 1, 1, 0)) P.KernelLookup.size_ = 4000000;
+		if (P.KernelLookup.size_ < 2000000)
+		{
+			ERR_CRITICAL_FMT("[Kernel resolution] needs to be at least 2000000 - not %d", P.KernelLookup.size_);
+		}
+		if (!GetInputParameter2(PreParamFile_dat, AdminFile_dat, "Kernel higher resolution factor", "%i", (void*)&P.KernelLookup.expansion_factor_, 1, 1, 0)) P.KernelLookup.expansion_factor_ = P.KernelLookup.size_ / 1600;
+		if (P.KernelLookup.expansion_factor_ < 1 || P.KernelLookup.expansion_factor_ >= P.KernelLookup.size_)
+		{
+			ERR_CRITICAL_FMT("[Kernel higher resolution factor] needs to be in range [1, P.NKR = %d) - not %d", P.KernelLookup.size_, P.KernelLookup.expansion_factor_);
 		}
 	}
 	if (P.DoHouseholds)
@@ -746,65 +720,28 @@
 		for (i = 0; i < NUM_AGE_GROUPS; i++)	t += P.AgeInfectiousness[i] * P.PropAgeGroup[0][i];
 		for (i = 0; i < NUM_AGE_GROUPS; i++)	P.AgeInfectiousness[i] /= t;
 	}
-<<<<<<< HEAD
+
 	if (P.FitIter == 0)
 	{
 		if (!GetInputParameter2(PreParamFile_dat, AdminFile_dat, "Include spatial transmission", "%i", (void*)&(P.DoSpatial), 1, 1, 0)) P.DoSpatial = 1;
-		GetInputParameter(PreParamFile_dat, AdminFile_dat, "Kernel type", "%i", (void*)&(P.MoveKernelType), 1, 1, 0);
-		GetInputParameter(PreParamFile_dat, AdminFile_dat, "Kernel scale", "%lf", (void*)&(P.MoveKernelScale), 1, 1, 0);
+		GetInputParameter(PreParamFile_dat, AdminFile_dat, "Kernel type", "%i", (void*)&(P.MoveKernel.type_), 1, 1, 0);
+		GetInputParameter(PreParamFile_dat, AdminFile_dat, "Kernel scale", "%lf", (void*)&(P.MoveKernel.scale_), 1, 1, 0);
 		if (P.KernelOffsetScale != 1)
-=======
-	if (!GetInputParameter2(PreParamFile_dat, AdminFile_dat, "Include spatial transmission", "%i", (void*) & (P.DoSpatial), 1, 1, 0)) P.DoSpatial = 1;
-	GetInputParameter(PreParamFile_dat, AdminFile_dat, "Kernel type", "%i", (void*) & (P.MoveKernel.type_), 1, 1, 0);
-	GetInputParameter(PreParamFile_dat, AdminFile_dat, "Kernel scale", "%lf", (void*) & (P.MoveKernel.scale_), 1, 1, 0);
-	if (P.KernelOffsetScale != 1)
-	{
-		P.MoveKernel.scale_ *= P.KernelOffsetScale;
-	}
-	if (!GetInputParameter2(PreParamFile_dat, AdminFile_dat, "Kernel 3rd param", "%lf", (void*) & (P.MoveKernel.p3_), 1, 1, 0)) P.MoveKernel.p3_ = 0;
-	if (!GetInputParameter2(PreParamFile_dat, AdminFile_dat, "Kernel 4th param", "%lf", (void*) & (P.MoveKernel.p4_), 1, 1, 0)) P.MoveKernel.p4_ = 0;
-	if (!GetInputParameter2(PreParamFile_dat, AdminFile_dat, "Kernel Shape", "%lf", (void*) & (P.MoveKernel.shape_), 1, 1, 0)) P.MoveKernel.shape_ = 1.0;
-	if (P.KernelPowerScale != 1)
-	{
-		P.MoveKernel.shape_ *= P.KernelPowerScale;
-	}
-	if (!GetInputParameter2(PreParamFile_dat, AdminFile_dat, "Airport Kernel Type", "%i", (void*) & (P.AirportKernel.type_), 1, 1, 0)) P.AirportKernel.type_ = P.MoveKernel.type_;
-	if (!GetInputParameter2(PreParamFile_dat, AdminFile_dat, "Airport Kernel Scale", "%lf", (void*) & (P.AirportKernel.scale_), 1, 1, 0)) P.AirportKernel.scale_ = P.MoveKernel.scale_;
-	if (!GetInputParameter2(PreParamFile_dat, AdminFile_dat, "Airport Kernel Shape", "%lf", (void*) & (P.AirportKernel.shape_), 1, 1, 0)) P.AirportKernel.shape_ = P.MoveKernel.shape_;
-	if (!GetInputParameter2(PreParamFile_dat, AdminFile_dat, "Airport Kernel 3rd param", "%lf", (void*) & (P.AirportKernel.p3_), 1, 1, 0)) P.AirportKernel.p3_ = P.MoveKernel.p3_;
-	if (!GetInputParameter2(PreParamFile_dat, AdminFile_dat, "Airport Kernel 4th param", "%lf", (void*) & (P.AirportKernel.p4_), 1, 1, 0)) P.AirportKernel.p4_ = P.MoveKernel.p4_;
-
-	if (!GetInputParameter2(PreParamFile_dat, AdminFile_dat, "Include places", "%i", (void*)&(P.DoPlaces), 1, 1, 0)) P.DoPlaces = 1;
-	if (P.DoPlaces)
-	{
-		if (!GetInputParameter2(PreParamFile_dat, AdminFile_dat, "Number of types of places", "%i", (void*)&(P.PlaceTypeNum), 1, 1, 0)) P.PlaceTypeNum = 0;
-		if (P.PlaceTypeNum == 0) P.DoPlaces = P.DoAirports = 0;
-	}
-	else
-		P.PlaceTypeNum = P.DoAirports = 0;
-	if (P.DoPlaces)
-	{
-		if (P.PlaceTypeNum > NUM_PLACE_TYPES) ERR_CRITICAL("Too many place types\n");
-		GetInputParameter(PreParamFile_dat, AdminFile_dat, "Minimum age for age group 1 in place types", "%i", (void*)P.PlaceTypeAgeMin, P.PlaceTypeNum, 1, 0);
-		GetInputParameter(PreParamFile_dat, AdminFile_dat, "Maximum age for age group 1 in place types", "%i", (void*)P.PlaceTypeAgeMax, P.PlaceTypeNum, 1, 0);
-		GetInputParameter(PreParamFile_dat, AdminFile_dat, "Proportion of age group 1 in place types", "%lf", (void*) & (P.PlaceTypePropAgeGroup), P.PlaceTypeNum, 1, 0);
-		if (!GetInputParameter2(PreParamFile_dat, AdminFile_dat, "Proportion of age group 2 in place types", "%lf", (void*) & (P.PlaceTypePropAgeGroup2), P.PlaceTypeNum, 1, 0))
->>>>>>> 15f636f8
-		{
-			P.MoveKernelScale *= P.KernelOffsetScale;
-		}
-		if (!GetInputParameter2(PreParamFile_dat, AdminFile_dat, "Kernel 3rd param", "%lf", (void*)&(P.MoveKernelP3), 1, 1, 0)) P.MoveKernelP3 = 0;
-		if (!GetInputParameter2(PreParamFile_dat, AdminFile_dat, "Kernel 4th param", "%lf", (void*)&(P.MoveKernelP4), 1, 1, 0)) P.MoveKernelP4 = 0;
-		if (!GetInputParameter2(PreParamFile_dat, AdminFile_dat, "Kernel Shape", "%lf", (void*)&(P.MoveKernelShape), 1, 1, 0)) P.MoveKernelShape = 1.0;
+		{
+			P.MoveKernel.scale_ *= P.KernelOffsetScale;
+		}
+		if (!GetInputParameter2(PreParamFile_dat, AdminFile_dat, "Kernel 3rd param", "%lf", (void*)&(P.MoveKernel.p3_), 1, 1, 0)) P.MoveKernel.p3_ = 0;
+		if (!GetInputParameter2(PreParamFile_dat, AdminFile_dat, "Kernel 4th param", "%lf", (void*)&(P.MoveKernel.p4_), 1, 1, 0)) P.MoveKernel.p4_ = 0;
+		if (!GetInputParameter2(PreParamFile_dat, AdminFile_dat, "Kernel Shape", "%lf", (void*)&(P.MoveKernel.shape_), 1, 1, 0)) P.MoveKernel.shape_ = 1.0;
 		if (P.KernelPowerScale != 1)
 		{
-			P.MoveKernelShape *= P.KernelPowerScale;
-		}
-		if (!GetInputParameter2(PreParamFile_dat, AdminFile_dat, "Airport Kernel Type", "%i", (void*)&(P.AirportKernelType), 1, 1, 0)) P.AirportKernelType = P.MoveKernelType;
-		if (!GetInputParameter2(PreParamFile_dat, AdminFile_dat, "Airport Kernel Scale", "%lf", (void*)&(P.AirportKernelScale), 1, 1, 0)) P.AirportKernelScale = P.MoveKernelScale;
-		if (!GetInputParameter2(PreParamFile_dat, AdminFile_dat, "Airport Kernel Shape", "%lf", (void*)&(P.AirportKernelShape), 1, 1, 0)) P.AirportKernelShape = P.MoveKernelShape;
-		if (!GetInputParameter2(PreParamFile_dat, AdminFile_dat, "Airport Kernel 3rd param", "%lf", (void*)&(P.AirportKernelP3), 1, 1, 0)) P.AirportKernelP3 = P.MoveKernelP3;
-		if (!GetInputParameter2(PreParamFile_dat, AdminFile_dat, "Airport Kernel 4th param", "%lf", (void*)&(P.AirportKernelP4), 1, 1, 0)) P.AirportKernelP4 = P.MoveKernelP4;
+			P.MoveKernel.shape_ *= P.KernelPowerScale;
+		}
+		if (!GetInputParameter2(PreParamFile_dat, AdminFile_dat, "Airport Kernel Type", "%i", (void*)&(P.AirportKernel.type_), 1, 1, 0)) P.AirportKernel.type_ = P.MoveKernel.type_;
+		if (!GetInputParameter2(PreParamFile_dat, AdminFile_dat, "Airport Kernel Scale", "%lf", (void*)&(P.AirportKernel.scale_), 1, 1, 0)) P.AirportKernel.scale_ = P.MoveKernel.scale_;
+		if (!GetInputParameter2(PreParamFile_dat, AdminFile_dat, "Airport Kernel Shape", "%lf", (void*)&(P.AirportKernel.shape_), 1, 1, 0)) P.AirportKernel.shape_ = P.MoveKernel.shape_;
+		if (!GetInputParameter2(PreParamFile_dat, AdminFile_dat, "Airport Kernel 3rd param", "%lf", (void*)&(P.AirportKernel.p3_), 1, 1, 0)) P.AirportKernel.p3_ = P.MoveKernel.p3_;
+		if (!GetInputParameter2(PreParamFile_dat, AdminFile_dat, "Airport Kernel 4th param", "%lf", (void*)&(P.AirportKernel.p4_), 1, 1, 0)) P.AirportKernel.p4_ = P.MoveKernel.p4_;
 
 		if (!GetInputParameter2(PreParamFile_dat, AdminFile_dat, "Include places", "%i", (void*)&(P.DoPlaces), 1, 1, 0)) P.DoPlaces = 1;
 		if (P.DoPlaces)
@@ -835,27 +772,17 @@
 			GetInputParameter(PreParamFile_dat, AdminFile_dat, "Proportion of age group 1 in place types", "%lf", (void*)&(P.PlaceTypePropAgeGroup), P.PlaceTypeNum, 1, 0);
 			if (!GetInputParameter2(PreParamFile_dat, AdminFile_dat, "Proportion of age group 2 in place types", "%lf", (void*)&(P.PlaceTypePropAgeGroup2), P.PlaceTypeNum, 1, 0))
 			{
-<<<<<<< HEAD
 				for (i = 0; i < NUM_PLACE_TYPES; i++)
 				{
 					P.PlaceTypePropAgeGroup2[i] = 0;
 					P.PlaceTypeAgeMin2[i] = 0;
 					P.PlaceTypeAgeMax2[i] = 1000;
 				}
-=======
-				P.PlaceTypeKernelShape[i] = P.MoveKernel.shape_;
-				P.PlaceTypeKernelScale[i] = P.MoveKernel.scale_;
->>>>>>> 15f636f8
 			}
 			else
 			{
-<<<<<<< HEAD
 				GetInputParameter(PreParamFile_dat, AdminFile_dat, "Minimum age for age group 2 in place types", "%i", (void*)P.PlaceTypeAgeMin2, P.PlaceTypeNum, 1, 0);
 				GetInputParameter(PreParamFile_dat, AdminFile_dat, "Maximum age for age group 2 in place types", "%i", (void*)P.PlaceTypeAgeMax2, P.PlaceTypeNum, 1, 0);
-=======
-				P.PlaceTypeKernelP3[i] = P.MoveKernel.p3_;
-				P.PlaceTypeKernelP4[i] = P.MoveKernel.p4_;
->>>>>>> 15f636f8
 			}
 			if (!GetInputParameter2(PreParamFile_dat, AdminFile_dat, "Proportion of age group 3 in place types", "%lf", (void*)&(P.PlaceTypePropAgeGroup3), P.PlaceTypeNum, 1, 0))
 			{
@@ -875,8 +802,8 @@
 			{
 				for (i = 0; i < NUM_PLACE_TYPES; i++)
 				{
-					P.PlaceTypeKernelShape[i] = P.MoveKernelShape;
-					P.PlaceTypeKernelScale[i] = P.MoveKernelScale;
+					P.PlaceTypeKernelShape[i] = P.MoveKernel.shape_;
+					P.PlaceTypeKernelScale[i] = P.MoveKernel.scale_;
 				}
 			}
 			else
@@ -885,8 +812,8 @@
 			{
 				for (i = 0; i < NUM_PLACE_TYPES; i++)
 				{
-					P.PlaceTypeKernelP3[i] = P.MoveKernelP3;
-					P.PlaceTypeKernelP4[i] = P.MoveKernelP4;
+					P.PlaceTypeKernelP3[i] = P.MoveKernel.p3_;
+					P.PlaceTypeKernelP4[i] = P.MoveKernel.p4_;
 				}
 			}
 			else
@@ -977,7 +904,7 @@
 					P.PlaceTypeSizeMin[i] = 1.0;
 			if (!GetInputParameter2(PreParamFile_dat, AdminFile_dat, "Kernel type for place types", "%i", (void*)P.PlaceTypeKernelType, P.PlaceTypeNum, 1, 0))
 				for (i = 0; i < NUM_PLACE_TYPES; i++)
-					P.PlaceTypeKernelType[i] = P.MoveKernelType;
+					P.PlaceTypeKernelType[i] = P.MoveKernel.type_;
 			if (!GetInputParameter2(PreParamFile_dat, AdminFile_dat, "Place overlap matrix", "%lf", (void*)P.PlaceExclusivityMatrix, P.PlaceTypeNum * P.PlaceTypeNum, 1, 0))
 			{
 				for (i = 0; i < NUM_PLACE_TYPES; i++)
@@ -985,30 +912,7 @@
 						P.PlaceExclusivityMatrix[i * NUM_PLACE_TYPES + j] = (i == j) ? 1 : 0;
 			}
 		}
-<<<<<<< HEAD
 		/* Note P.PlaceExclusivityMatrix not used at present - places assumed exclusive (each person belongs to 0 or 1 place) */
-=======
-		GetInputParameter(PreParamFile_dat, AdminFile_dat, "Mean size of place types", "%lf", (void*)P.PlaceTypeMeanSize, P.PlaceTypeNum, 1, 0);
-		GetInputParameter(PreParamFile_dat, AdminFile_dat, "Param 1 of place group size distribution", "%lf", (void*)P.PlaceTypeGroupSizeParam1, P.PlaceTypeNum, 1, 0);
-		if (!GetInputParameter2(PreParamFile_dat, AdminFile_dat, "Power of place size distribution", "%lf", (void*)P.PlaceTypeSizePower, P.PlaceTypeNum, 1, 0))
-			for (i = 0; i < NUM_PLACE_TYPES; i++)
-				P.PlaceTypeSizePower[i] = 0;
-		//added to enable lognormal distribution - ggilani 09/02/17
-		if (!GetInputParameter2(PreParamFile_dat, AdminFile_dat, "Standard deviation of place size distribution", "%lf", (void*)P.PlaceTypeSizeSD, P.PlaceTypeNum, 1, 0))
-			for (i = 0; i < NUM_PLACE_TYPES; i++)
-				P.PlaceTypeSizeSD[i] = 0;
-		if (!GetInputParameter2(PreParamFile_dat, AdminFile_dat, "Offset of place size distribution", "%lf", (void*)P.PlaceTypeSizeOffset, P.PlaceTypeNum, 1, 0))
-			for (i = 0; i < NUM_PLACE_TYPES; i++)
-				P.PlaceTypeSizeOffset[i] = 0;
-		if (!GetInputParameter2(PreParamFile_dat, AdminFile_dat, "Maximum of place size distribution", "%lf", (void*)P.PlaceTypeSizeMax, P.PlaceTypeNum, 1, 0))
-			for (i = 0; i < NUM_PLACE_TYPES; i++)
-				P.PlaceTypeSizeMax[i] = 1e20;
-		if (!GetInputParameter2(PreParamFile_dat, AdminFile_dat, "Kernel type for place types", "%i", (void*)P.PlaceTypeKernelType, P.PlaceTypeNum, 1, 0))
-			for (i = 0; i < NUM_PLACE_TYPES; i++)
-				P.PlaceTypeKernelType[i] = P.MoveKernel.type_;
-		GetInputParameter(PreParamFile_dat, AdminFile_dat, "Place overlap matrix", "%lf", (void*)P.PlaceExclusivityMatrix, P.PlaceTypeNum * P.PlaceTypeNum, 1, 0); //changed from P.PlaceTypeNum,P.PlaceTypeNum,0);
-/* Note P.PlaceExclusivityMatrix not used at present - places assumed exclusive (each person belongs to 0 or 1 place) */
->>>>>>> 15f636f8
 
 		GetInputParameter(ParamFile_dat, PreParamFile_dat, "Proportion of between group place links", "%lf", (void*)P.PlaceTypePropBetweenGroupLinks, P.PlaceTypeNum, 1, 0);
 		GetInputParameter(ParamFile_dat, PreParamFile_dat, "Relative transmission rates for place types", "%lf", (void*)P.PlaceTypeTrans, P.PlaceTypeNum, 1, 0);

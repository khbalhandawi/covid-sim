--- conflicted
+++ resolved
@@ -148,11 +148,7 @@
 
 		///// Set parameter defaults - read them in after
 		P.PlaceCloseIndepThresh = P.LoadSaveNetwork = P.DoHeteroDensity = P.DoPeriodicBoundaries = P.DoSchoolFile = P.DoAdunitDemog = P.OutputDensFile = P.MaxNumThreads = P.DoInterventionFile = 0;
-<<<<<<< HEAD
-		P.PreControlClusterIdCaseThresholdBase = 0;
-=======
-		P.CaseOrDeathThresholdBeforeAlert = 0;
->>>>>>> 4187928d
+		P.CaseOrDeathThresholdBeforeAlert_CommandLine = 0;
 		P.R0scale = 1.0;
 		P.KernelOffsetScale = P.KernelPowerScale = 1.0; //added this so that kernel parameters are only changed if input from the command line: ggilani - 15/10/2014
 		P.DoSaveSnapshot = P.DoLoadSnapshot  = 0;
@@ -239,11 +235,7 @@
 			}
 			else if (argv[i][1] == 'T' && argv[i][2] == ':')
 			{
-<<<<<<< HEAD
-				sscanf(&argv[i][3], "%i", &P.PreControlClusterIdCaseThresholdBase);
-=======
-				sscanf(&argv[i][3], "%i", &P.CaseOrDeathThresholdBeforeAlert);
->>>>>>> 4187928d
+				sscanf(&argv[i][3], "%i", &P.CaseOrDeathThresholdBeforeAlert_CommandLine);
 			}
 			else if (argv[i][1] == 'C' && argv[i][2] == ':')
 			{
@@ -401,24 +393,14 @@
 				sprintf(OutFileBase, "%s.f%i", OutFileBaseF, P.FitIter);
 			}
 		}
-<<<<<<< HEAD
 		else
 			StopFit = 1;
 		if ((!GotF) || (!StopFit))
-=======
-		P.StopCalibration = P.ModelCalibIteration = 0;  // needed for calibration to work for multiple realisations
-		P.HolidaysStartDay_SimTime = 0; // needed for calibration to work for multiple realisations
-		P.CaseOrDeathThresholdBeforeAlert = P.CaseOrDeathThresholdBeforeAlert_Fixed; // needed for calibration to work for multiple realisations
-		P.SeedingScaling = 1.0; // needed for calibration to work for multiple realisations
-		///// Set and save seeds
-		if (i == 0 || (P.ResetSeeds && P.KeepSameSeeds))
->>>>>>> 4187928d
 		{
 			P.NRactE = P.NRactNE = 0;
 			ResetTimeSeries();
 			for (i = 0; (i < P.NumRealisations) && (P.NRactNE < P.NumNonExtinctRealisations); i++)
 			{
-<<<<<<< HEAD
 				if (P.NumRealisations > 1)
 				{
 					sprintf(OutFile, "%s.%i", OutFileBase, i);
@@ -444,8 +426,8 @@
 						thisRunSeed1 = P.nextRunSeed1;
 						thisRunSeed2 = P.nextRunSeed2;
 						setall(&P.nextRunSeed1, &P.nextRunSeed2);
-						P.PreControlClusterIdHolOffset = 0; // needed for calibration to work for multiple realisations
-						P.PreControlClusterIdCaseThreshold = P.PreControlClusterIdCaseThreshold2; // needed for calibration to work for multiple realisations
+						P.HolidaysStartDay_SimTime = 0; // needed for calibration to work for multiple realisations
+						P.CaseOrDeathThresholdBeforeAlert = P.CaseOrDeathThresholdBeforeAlert_Fixed; // needed for calibration to work for multiple realisations
 						if (!P.DoNoCalibration) P.SeedingScaling = 1.0; // needed for calibration to work for multiple realisations
 						P.ModelCalibIteration = 0;  // needed for calibration to work for multiple realisations
 						ModelCalibLoop++;
@@ -473,16 +455,6 @@
 				{
 					SaveEvents();
 				}
-=======
-				thisRunSeed1 = P.nextRunSeed1;
-				thisRunSeed2 = P.nextRunSeed2;
-				setall(&P.nextRunSeed1, &P.nextRunSeed2);
-				P.ModelCalibIteration = 0;  // needed for calibration to work for multiple realisations
-				P.HolidaysStartDay_SimTime = 0; // needed for calibration to work for multiple realisations
-				P.CaseOrDeathThresholdBeforeAlert = P.CaseOrDeathThresholdBeforeAlert_Fixed; // needed for calibration to work for multiple realisations
-				P.SeedingScaling = 1.0; // needed for calibration to work for multiple realisations
-				ModelCalibLoop++;
->>>>>>> 4187928d
 			}
 			sprintf(OutFile, "%s", OutFileBase);
 
@@ -523,7 +495,7 @@
 	double s, t, AgeSuscScale;
 	int i, j, k, f, nc, na;
 	char CountryNameBuf[128 * MAX_COUNTRIES], AdunitListNamesBuf[128 * MAX_ADUNITS];
-	char* CountryNames[MAX_COUNTRIES], *AdunitListNames[MAX_ADUNITS];
+	char* CountryNames[MAX_COUNTRIES], * AdunitListNames[MAX_ADUNITS];
 
 	AgeSuscScale = 1.0;
 	if (!(ParamFile_dat = fopen(ParamFile, "rb"))) ERR_CRITICAL("Unable to open parameter file\n");
@@ -615,7 +587,7 @@
 		for (i = 1; i < MAX_HOUSEHOLD_SIZE; i++)
 			P.HouseholdSizeDistrib[0][i] = 0;
 	}
-	if(P.FitIter==0)
+	if (P.FitIter == 0)
 	{
 		for (i = 1; i < MAX_HOUSEHOLD_SIZE; i++)
 			P.HouseholdSizeDistrib[0][i] = P.HouseholdSizeDistrib[0][i] + P.HouseholdSizeDistrib[0][i - 1];
@@ -713,7 +685,7 @@
 		}
 	}
 
-	if (!GetInputParameter2(PreParamFile_dat, AdminFile_dat, "Include age", "%i", (void*) & (P.DoAge), 1, 1, 0)) P.DoAge = 1;
+	if (!GetInputParameter2(PreParamFile_dat, AdminFile_dat, "Include age", "%i", (void*)&(P.DoAge), 1, 1, 0)) P.DoAge = 1;
 	if (!P.DoAge)
 	{
 		for (i = 0; i < NUM_AGE_GROUPS; i++)
@@ -729,9 +701,9 @@
 	{
 
 		if (!GetInputParameter2(ParamFile_dat, PreParamFile_dat, "Initial immunity acts as partial immunity", "%i", (void*)&(P.DoPartialImmunity), 1, 1, 0)) P.DoPartialImmunity = 1;
-		if ((P.DoHouseholds)&&(!P.DoPartialImmunity))
-		{
-			if (!GetInputParameter2(ParamFile_dat, PreParamFile_dat, "Initial immunity applied to all household members", "%i", (void*) & (P.DoWholeHouseholdImmunity), 1, 1, 0)) P.DoWholeHouseholdImmunity = 0;
+		if ((P.DoHouseholds) && (!P.DoPartialImmunity))
+		{
+			if (!GetInputParameter2(ParamFile_dat, PreParamFile_dat, "Initial immunity applied to all household members", "%i", (void*)&(P.DoWholeHouseholdImmunity), 1, 1, 0)) P.DoWholeHouseholdImmunity = 0;
 		}
 		else
 			P.DoWholeHouseholdImmunity = 0;
@@ -992,7 +964,7 @@
 						P.PlaceExclusivityMatrix[i * NUM_PLACE_TYPES + j] = (i == j) ? 1 : 0;
 			}
 		}
-/* Note P.PlaceExclusivityMatrix not used at present - places assumed exclusive (each person belongs to 0 or 1 place) */
+		/* Note P.PlaceExclusivityMatrix not used at present - places assumed exclusive (each person belongs to 0 or 1 place) */
 
 		GetInputParameter(ParamFile_dat, PreParamFile_dat, "Proportion of between group place links", "%lf", (void*)P.PlaceTypePropBetweenGroupLinks, P.PlaceTypeNum, 1, 0);
 		GetInputParameter(ParamFile_dat, PreParamFile_dat, "Relative transmission rates for place types", "%lf", (void*)P.PlaceTypeTrans, P.PlaceTypeNum, 1, 0);
@@ -1015,7 +987,7 @@
 		for (i = 0; i < DAYS_PER_YEAR; i++)
 			P.Seasonality[i] /= s;
 	}
-	if (!GetInputParameter2(PreParamFile_dat, AdminFile_dat, "Number of seed locations", "%i", (void*) & (P.NumSeedLocations), 1, 1, 0)) P.NumSeedLocations = 1;
+	if (!GetInputParameter2(PreParamFile_dat, AdminFile_dat, "Number of seed locations", "%i", (void*)&(P.NumSeedLocations), 1, 1, 0)) P.NumSeedLocations = 1;
 	if (P.NumSeedLocations > MAX_NUM_SEED_LOCATIONS)
 	{
 		fprintf(stderr, "Too many seed locations\n");
@@ -1023,11 +995,11 @@
 	}
 	GetInputParameter(PreParamFile_dat, AdminFile_dat, "Initial number of infecteds", "%i", (void*)P.NumInitialInfections, P.NumSeedLocations, 1, 0);
 	if (!GetInputParameter2(PreParamFile_dat, AdminFile_dat, "Location of initial infecteds", "%lf", (void*)&(P.LocationInitialInfection[0][0]), P.NumSeedLocations * 2, 1, 0)) P.LocationInitialInfection[0][0] = P.LocationInitialInfection[0][1] = 0.0;
-	if (!GetInputParameter2(PreParamFile_dat, AdminFile_dat, "Minimum population in microcell of initial infection", "%i", (void*) & (P.MinPopDensForInitialInfection), 1, 1, 0)) P.MinPopDensForInitialInfection = 0;
+	if (!GetInputParameter2(PreParamFile_dat, AdminFile_dat, "Minimum population in microcell of initial infection", "%i", (void*)&(P.MinPopDensForInitialInfection), 1, 1, 0)) P.MinPopDensForInitialInfection = 0;
 	if (!GetInputParameter2(PreParamFile_dat, AdminFile_dat, "Maximum population in microcell of initial infection", "%i", (void*)&(P.MaxPopDensForInitialInfection), 1, 1, 0)) P.MaxPopDensForInitialInfection = 10000000;
 	if (!GetInputParameter2(PreParamFile_dat, AdminFile_dat, "Maximum age of initial infections", "%i", (void*)&(P.MaxAgeForInitialInfection), 1, 1, 0)) P.MaxAgeForInitialInfection = 1000;
-	if (!GetInputParameter2(PreParamFile_dat, AdminFile_dat, "Randomise initial infection location", "%i", (void*) & (P.DoRandomInitialInfectionLoc), 1, 1, 0)) P.DoRandomInitialInfectionLoc=1;
-	if (!GetInputParameter2(PreParamFile_dat, AdminFile_dat, "All initial infections located in same microcell", "%i", (void*) & (P.DoAllInitialInfectioninSameLoc), 1, 1, 0)) P.DoAllInitialInfectioninSameLoc=0;
+	if (!GetInputParameter2(PreParamFile_dat, AdminFile_dat, "Randomise initial infection location", "%i", (void*)&(P.DoRandomInitialInfectionLoc), 1, 1, 0)) P.DoRandomInitialInfectionLoc = 1;
+	if (!GetInputParameter2(PreParamFile_dat, AdminFile_dat, "All initial infections located in same microcell", "%i", (void*)&(P.DoAllInitialInfectioninSameLoc), 1, 1, 0)) P.DoAllInitialInfectioninSameLoc = 0;
 	if (GetInputParameter2(PreParamFile_dat, AdminFile_dat, "Day of year of start of seeding", "%lf", (void*)&(P.InitialInfectionCalTime), 1, 1, 0))
 	{
 		if (GetInputParameter2(ParamFile_dat, PreParamFile_dat, "Scaling of infection seeding", "%lf", (void*)&(P.SeedingScaling), 1, 1, 0))
@@ -1048,7 +1020,7 @@
 	{
 		if (P.DoAdUnits)
 		{
-			if (!GetInputParameter2(PreParamFile_dat, AdminFile_dat, "Administrative unit to seed initial infection into", "%s", (P.NumSeedLocations > 1) ? ((void*) AdunitListNames) : ((void*)AdunitListNames[0]), P.NumSeedLocations, 1, 0))
+			if (!GetInputParameter2(PreParamFile_dat, AdminFile_dat, "Administrative unit to seed initial infection into", "%s", (P.NumSeedLocations > 1) ? ((void*)AdunitListNames) : ((void*)AdunitListNames[0]), P.NumSeedLocations, 1, 0))
 				for (i = 0; i < P.NumSeedLocations; i++) P.InitialInfectionsAdminUnit[i] = 0;
 			else
 				for (i = 0; i < P.NumSeedLocations; i++)
@@ -1084,7 +1056,7 @@
 		if (P.DurImportTimeProfile >= MAX_DUR_IMPORT_PROFILE) ERR_CRITICAL("MAX_DUR_IMPORT_PROFILE too small\n");
 		GetInputParameter(ParamFile_dat, PreParamFile_dat, "Daily importation time profile", "%lf", (void*)P.ImportInfectionTimeProfile, P.DurImportTimeProfile, 1, 0);
 	}
-	GetInputParameter(ParamFile_dat, PreParamFile_dat, "Reproduction number", "%lf", (void*) & (P.R0), 1, 1, 0);
+	GetInputParameter(ParamFile_dat, PreParamFile_dat, "Reproduction number", "%lf", (void*)&(P.R0), 1, 1, 0);
 	if (GetInputParameter2(ParamFile_dat, PreParamFile_dat, "Beta for spatial transmission", "%lf", (void*)&(P.LocalBeta), 1, 1, 0))
 		P.FixLocalBeta = 1;
 	else
@@ -1092,13 +1064,13 @@
 		P.LocalBeta = -1.0;
 		P.FixLocalBeta = 0;
 	}
-	GetInputParameter(ParamFile_dat, PreParamFile_dat, "Infectious period", "%lf", (void*) & (P.InfectiousPeriod), 1, 1, 0);
+	GetInputParameter(ParamFile_dat, PreParamFile_dat, "Infectious period", "%lf", (void*)&(P.InfectiousPeriod), 1, 1, 0);
 	if (!GetInputParameter2(ParamFile_dat, PreParamFile_dat, "SD of individual variation in susceptibility", "%lf", (void*)&(P.SusceptibilitySD), 1, 1, 0)) P.SusceptibilitySD = 0;
-	if (!GetInputParameter2(ParamFile_dat, PreParamFile_dat, "SD of individual variation in infectiousness", "%lf", (void*) & (P.InfectiousnessSD), 1, 1, 0)) P.InfectiousnessSD = 0;
-	if (GetInputParameter2(ParamFile_dat, PreParamFile_dat, "k of individual variation in infectiousness", "%lf", (void*)& s, 1, 1, 0)) P.InfectiousnessSD = 1.0 / sqrt(s);
+	if (!GetInputParameter2(ParamFile_dat, PreParamFile_dat, "SD of individual variation in infectiousness", "%lf", (void*)&(P.InfectiousnessSD), 1, 1, 0)) P.InfectiousnessSD = 0;
+	if (GetInputParameter2(ParamFile_dat, PreParamFile_dat, "k of individual variation in infectiousness", "%lf", (void*)&s, 1, 1, 0)) P.InfectiousnessSD = 1.0 / sqrt(s);
 	if (!GetInputParameter2(ParamFile_dat, PreParamFile_dat, "k does not apply in households", "%i", (void*)&P.NoInfectiousnessSDinHH, 1, 1, 0)) P.NoInfectiousnessSDinHH = 0;
-	if (!GetInputParameter2(ParamFile_dat, PreParamFile_dat, "Model time varying infectiousness", "%i", (void*) & (P.DoInfectiousnessProfile), 1, 1, 0)) P.DoInfectiousnessProfile = 0;
-	if (!GetInputParameter2(ParamFile_dat, PreParamFile_dat, "Power of scaling of spatial R0 with density", "%lf", (void*) & (P.R0DensityScalePower), 1, 1, 0)) P.R0DensityScalePower = 0;
+	if (!GetInputParameter2(ParamFile_dat, PreParamFile_dat, "Model time varying infectiousness", "%i", (void*)&(P.DoInfectiousnessProfile), 1, 1, 0)) P.DoInfectiousnessProfile = 0;
+	if (!GetInputParameter2(ParamFile_dat, PreParamFile_dat, "Power of scaling of spatial R0 with density", "%lf", (void*)&(P.R0DensityScalePower), 1, 1, 0)) P.R0DensityScalePower = 0;
 	if (P.DoInfectiousnessProfile)
 	{
 		if (!GetInputParameter2(ParamFile_dat, PreParamFile_dat, "Infectiousness profile", "%lf", (void*)P.infectious_prof, INFPROF_RES, 1, 0))
@@ -1137,10 +1109,10 @@
 		P.infectiousness[k] = 0;
 		for (i = 0; i <= CDF_RES; i++) P.infectious_icdf[i] = exp(-P.infectious_icdf[i]);
 	}
-	if (!GetInputParameter2(ParamFile_dat, PreParamFile_dat, "Include latent period", "%i", (void*) & (P.DoLatent), 1, 1, 0)) P.DoLatent = 0;
+	if (!GetInputParameter2(ParamFile_dat, PreParamFile_dat, "Include latent period", "%i", (void*)&(P.DoLatent), 1, 1, 0)) P.DoLatent = 0;
 	if (P.DoLatent)
 	{
-		GetInputParameter(ParamFile_dat, PreParamFile_dat, "Latent period", "%lf", (void*) & (P.LatentPeriod), 1, 1, 0);
+		GetInputParameter(ParamFile_dat, PreParamFile_dat, "Latent period", "%lf", (void*)&(P.LatentPeriod), 1, 1, 0);
 		if (!GetInputParameter2(ParamFile_dat, PreParamFile_dat, "Latent period inverse CDF", "%lf", (void*)P.latent_icdf, CDF_RES + 1, 1, 0))
 		{
 			SetICDF(P.latent_icdf, 1e10);
@@ -1149,7 +1121,7 @@
 			P.latent_icdf[i] = exp(-P.latent_icdf[i]);
 	}
 
-	if (!GetInputParameter2(ParamFile_dat, PreParamFile_dat, "Include symptoms", "%i", (void*) & (P.DoSymptoms), 1, 1, 0)) P.DoSymptoms = 0;
+	if (!GetInputParameter2(ParamFile_dat, PreParamFile_dat, "Include symptoms", "%i", (void*)&(P.DoSymptoms), 1, 1, 0)) P.DoSymptoms = 0;
 	if (!P.DoSymptoms)
 	{
 		for (i = 0; i < NUM_AGE_GROUPS; i++)
@@ -1168,11 +1140,11 @@
 			for (i = 1; i < NUM_AGE_GROUPS; i++)
 				P.ProportionSymptomatic[i] = P.ProportionSymptomatic[0];
 		}
-		GetInputParameter(ParamFile_dat, PreParamFile_dat, "Delay from end of latent period to start of symptoms", "%lf", (void*) & (P.LatentToSymptDelay), 1, 1, 0);
-		GetInputParameter(ParamFile_dat, PreParamFile_dat, "Relative rate of random contacts if symptomatic", "%lf", (void*) & (P.SymptSpatialContactRate), 1, 1, 0);
-		if (!GetInputParameter2(ParamFile_dat, PreParamFile_dat, "Symptomatic infectiousness relative to asymptomatic", "%lf", (void*) & (P.SymptInfectiousness), 1, 1, 0)) P.SymptInfectiousness=1.0;
-		if (!GetInputParameter2(ParamFile_dat, PreParamFile_dat, "Asymptomatic infectiousness relative to symptomatic", "%lf", (void*)&(P.AsymptInfectiousness), 1, 1, 0)) P.AsymptInfectiousness=1.0;
-		if (!GetInputParameter2(ParamFile_dat, PreParamFile_dat, "Model symptomatic withdrawal to home as true absenteeism", "%i", (void*)& P.DoRealSymptWithdrawal, 1, 1, 0)) P.DoRealSymptWithdrawal = 0;
+		GetInputParameter(ParamFile_dat, PreParamFile_dat, "Delay from end of latent period to start of symptoms", "%lf", (void*)&(P.LatentToSymptDelay), 1, 1, 0);
+		GetInputParameter(ParamFile_dat, PreParamFile_dat, "Relative rate of random contacts if symptomatic", "%lf", (void*)&(P.SymptSpatialContactRate), 1, 1, 0);
+		if (!GetInputParameter2(ParamFile_dat, PreParamFile_dat, "Symptomatic infectiousness relative to asymptomatic", "%lf", (void*)&(P.SymptInfectiousness), 1, 1, 0)) P.SymptInfectiousness = 1.0;
+		if (!GetInputParameter2(ParamFile_dat, PreParamFile_dat, "Asymptomatic infectiousness relative to symptomatic", "%lf", (void*)&(P.AsymptInfectiousness), 1, 1, 0)) P.AsymptInfectiousness = 1.0;
+		if (!GetInputParameter2(ParamFile_dat, PreParamFile_dat, "Model symptomatic withdrawal to home as true absenteeism", "%i", (void*)&P.DoRealSymptWithdrawal, 1, 1, 0)) P.DoRealSymptWithdrawal = 0;
 		if (P.DoPlaces)
 		{
 			GetInputParameter(ParamFile_dat, PreParamFile_dat, "Relative level of place attendance if symptomatic", "%lf", (void*)P.SymptPlaceTypeContactRate, P.PlaceTypeNum, 1, 0);
@@ -1187,8 +1159,8 @@
 			else
 				for (j = 0; j < NUM_PLACE_TYPES; j++) P.SymptPlaceTypeWithdrawalProp[j] = 0.0;
 		}
-		if (!GetInputParameter2(ParamFile_dat, PreParamFile_dat, "Maximum age of child at home for whom one adult also stays at home", "%i", (void*)& P.CaseAbsentChildAgeCutoff, 1, 1, 0)) P.CaseAbsentChildAgeCutoff = 0;
-		if (!GetInputParameter2(ParamFile_dat, PreParamFile_dat, "Proportion of children at home for whom one adult also stays at home", "%lf", (void*)& P.CaseAbsentChildPropAdultCarers, 1, 1, 0)) P.CaseAbsentChildPropAdultCarers = 0;
+		if (!GetInputParameter2(ParamFile_dat, PreParamFile_dat, "Maximum age of child at home for whom one adult also stays at home", "%i", (void*)&P.CaseAbsentChildAgeCutoff, 1, 1, 0)) P.CaseAbsentChildAgeCutoff = 0;
+		if (!GetInputParameter2(ParamFile_dat, PreParamFile_dat, "Proportion of children at home for whom one adult also stays at home", "%lf", (void*)&P.CaseAbsentChildPropAdultCarers, 1, 1, 0)) P.CaseAbsentChildPropAdultCarers = 0;
 		if (!GetInputParameter2(ParamFile_dat, PreParamFile_dat, "Place close round household", "%i", (void*)&P.PlaceCloseRoundHousehold, 1, 1, 0)) P.PlaceCloseRoundHousehold = 1;
 		if (!GetInputParameter2(ParamFile_dat, PreParamFile_dat, "Absenteeism place closure", "%i", (void*)&P.AbsenteeismPlaceClosure, 1, 1, 0)) P.AbsenteeismPlaceClosure = 0;
 		if (P.AbsenteeismPlaceClosure)
@@ -1202,13 +1174,13 @@
 		}
 		else
 		{
-			if (!GetInputParameter2(ParamFile_dat, PreParamFile_dat, "Delay in starting place absenteeism for cases who withdraw", "%lf", (void*)& P.CaseAbsenteeismDelay, 1, 1, 0)) P.CaseAbsenteeismDelay = 0;
+			if (!GetInputParameter2(ParamFile_dat, PreParamFile_dat, "Delay in starting place absenteeism for cases who withdraw", "%lf", (void*)&P.CaseAbsenteeismDelay, 1, 1, 0)) P.CaseAbsenteeismDelay = 0;
 			P.MaxAbsentTime = 0; // Not used when !P.AbsenteeismPlaceClosure
 		}
-		if (!GetInputParameter2(ParamFile_dat, PreParamFile_dat, "Duration of place absenteeism for cases who withdraw", "%lf", (void*)& P.CaseAbsenteeismDuration, 1, 1, 0)) P.CaseAbsenteeismDuration = 7;
-
-		if (!GetInputParameter2(ParamFile_dat, PreParamFile_dat, "False positive rate", "%lf", (void*) & (P.FalsePositiveRate), 1, 1, 0)) P.FalsePositiveRate = 0.0;
-		if (!GetInputParameter2(ParamFile_dat, PreParamFile_dat, "False positive per capita incidence", "%lf", (void*) & (P.FalsePositivePerCapitaIncidence), 1, 1, 0)) P.FalsePositivePerCapitaIncidence = 0.0;
+		if (!GetInputParameter2(ParamFile_dat, PreParamFile_dat, "Duration of place absenteeism for cases who withdraw", "%lf", (void*)&P.CaseAbsenteeismDuration, 1, 1, 0)) P.CaseAbsenteeismDuration = 7;
+
+		if (!GetInputParameter2(ParamFile_dat, PreParamFile_dat, "False positive rate", "%lf", (void*)&(P.FalsePositiveRate), 1, 1, 0)) P.FalsePositiveRate = 0.0;
+		if (!GetInputParameter2(ParamFile_dat, PreParamFile_dat, "False positive per capita incidence", "%lf", (void*)&(P.FalsePositivePerCapitaIncidence), 1, 1, 0)) P.FalsePositivePerCapitaIncidence = 0.0;
 		if (!GetInputParameter2(ParamFile_dat, PreParamFile_dat, "False positive relative incidence by age", "%lf", (void*)P.FalsePositiveAgeRate, NUM_AGE_GROUPS, 1, 0))
 			for (j = 0; j < NUM_AGE_GROUPS; j++) P.FalsePositiveAgeRate[j] = 1.0;
 	}
@@ -1219,8 +1191,8 @@
 	if (!GetInputParameter2(ParamFile_dat, PreParamFile_dat, "Specificity of serology assay", "%lf", (void*)&(P.SeroConvSpec), 1, 1, 0)) P.SeroConvSpec = 1.0;
 	if (!GetInputParameter2(ParamFile_dat, PreParamFile_dat, "Scaling of modelled infection prevalence to match surveys", "%lf", (void*)&(P.InfPrevSurveyScale), 1, 1, 0)) P.InfPrevSurveyScale = 1.0;
 
-	if(!GetInputParameter2(ParamFile_dat, PreParamFile_dat, "Do Severity Analysis", "%i", (void*) & (P.DoSeverity), 1, 1, 0)) P.DoSeverity = 0;
-	if(P.DoSeverity)
+	if (!GetInputParameter2(ParamFile_dat, PreParamFile_dat, "Do Severity Analysis", "%i", (void*)&(P.DoSeverity), 1, 1, 0)) P.DoSeverity = 0;
+	if (P.DoSeverity)
 	{
 		if (!GetInputParameter2(ParamFile_dat, PreParamFile_dat, "Factor to scale IFR", "%lf", (void*)&(P.ScaleIFR), 1, 1, 0)) P.ScaleIFR = 1.0;
 		//// Means for icdf's.
@@ -1270,17 +1242,17 @@
 			GetInputParameter(ParamFile_dat, PreParamFile_dat, "Mean_CriticalToDeath", "%lf", (void*)(P.Mean_CriticalToDeath), NUM_AGE_GROUPS, 1, 0);
 		}
 		//// Get ICDFs
-		if(!GetInputParameter2(ParamFile_dat, PreParamFile_dat, "MildToRecovery_icdf", "%lf", (void*)P.MildToRecovery_icdf, CDF_RES + 1, 1, 0))
+		if (!GetInputParameter2(ParamFile_dat, PreParamFile_dat, "MildToRecovery_icdf", "%lf", (void*)P.MildToRecovery_icdf, CDF_RES + 1, 1, 0))
 		{
 			SetICDF(P.MildToRecovery_icdf, ICDF_START);
 		}
-		for(i = 0; i <= CDF_RES; i++) P.MildToRecovery_icdf[i] = exp(-P.MildToRecovery_icdf[i]);
-
-		if(!GetInputParameter2(ParamFile_dat, PreParamFile_dat, "ILIToRecovery_icdf", "%lf", (void*)P.ILIToRecovery_icdf, CDF_RES + 1, 1, 0))
+		for (i = 0; i <= CDF_RES; i++) P.MildToRecovery_icdf[i] = exp(-P.MildToRecovery_icdf[i]);
+
+		if (!GetInputParameter2(ParamFile_dat, PreParamFile_dat, "ILIToRecovery_icdf", "%lf", (void*)P.ILIToRecovery_icdf, CDF_RES + 1, 1, 0))
 		{
 			SetICDF(P.ILIToRecovery_icdf, ICDF_START);
 		}
-		for(i = 0; i <= CDF_RES; i++) P.ILIToRecovery_icdf[i] = exp(-P.ILIToRecovery_icdf[i]);
+		for (i = 0; i <= CDF_RES; i++) P.ILIToRecovery_icdf[i] = exp(-P.ILIToRecovery_icdf[i]);
 
 		if (!GetInputParameter2(ParamFile_dat, PreParamFile_dat, "ILIToDeath_icdf", "%lf", (void*)P.ILIToDeath_icdf, CDF_RES + 1, 1, 0))
 		{
@@ -1288,70 +1260,70 @@
 		}
 		for (i = 0; i <= CDF_RES; i++) P.ILIToDeath_icdf[i] = exp(-P.ILIToDeath_icdf[i]);
 
-		if(!GetInputParameter2(ParamFile_dat, PreParamFile_dat, "SARIToRecovery_icdf", "%lf", (void*)P.SARIToRecovery_icdf, CDF_RES + 1, 1, 0))
+		if (!GetInputParameter2(ParamFile_dat, PreParamFile_dat, "SARIToRecovery_icdf", "%lf", (void*)P.SARIToRecovery_icdf, CDF_RES + 1, 1, 0))
 		{
 			SetICDF(P.SARIToRecovery_icdf, ICDF_START);
 		}
-		for(i = 0; i <= CDF_RES; i++) P.SARIToRecovery_icdf[i] = exp(-P.SARIToRecovery_icdf[i]);
-
-		if(!GetInputParameter2(ParamFile_dat, PreParamFile_dat, "CriticalToCritRecov_icdf", "%lf", (void*)P.CriticalToCritRecov_icdf, CDF_RES + 1, 1, 0))
+		for (i = 0; i <= CDF_RES; i++) P.SARIToRecovery_icdf[i] = exp(-P.SARIToRecovery_icdf[i]);
+
+		if (!GetInputParameter2(ParamFile_dat, PreParamFile_dat, "CriticalToCritRecov_icdf", "%lf", (void*)P.CriticalToCritRecov_icdf, CDF_RES + 1, 1, 0))
 		{
 			SetICDF(P.CriticalToCritRecov_icdf, ICDF_START);
 		}
-		for(i = 0; i <= CDF_RES; i++) P.CriticalToCritRecov_icdf[i] = exp(-P.CriticalToCritRecov_icdf[i]);
-
-		if(!GetInputParameter2(ParamFile_dat, PreParamFile_dat, "CritRecovToRecov_icdf", "%lf", (void*)P.CritRecovToRecov_icdf, CDF_RES + 1, 1, 0))
+		for (i = 0; i <= CDF_RES; i++) P.CriticalToCritRecov_icdf[i] = exp(-P.CriticalToCritRecov_icdf[i]);
+
+		if (!GetInputParameter2(ParamFile_dat, PreParamFile_dat, "CritRecovToRecov_icdf", "%lf", (void*)P.CritRecovToRecov_icdf, CDF_RES + 1, 1, 0))
 		{
 			SetICDF(P.CritRecovToRecov_icdf, ICDF_START);
 		}
-		for(i = 0; i <= CDF_RES; i++) P.CritRecovToRecov_icdf[i] = exp(-P.CritRecovToRecov_icdf[i]);
-
-		if(!GetInputParameter2(ParamFile_dat, PreParamFile_dat, "ILIToSARI_icdf", "%lf", (void*)P.ILIToSARI_icdf, CDF_RES + 1, 1, 0))
+		for (i = 0; i <= CDF_RES; i++) P.CritRecovToRecov_icdf[i] = exp(-P.CritRecovToRecov_icdf[i]);
+
+		if (!GetInputParameter2(ParamFile_dat, PreParamFile_dat, "ILIToSARI_icdf", "%lf", (void*)P.ILIToSARI_icdf, CDF_RES + 1, 1, 0))
 		{
 			SetICDF(P.ILIToSARI_icdf, ICDF_START);
 		}
-		for(i = 0; i <= CDF_RES; i++) P.ILIToSARI_icdf[i] = exp(-P.ILIToSARI_icdf[i]);
-
-		if(!GetInputParameter2(ParamFile_dat, PreParamFile_dat, "SARIToCritical_icdf", "%lf", (void*)P.SARIToCritical_icdf, CDF_RES + 1, 1, 0))
+		for (i = 0; i <= CDF_RES; i++) P.ILIToSARI_icdf[i] = exp(-P.ILIToSARI_icdf[i]);
+
+		if (!GetInputParameter2(ParamFile_dat, PreParamFile_dat, "SARIToCritical_icdf", "%lf", (void*)P.SARIToCritical_icdf, CDF_RES + 1, 1, 0))
 		{
 			SetICDF(P.SARIToCritical_icdf, ICDF_START);
 		}
-		for(i = 0; i <= CDF_RES; i++) P.SARIToCritical_icdf[i] = exp(-P.SARIToCritical_icdf[i]);
-
-		if (!GetInputParameter2(ParamFile_dat, PreParamFile_dat, "SARIToDeath_icdf"		, "%lf", (void*)P.SARIToDeath_icdf, CDF_RES + 1, 1, 0))
+		for (i = 0; i <= CDF_RES; i++) P.SARIToCritical_icdf[i] = exp(-P.SARIToCritical_icdf[i]);
+
+		if (!GetInputParameter2(ParamFile_dat, PreParamFile_dat, "SARIToDeath_icdf", "%lf", (void*)P.SARIToDeath_icdf, CDF_RES + 1, 1, 0))
 		{
 			SetICDF(P.SARIToDeath_icdf, ICDF_START);
 		}
 		for (i = 0; i <= CDF_RES; i++) P.SARIToDeath_icdf[i] = exp(-P.SARIToDeath_icdf[i]);
 
-		if(!GetInputParameter2(ParamFile_dat, PreParamFile_dat, "CriticalToDeath_icdf", "%lf", (void*)P.CriticalToDeath_icdf, CDF_RES + 1, 1, 0))
+		if (!GetInputParameter2(ParamFile_dat, PreParamFile_dat, "CriticalToDeath_icdf", "%lf", (void*)P.CriticalToDeath_icdf, CDF_RES + 1, 1, 0))
 		{
 			SetICDF(P.CriticalToDeath_icdf, ICDF_START);
 		}
-		for(i = 0; i <= CDF_RES; i++) P.CriticalToDeath_icdf[i] = exp(-P.CriticalToDeath_icdf[i]);
-
-		if(!GetInputParameter2(ParamFile_dat, PreParamFile_dat, "Prop_Mild_ByAge", "%lf", (void*)P.Prop_Mild_ByAge, NUM_AGE_GROUPS, 1, 0))
-			for(i = 0; i < NUM_AGE_GROUPS; i++)
+		for (i = 0; i <= CDF_RES; i++) P.CriticalToDeath_icdf[i] = exp(-P.CriticalToDeath_icdf[i]);
+
+		if (!GetInputParameter2(ParamFile_dat, PreParamFile_dat, "Prop_Mild_ByAge", "%lf", (void*)P.Prop_Mild_ByAge, NUM_AGE_GROUPS, 1, 0))
+			for (i = 0; i < NUM_AGE_GROUPS; i++)
 				P.Prop_Mild_ByAge[i] = 0.5;
 
-		if(!GetInputParameter2(ParamFile_dat, PreParamFile_dat, "Prop_ILI_ByAge", "%lf", (void*)P.Prop_ILI_ByAge, NUM_AGE_GROUPS, 1, 0))
-			for(i = 0; i < NUM_AGE_GROUPS; i++)
+		if (!GetInputParameter2(ParamFile_dat, PreParamFile_dat, "Prop_ILI_ByAge", "%lf", (void*)P.Prop_ILI_ByAge, NUM_AGE_GROUPS, 1, 0))
+			for (i = 0; i < NUM_AGE_GROUPS; i++)
 				P.Prop_ILI_ByAge[i] = 0.3;
 
-		if(!GetInputParameter2(ParamFile_dat, PreParamFile_dat, "Prop_SARI_ByAge", "%lf", (void*)P.Prop_SARI_ByAge, NUM_AGE_GROUPS, 1, 0))
-			for(i = 0; i < NUM_AGE_GROUPS; i++)
+		if (!GetInputParameter2(ParamFile_dat, PreParamFile_dat, "Prop_SARI_ByAge", "%lf", (void*)P.Prop_SARI_ByAge, NUM_AGE_GROUPS, 1, 0))
+			for (i = 0; i < NUM_AGE_GROUPS; i++)
 				P.Prop_SARI_ByAge[i] = 0.15;
 
-		if(!GetInputParameter2(ParamFile_dat, PreParamFile_dat, "Prop_Critical_ByAge", "%lf", (void*)P.Prop_Critical_ByAge, NUM_AGE_GROUPS, 1, 0))
-			for(i = 0; i < NUM_AGE_GROUPS; i++)
+		if (!GetInputParameter2(ParamFile_dat, PreParamFile_dat, "Prop_Critical_ByAge", "%lf", (void*)P.Prop_Critical_ByAge, NUM_AGE_GROUPS, 1, 0))
+			for (i = 0; i < NUM_AGE_GROUPS; i++)
 				P.Prop_Critical_ByAge[i] = 0.05;
 
-		if(!GetInputParameter2(ParamFile_dat, PreParamFile_dat, "CFR_SARI_ByAge", "%lf", (void*)P.CFR_SARI_ByAge, NUM_AGE_GROUPS, 1, 0))
-			for(i = 0; i < NUM_AGE_GROUPS; i++)
+		if (!GetInputParameter2(ParamFile_dat, PreParamFile_dat, "CFR_SARI_ByAge", "%lf", (void*)P.CFR_SARI_ByAge, NUM_AGE_GROUPS, 1, 0))
+			for (i = 0; i < NUM_AGE_GROUPS; i++)
 				P.CFR_SARI_ByAge[i] = 0.50;
 
-		if(!GetInputParameter2(ParamFile_dat, PreParamFile_dat, "CFR_Critical_ByAge", "%lf", (void*)P.CFR_Critical_ByAge, NUM_AGE_GROUPS, 1, 0))
-			for(i = 0; i < NUM_AGE_GROUPS; i++)
+		if (!GetInputParameter2(ParamFile_dat, PreParamFile_dat, "CFR_Critical_ByAge", "%lf", (void*)P.CFR_Critical_ByAge, NUM_AGE_GROUPS, 1, 0))
+			for (i = 0; i < NUM_AGE_GROUPS; i++)
 				P.CFR_Critical_ByAge[i] = 0.50;
 
 		if (!GetInputParameter2(ParamFile_dat, PreParamFile_dat, "CFR_ILI_ByAge", "%lf", (void*)P.CFR_ILI_ByAge, NUM_AGE_GROUPS, 1, 0))
@@ -1401,70 +1373,21 @@
 		if (!GetInputParameter2(ParamFile_dat, PreParamFile_dat, "Divisor for per-capita area threshold (default 1000)", "%i", (void*)&(P.IncThreshPop), 1, 1, 0)) P.IncThreshPop = 1000;
 		if (!GetInputParameter2(ParamFile_dat, PreParamFile_dat, "Divisor for per-capita global threshold (default 1000)", "%i", (void*)&(P.GlobalIncThreshPop), 1, 1, 0)) P.GlobalIncThreshPop = 1000;
 
-
-<<<<<<< HEAD
 		if (!GetInputParameter2(ParamFile_dat, PreParamFile_dat, "Number of sampling intervals over which cumulative incidence measured for global trigger", "%i", (void*)&(P.TriggersSamplingInterval), 1, 1, 0)) P.TriggersSamplingInterval = 10000000;
-		if (!GetInputParameter2(ParamFile_dat, PreParamFile_dat, "Proportion of cases detected for treatment", "%lf", (void*) & (P.PostAlertControlPropCasesId), 1, 1, 0)) P.PostAlertControlPropCasesId = 1;
-
-		if (!GetInputParameter2(ParamFile_dat, PreParamFile_dat, "Proportion of cases detected before outbreak alert", "%lf", (void*) & (P.PreAlertControlPropCasesId), 1, 1, 0)) P.PreAlertControlPropCasesId = 1.0;
-		if (!GetInputParameter2(ParamFile_dat, PreParamFile_dat, "Trigger alert on deaths", "%i", (void*)&(P.PreControlClusterIdUseDeaths), 1, 1, 0)) P.PreControlClusterIdUseDeaths = 0;
-	}
-	if (P.PreControlClusterIdUseDeaths)
-	{
-		if (!GetInputParameter2(ParamFile_dat, PreParamFile_dat, "Number of deaths accummulated before alert", "%i", (void*)&(P.PreControlClusterIdCaseThreshold), 1, 1, 0)) P.PreControlClusterIdCaseThreshold = 0;
+		if (!GetInputParameter2(ParamFile_dat, PreParamFile_dat, "Proportion of cases detected for treatment", "%lf", (void*)&(P.PostAlertControlPropCasesId), 1, 1, 0)) P.PostAlertControlPropCasesId = 1;
+		if (!GetInputParameter2(ParamFile_dat, PreParamFile_dat, "Proportion of cases detected before outbreak alert", "%lf", (void*)&(P.PreAlertControlPropCasesId), 1, 1, 0)) P.PreAlertControlPropCasesId = 1.0;
+		if (!GetInputParameter2(ParamFile_dat, PreParamFile_dat, "Trigger alert on deaths", "%i", (void*)&(P.TriggerAlertOnDeaths), 1, 1, 0)) P.TriggerAlertOnDeaths = 0;
+	}
+	if (P.TriggerAlertOnDeaths)
+	{
+		if (!GetInputParameter2(ParamFile_dat, PreParamFile_dat, "Number of deaths accummulated before alert", "%i", (void*)&(P.CaseOrDeathThresholdBeforeAlert), 1, 1, 0)) P.CaseOrDeathThresholdBeforeAlert = 0;
 	}
 	else
-=======
-	if (!GetInputParameter2(ParamFile_dat, PreParamFile_dat, "Bounding box for bitmap", "%lf", (void*) & (P.BoundingBox[0]), 4, 1, 0))
-	{
-		P.BoundingBox[0] = P.BoundingBox[1] = 0.0;
-		P.BoundingBox[2] = P.BoundingBox[3] = 1.0;
-	}
-	if (!GetInputParameter2(ParamFile_dat, PreParamFile_dat, "Spatial domain for simulation", "%lf", (void*) & (P.SpatialBoundingBox[0]), 4, 1, 0))
-	{
-		P.SpatialBoundingBox[0] = P.SpatialBoundingBox[1] = 0.0;
-		P.SpatialBoundingBox[2] = P.SpatialBoundingBox[3] = 1.0;
-	}
-	if (!GetInputParameter2(ParamFile_dat, PreParamFile_dat, "Grid size", "%lf", (void*) & (P.in_cells_.width_), 1, 1, 0)) P.in_cells_.width_ = 1.0 / 120.0;
-	if (!GetInputParameter2(ParamFile_dat, PreParamFile_dat, "Use long/lat coord system", "%i", (void*) & (P.DoUTM_coords), 1, 1, 0)) P.DoUTM_coords = 1;
-	if (!GetInputParameter2(ParamFile_dat, PreParamFile_dat, "Bitmap scale", "%lf", (void*) & (P.BitmapScale), 1, 1, 0)) P.BitmapScale = 1.0;
-	if (!GetInputParameter2(ParamFile_dat, PreParamFile_dat, "Bitmap y:x aspect scaling", "%lf", (void*) & (P.BitmapAspectScale), 1, 1, 0)) P.BitmapAspectScale = 1.0;
-	if (!GetInputParameter2(ParamFile_dat, PreParamFile_dat, "Bitmap movie frame interval", "%i", (void*) & (P.BitmapMovieFrame), 1, 1, 0)) P.BitmapMovieFrame = 250;
-	if (!GetInputParameter2(ParamFile_dat, PreParamFile_dat, "Output bitmap", "%i", (void*) & (P.OutputBitmap), 1, 1, 0)) P.OutputBitmap = 0;
-	if (!GetInputParameter2(ParamFile_dat, PreParamFile_dat, "Output bitmap detected", "%i", (void*) & (P.OutputBitmapDetected), 1, 1, 0)) P.OutputBitmapDetected = 0;
-	if (!GetInputParameter2(ParamFile_dat, PreParamFile_dat, "Output immunity on bitmap", "%i", (void*) & (P.DoImmuneBitmap), 1, 1, 0)) P.DoImmuneBitmap = 0;
-	if (!GetInputParameter2(ParamFile_dat, PreParamFile_dat, "Output infection tree", "%i", (void*) & (P.DoInfectionTree), 1, 1, 0)) P.DoInfectionTree = 0;
-	if (!GetInputParameter2(ParamFile_dat, PreParamFile_dat, "Do one generation", "%i", (void*) & (P.DoOneGen), 1, 1, 0)) P.DoOneGen = 0;
-	if (!GetInputParameter2(ParamFile_dat, PreParamFile_dat, "Output every realisation", "%i", (void*) & (P.OutputEveryRealisation), 1, 1, 0)) P.OutputEveryRealisation = 0;
-	if (!GetInputParameter2(ParamFile_dat, PreParamFile_dat, "Maximum number to sample for correlations", "%i", (void*) & (P.MaxCorrSample), 1, 1, 0)) P.MaxCorrSample = 1000000000;
-	if (!GetInputParameter2(ParamFile_dat, PreParamFile_dat, "Assume SI model", "%i", (void*) & (P.DoSI), 1, 1, 0)) P.DoSI = 0;
-	if (!GetInputParameter2(ParamFile_dat, PreParamFile_dat, "Assume periodic boundary conditions", "%i", (void*) & (P.DoPeriodicBoundaries), 1, 1, 0)) P.DoPeriodicBoundaries = 0;
-	if (!GetInputParameter2(ParamFile_dat, PreParamFile_dat, "Only output non-extinct realisations", "%i", (void*) & (P.OutputOnlyNonExtinct), 1, 1, 0)) P.OutputOnlyNonExtinct = 0;
-
-	if (!GetInputParameter2(ParamFile_dat, PreParamFile_dat, "Use cases per thousand threshold for area controls", "%i", (void*) & (P.DoPerCapitaTriggers), 1, 1, 0)) P.DoPerCapitaTriggers = 0;
-	if (!GetInputParameter2(ParamFile_dat, PreParamFile_dat, "Use global triggers for interventions", "%i", (void*) & (P.DoGlobalTriggers), 1, 1, 0)) P.DoGlobalTriggers = 0;
-	if (!GetInputParameter2(ParamFile_dat, PreParamFile_dat, "Use admin unit triggers for interventions", "%i", (void*) & (P.DoAdminTriggers), 1, 1, 0)) P.DoAdminTriggers = 0;
-	if(!GetInputParameter2(ParamFile_dat, PreParamFile_dat, "Use ICU case triggers for interventions", "%i", (void*) & (P.DoICUTriggers), 1, 1, 0)) P.DoICUTriggers = 0;
-	if (P.DoGlobalTriggers)  P.DoAdminTriggers = 0;
-	if (!GetInputParameter2(ParamFile_dat, PreParamFile_dat, "Divisor for per-capita area threshold (default 1000)", "%i", (void*) & (P.IncThreshPop), 1, 1, 0)) P.IncThreshPop = 1000;
-	if (!GetInputParameter2(ParamFile_dat, PreParamFile_dat, "Divisor for per-capita global threshold (default 1000)", "%i", (void*) & (P.GlobalIncThreshPop), 1, 1, 0)) P.GlobalIncThreshPop = 1000;
-
-
-	if (!GetInputParameter2(ParamFile_dat, PreParamFile_dat, "Number of sampling intervals over which cumulative incidence measured for global trigger", "%i", (void*) & (P.TriggersSamplingInterval), 1, 1, 0)) P.TriggersSamplingInterval = 10000000;
-	if (!GetInputParameter2(ParamFile_dat, PreParamFile_dat, "Proportion of cases detected for treatment", "%lf", (void*) & (P.PostAlertControlPropCasesId), 1, 1, 0)) P.PostAlertControlPropCasesId = 1;
-	if (!GetInputParameter2(ParamFile_dat, PreParamFile_dat, "Proportion of cases detected before outbreak alert", "%lf", (void*) & (P.PreAlertControlPropCasesId), 1, 1, 0)) P.PreAlertControlPropCasesId = 1.0;
-	if (!GetInputParameter2(ParamFile_dat, PreParamFile_dat, "Trigger alert on deaths", "%i", (void*)&(P.TriggerAlertOnDeaths), 1, 1, 0)) P.TriggerAlertOnDeaths = 0;
-	if (P.TriggerAlertOnDeaths)
-	{
-		if (P.CaseOrDeathThresholdBeforeAlert == 0)
-			if (!GetInputParameter2(ParamFile_dat, PreParamFile_dat, "Number of deaths accummulated before alert", "%i", (void*)&(P.CaseOrDeathThresholdBeforeAlert), 1, 1, 0)) P.CaseOrDeathThresholdBeforeAlert = 0;
-	}
-	else if (P.CaseOrDeathThresholdBeforeAlert == 0)
->>>>>>> 4187928d
-	{
-		if (!GetInputParameter2(ParamFile_dat, PreParamFile_dat, "Number of detected cases needed before outbreak alert triggered", "%i", (void*) & (P.CaseOrDeathThresholdBeforeAlert), 1, 1, 0)) P.CaseOrDeathThresholdBeforeAlert = 0;
-	}
-	if (P.PreControlClusterIdCaseThresholdBase > 0) P.PreControlClusterIdCaseThreshold = P.PreControlClusterIdCaseThresholdBase;
+	{
+		if (!GetInputParameter2(ParamFile_dat, PreParamFile_dat, "Number of detected cases needed before outbreak alert triggered", "%i", (void*)&(P.CaseOrDeathThresholdBeforeAlert), 1, 1, 0)) P.CaseOrDeathThresholdBeforeAlert = 0;
+	}
+
+	if (P.CaseOrDeathThresholdBeforeAlert_CommandLine > 0) P.CaseOrDeathThresholdBeforeAlert = P.CaseOrDeathThresholdBeforeAlert_CommandLine;
 	if (!GetInputParameter2(ParamFile_dat, PreParamFile_dat, "Alert trigger starts after interventions", "%i", (void*)&(P.DoAlertTriggerAfterInterv), 1, 1, 0)) P.DoAlertTriggerAfterInterv = 0;
 	if (!GetInputParameter2(ParamFile_dat, PreParamFile_dat, "Day of year trigger is reached", "%lf", (void*)&(P.DateTriggerReached_CalTime), 1, 1, 0)) P.DateTriggerReached_CalTime = -1;
 	if (P.DoAlertTriggerAfterInterv)
@@ -1474,28 +1397,21 @@
 			P.DoAlertTriggerAfterInterv = 0;
 		else
 		{
-<<<<<<< HEAD
-			P.AlertTriggerAfterIntervThreshold = P.PreControlClusterIdCaseThreshold;
-			P.PreControlClusterIdCaseThreshold = 1000;
-			fprintf(stderr, "Threshold of %i deaths by day %lg\n", P.AlertTriggerAfterIntervThreshold, P.PreControlClusterIdCalTime);
-		}
-	}
-	else
-		P.PreIntervIdCalTime = P.PreControlClusterIdCalTime;
-	if (P.FitIter == 0) P.PreControlClusterIdCaseThreshold2 = P.PreControlClusterIdCaseThreshold;
-	
-	if (!GetInputParameter2(ParamFile_dat, PreParamFile_dat, "Number of days to accummulate cases/deaths before alert", "%i", (void*)&(P.PreControlClusterIdDuration), 1, 1, 0)) P.PreControlClusterIdDuration = 1000;
-=======
 			P.AlertTriggerAfterIntervThreshold = P.CaseOrDeathThresholdBeforeAlert;
 			P.CaseOrDeathThresholdBeforeAlert = 1000;
+			fprintf(stderr, "Threshold of %i deaths by day %lg\n", P.AlertTriggerAfterIntervThreshold, P.DateTriggerReached_CalTime);
 		}
 	}
 	else
+	{
 		P.Interventions_StartDate_CalTime = P.DateTriggerReached_CalTime;
-	P.CaseOrDeathThresholdBeforeAlert_Fixed = P.CaseOrDeathThresholdBeforeAlert;
-	//if (P.DoAlertTriggerAfterInterv) P.ResetSeeds =P.KeepSameSeeds = 1;
+	}
+	if (P.FitIter == 0)
+	{
+		P.CaseOrDeathThresholdBeforeAlert_Fixed = P.CaseOrDeathThresholdBeforeAlert;
+	}
+	
 	if (!GetInputParameter2(ParamFile_dat, PreParamFile_dat, "Number of days to accummulate cases/deaths before alert", "%i", (void*)&(P.WindowToEvaluateTriggerAlert), 1, 1, 0)) P.WindowToEvaluateTriggerAlert = 1000;
->>>>>>> 4187928d
 
 	if (!GetInputParameter2(ParamFile_dat, PreParamFile_dat, "Only treat mixing groups within places", "%i", (void*) & (P.DoPlaceGroupTreat), 1, 1, 0)) P.DoPlaceGroupTreat = 0;
 
@@ -3026,17 +2942,12 @@
 	P.PlaceCloseTimeStartPrevious = 1e10;
 	P.PlaceCloseCellIncThresh = P.PlaceCloseCellIncThresh1;
 	P.ResetSeedsFlag = 0; //added this to allow resetting seeds part way through run: ggilani 27/11/2019
-<<<<<<< HEAD
-	if (!P.StopCalibration) P.PreControlClusterIdTime = 0;
+	if (!P.StopCalibration) P.DateTriggerReached_SimTime = 0;
 	if (P.InitialInfectionCalTime > 0)
 	{
-		P.PreControlClusterIdHolOffset = -P.InitialInfectionCalTime;
-		P.PreControlClusterIdTime = P.PreIntervTime = P.PreIntervIdCalTime - P.InitialInfectionCalTime;
-	}
-=======
-	if (!P.StopCalibration) P.DateTriggerReached_SimTime = 0;
-
->>>>>>> 4187928d
+		P.HolidaysStartDay_SimTime = -P.InitialInfectionCalTime;
+		P.DateTriggerReached_SimTime = P.Epidemic_StartDate_CalTime = P.Interventions_StartDate_CalTime - P.InitialInfectionCalTime;
+	}
 	fprintf(stderr, "Finished InitModel.\n");
 }
 
@@ -4847,11 +4758,7 @@
 	int cumCT; //added cumulative number of contact traced: ggilani 15/06/17
 	int cumCC; //added cumulative number of cases who are contacts: ggilani 28/05/2019
 	int cumDCT; //added cumulative number of cases who are digitally contact traced: ggilani 11/03/20
-<<<<<<< HEAD
-	int cumHQ, cumAC, cumAH, cumAA, cumACS, cumAPC, cumAPA, cumAPCS, numPC, trigDC;
-=======
-	int cumHQ, cumAC, cumAH, cumAA, cumACS, cumAPC, cumAPA, cumAPCS, numPC, trigDetectedCases, trigAlert, trigAlertCases;
->>>>>>> 4187928d
+	int cumHQ, cumAC, cumAH, cumAA, cumACS, cumAPC, cumAPA, cumAPCS, numPC, trigDetectedCases;
 	int cumC_country[MAX_COUNTRIES]; //add cumulative cases per country
 	unsigned short int ts;
 
@@ -5309,52 +5216,46 @@
 
 void CalibrationThresholdCheck(double t,int n)
 {
-	int j, k;
-	int trigAlert, trigAlertC;
+	int k;
+	int trigAlert, trigAlertCases;
 	unsigned short int ts;
-	double s, thr;
-
 
 	ts = (unsigned short int) (P.TimeStepsPerDay * t);
 
 	trigAlertCases = State.cumDC;
-	if (n >= P.WindowToEvaluateTriggerAlert) trigAlertCases -= (int)TimeSeries[n - P.WindowToEvaluateTriggerAlert].cumDC;
+	if (n >= P.WindowToEvaluateTriggerAlert) {
+		trigAlertCases -= (int)TimeSeries[n - P.WindowToEvaluateTriggerAlert].cumDC;
+	}
 
 	if (P.TriggerAlertOnDeaths)  //// if using deaths as trigger (as opposed to detected cases)
 	{
 		trigAlert = (int)TimeSeries[n].D;
 		if (n >= P.WindowToEvaluateTriggerAlert) trigAlert -= (int) TimeSeries[n - P.WindowToEvaluateTriggerAlert].D;
 	}
-	else	trigAlert = trigAlertCases;
-
-<<<<<<< HEAD
-	if(((P.DoNoCalibration)&& (t >= P.PreIntervTime)) ||
-		((!P.DoNoCalibration) && (((!P.DoAlertTriggerAfterInterv) && (trigAlert >= P.PreControlClusterIdCaseThreshold)) ||
-		((P.DoAlertTriggerAfterInterv) && (((trigAlertC >= P.PreControlClusterIdCaseThreshold)&&(P.ModelCalibIteration<2))
-			||((t>=P.PreIntervTime) && ((P.ModelCalibIteration >= 2)||(P.InitialInfectionCalTime>0) )))))))
-=======
+	else
+	{
+		trigAlert = trigAlertCases;
+	}
+
 	double RatioPredictedObserved, DesiredAccuracy; // calibration variables.
-	if(((!P.DoAlertTriggerAfterInterv) && (trigAlert >= P.CaseOrDeathThresholdBeforeAlert)) || ((P.DoAlertTriggerAfterInterv) &&
-		(((trigAlertCases >= P.CaseOrDeathThresholdBeforeAlert)&&(P.ModelCalibIteration<2)) || ((t>=P.Epidemic_StartDate_CalTime) && (P.ModelCalibIteration >= 2)))))
->>>>>>> 4187928d
-	{
-		if((!P.DoNoCalibration)&&(!P.StopCalibration)&&(!InterruptRun))
-		{
-<<<<<<< HEAD
-			if ((P.PreControlClusterIdTime == 0)&&(P.InitialInfectionCalTime <=0))
-=======
-			if (P.DateTriggerReached_SimTime == 0) // i.e. if this is first time that calibration has been called for this realisation.
->>>>>>> 4187928d
+
+	if (((P.DoNoCalibration) && (t >= P.Epidemic_StartDate_CalTime)) ||
+		((!P.DoNoCalibration) && (((!P.DoAlertTriggerAfterInterv) && (trigAlert >= P.CaseOrDeathThresholdBeforeAlert)) ||
+		((P.DoAlertTriggerAfterInterv) && (((trigAlertCases >= P.CaseOrDeathThresholdBeforeAlert) && (P.ModelCalibIteration < 2))
+			|| ((t >= P.Epidemic_StartDate_CalTime) && ((P.ModelCalibIteration >= 2)||(P.InitialInfectionCalTime > 0) )))))))
+	{
+		if ((!P.DoNoCalibration) && (!P.StopCalibration) && (!InterruptRun))
+		{
+			if ((P.DateTriggerReached_SimTime == 0) && (P.InitialInfectionCalTime <=0))
 			{
 				P.Epidemic_StartDate_CalTime = P.DateTriggerReached_SimTime = t; // initialize Epidemic_StartDate_CalTime & DateTriggerReached_SimTime to now (i.e. simulation time that trigger was reached)
 				if (P.DateTriggerReached_CalTime >= 0)
+				{
 					P.HolidaysStartDay_SimTime = P.DateTriggerReached_SimTime - P.Interventions_StartDate_CalTime; /// initialize holiday offset to time difference between DateTriggerReached_SimTime and day of year interventions start.
-			}
-<<<<<<< HEAD
-			if ((P.PreControlClusterIdCalTime >= 0)&& (!P.DoAlertTriggerAfterInterv) && (P.InitialInfectionCalTime <= 0))
-=======
-			if ((P.DateTriggerReached_CalTime >= 0)&& (!P.DoAlertTriggerAfterInterv))
->>>>>>> 4187928d
+//					fprintf(stderr, "@@## trigAlertCases=%i P.HolidaysStartDay_SimTime=%lg \n",trigAlertCases, P.HolidaysStartDay_SimTime);
+				}
+			}
+			if ((P.DateTriggerReached_CalTime >= 0) && (!P.DoAlertTriggerAfterInterv) && (P.InitialInfectionCalTime <= 0))
 			{
 				P.StopCalibration = 1;
 				InterruptRun = 1;
@@ -5363,87 +5264,64 @@
 			{
 				if ((trigAlert > 0) && (P.ModelCalibIteration < 20))
 				{
-<<<<<<< HEAD
-					s = ((double)trigAlert)/((double)P.AlertTriggerAfterIntervThreshold);
-					thr = 1.1 / sqrt((double)P.AlertTriggerAfterIntervThreshold);
-					if (thr < 0.05) thr = 0.05;
-					fprintf(stderr, "\n** %i %lf %lf | %lg / %lg \t", P.ModelCalibIteration, t, P.PreControlClusterIdTime + P.PreControlClusterIdCalTime - P.PreIntervIdCalTime, P.PreControlClusterIdHolOffset,s);
-					fprintf(stderr, "| %i %i %i %i -> ", trigAlert, trigAlertC, P.AlertTriggerAfterIntervThreshold, P.PreControlClusterIdCaseThreshold);
+					RatioPredictedObserved = ((double)trigAlert)/((double)P.AlertTriggerAfterIntervThreshold);
+					DesiredAccuracy = 1.1 / sqrt((double)P.AlertTriggerAfterIntervThreshold);
+					if (DesiredAccuracy < 0.05) DesiredAccuracy = 0.05;
+					fprintf(stderr, "\n** %i %lf %lf | %lg / %lg \t", P.ModelCalibIteration, t, P.DateTriggerReached_SimTime + P.DateTriggerReached_CalTime - P.Interventions_StartDate_CalTime, P.HolidaysStartDay_SimTime, RatioPredictedObserved);
+					fprintf(stderr, "| %i %i %i %i -> ", trigAlert, trigAlertCases, P.AlertTriggerAfterIntervThreshold, P.CaseOrDeathThresholdBeforeAlert);
+
 					if (P.InitialInfectionCalTime > 0)
 					{
-						if ((P.ModelCalibIteration >= 2) && ((((s - 1.0) <= thr) && (s >= 1)) || (((1.0 - s) <= thr) && (s < 1))))
+						if ((P.ModelCalibIteration >= 2) &&
+							((((RatioPredictedObserved - 1.0) <= DesiredAccuracy) && (RatioPredictedObserved >= 1)) ||
+							(((1.0 - RatioPredictedObserved) <= DesiredAccuracy) && (RatioPredictedObserved < 1))))
 							P.StopCalibration = 1;
 						else if (P.ModelCalibIteration == 1)
-							P.SeedingScaling /= pow(s, 0.7);
+							P.SeedingScaling /= pow(RatioPredictedObserved, 0.7);
 						else if (P.ModelCalibIteration == 2)
-							P.SeedingScaling /= pow(s, 0.6);
+							P.SeedingScaling /= pow(RatioPredictedObserved, 0.6);
 						else if (P.ModelCalibIteration > 2)
-							P.SeedingScaling /= pow(s, 0.3 + 0.2 * ranf()); // include random number to prevent loops
+							P.SeedingScaling /= pow(RatioPredictedObserved, 0.3 + 0.2 * ranf()); // include random number to prevent loops
 					}
 					else
 					{
-						if ((P.ModelCalibIteration >= 2) && ((((s - 1.0) <= thr) && (s >= 1)) || (((1.0 - s) <= thr) && (s < 1))))
+						if ((P.ModelCalibIteration >= 2) &&
+							((((RatioPredictedObserved - 1.0) <= DesiredAccuracy) && (RatioPredictedObserved >= 1)) ||
+							(((1.0 - RatioPredictedObserved) <= DesiredAccuracy) && (RatioPredictedObserved < 1))))
 							P.StopCalibration = 1;
 						else if (P.ModelCalibIteration == 0)
 						{
-							k = (int)(((double)P.PreControlClusterIdCaseThreshold) / s);
-							if (k > 0) P.PreControlClusterIdCaseThreshold = k;
+							k = (int)(((double)P.CaseOrDeathThresholdBeforeAlert) / RatioPredictedObserved);
+							if (k > 0) P.CaseOrDeathThresholdBeforeAlert = k;
 						}
 						else if ((P.ModelCalibIteration >= 2) && ((P.ModelCalibIteration) % 3 < 2))
 						{
-							if (s > 1)
+							if (RatioPredictedObserved > 1)
 							{
-								P.PreIntervTime--;
-								P.PreControlClusterIdHolOffset--;
+								P.Epidemic_StartDate_CalTime--;
+								P.HolidaysStartDay_SimTime--;
 							}
-							else if (s < 1)
+							else if (RatioPredictedObserved < 1)
 							{
-								P.PreIntervTime++;
-								P.PreControlClusterIdHolOffset++;
+								P.Epidemic_StartDate_CalTime++;
+								P.HolidaysStartDay_SimTime++;
 							}
 						}
 						else if ((P.ModelCalibIteration >= 2) && ((P.ModelCalibIteration) % 3 == 2))
 						{
-							P.SeedingScaling /= pow(s, 0.2 + 0.3 * ranf()); // include random number to prevent loops
+							P.SeedingScaling /= pow(RatioPredictedObserved, 0.2 + 0.3 * ranf()); // include random number to prevent loops
 						}
 					}
-=======
-					RatioPredictedObserved = ((double)trigAlert)/((double)P.AlertTriggerAfterIntervThreshold);
-					DesiredAccuracy = 1.1 / sqrt((double)P.AlertTriggerAfterIntervThreshold);
-					if (DesiredAccuracy < 0.05) DesiredAccuracy = 0.05;
-					fprintf(stderr, "\n** %i %lf %lf | %lg / %lg \t", P.ModelCalibIteration, t, P.DateTriggerReached_SimTime + P.DateTriggerReached_CalTime - P.Interventions_StartDate_CalTime, P.HolidaysStartDay_SimTime,RatioPredictedObserved);
-					fprintf(stderr, "| %i %i %i %i -> ", trigAlert, trigAlertCases, P.AlertTriggerAfterIntervThreshold, P.CaseOrDeathThresholdBeforeAlert);
-					if ((P.ModelCalibIteration >= 2) && ((((RatioPredictedObserved - 1.0) <= DesiredAccuracy) && (RatioPredictedObserved >= 1)) || (((1.0 - RatioPredictedObserved) <= DesiredAccuracy) && (RatioPredictedObserved < 1))))
-						P.StopCalibration = 1;
-					else if (P.ModelCalibIteration == 0)
-					{
-						// rescale threshold
-						k = (int)(((double)P.CaseOrDeathThresholdBeforeAlert) / RatioPredictedObserved);
-						if (k > 0) P.CaseOrDeathThresholdBeforeAlert = k;
-					}
-					else if ((P.ModelCalibIteration >= 2) && ((P.ModelCalibIteration) % 2 == 0)) // on even iterations, adjust timings
-					{
-						if (RatioPredictedObserved > 1)  // if too many predicted cases/deaths, make timings earlier...
-						{
-							P.Epidemic_StartDate_CalTime--;
-							P.HolidaysStartDay_SimTime--;
-						}
-						else if (RatioPredictedObserved < 1) // ... otherwise if too few cases/deaths,  make timings later
-						{
-							P.Epidemic_StartDate_CalTime++;
-							P.HolidaysStartDay_SimTime++;
-						}
-					}
-					else if ((P.ModelCalibIteration >= 2) && ((P.ModelCalibIteration) % 2 == 1))  // on odd iterations, adjust seeding.
-						P.SeedingScaling /= pow(RatioPredictedObserved, 0.2 + 0.4 * ranf()); // include random number to prevent loops
->>>>>>> 4187928d
 					P.ModelCalibIteration++;
 					fprintf(stderr, "%i : %lg\n", P.CaseOrDeathThresholdBeforeAlert, P.SeedingScaling);
 
-					if(P.StopCalibration)	fprintf(stderr, "Calibration ended.\n");
-					else					InterruptRun = 1;
-				}
-				else	P.StopCalibration = 1;
+					if(P.StopCalibration)
+						fprintf(stderr, "Calibration ended.\n");
+					else
+						InterruptRun = 1;
+				}
+				else
+					P.StopCalibration = 1;
 			}
 		}
 		P.ControlPropCasesId = P.PostAlertControlPropCasesId;
@@ -5602,7 +5480,7 @@
 	double c, LL=0.0;
 	double kp = (P.clP[99] > 0) ? P.clP[99] : NegBinK; //clP[99] reserved for fitting overdispersion
 	c = 1.0; // 1 / ((double)(P.NRactE + P.NRactNE));
-	int offset= (P.PreIntervIdCalTime > 0) ? ((int)(P.PreIntervIdCalTime - P.PreControlClusterIdTime)) : 0;
+	int offset= (P.Interventions_StartDate_CalTime > 0) ? ((int)(P.Interventions_StartDate_CalTime - P.DateTriggerReached_SimTime)) : 0;
 	for (int i = 1; i < ncols;i++)
 	{
 		if ((ColTypes[i] >= 0)&&(ColTypes[i] <= 2)) 

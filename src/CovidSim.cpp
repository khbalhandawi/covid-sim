--- conflicted
+++ resolved
@@ -5087,27 +5087,6 @@
 			{
 				if ((trigAlert > 0) && (P.ModelCalibIteration < 20))
 				{
-<<<<<<< HEAD
-					s = ((double)trigAlert)/((double)P.AlertTriggerAfterIntervThreshold);
-					thr = 1.1 / sqrt((double)P.AlertTriggerAfterIntervThreshold);
-					if (thr < 0.05) thr = 0.04;
-					fprintf(stderr, "\n** %i %lf %lf | %lg / %lg \t", P.ModelCalibIteration, t, P.PreControlClusterIdTime + P.PreControlClusterIdCalTime - P.PreIntervIdCalTime, P.PreControlClusterIdHolOffset,s);
-					fprintf(stderr, "| %i %i %i %i -> ", trigAlert, trigAlertC, P.AlertTriggerAfterIntervThreshold, P.PreControlClusterIdCaseThreshold);
-					if (P.ModelCalibIteration == 1)
-					{
-						if ((((s - 1.0) <= thr) && (s >= 1)) || (((1.0 - s) <= thr) && (s < 1)))
-						{
-							P.ModelCalibIteration = 100;
-							P.StopCalibration = 1;
-							fprintf(stderr, "Calibration ended.\n");
-						}
-						else
-						{
-							s = pow(s, 0.95);
-							k = (int)(((double)P.PreControlClusterIdCaseThreshold) / s);
-							if (k > 0) P.PreControlClusterIdCaseThreshold = k;
-						}
-=======
 					RatioPredictedObserved = ((double)trigAlert)/((double)P.AlertTriggerAfterIntervThreshold);
 					DesiredAccuracy = 1.1 / sqrt((double)P.AlertTriggerAfterIntervThreshold);
 					if (DesiredAccuracy < 0.05) DesiredAccuracy = 0.05;
@@ -5120,21 +5099,10 @@
 						// rescale threshold
 						k = (int)(((double)P.CaseOrDeathThresholdBeforeAlert) / RatioPredictedObserved);
 						if (k > 0) P.CaseOrDeathThresholdBeforeAlert = k;
->>>>>>> fd1d3972
 					}
 					else if ((P.ModelCalibIteration >= 2) && ((P.ModelCalibIteration) % 2 == 0)) // on even iterations, adjust timings
 					{
-<<<<<<< HEAD
-						if ((((s - 1.0) <= thr) && (s >= 1)) || (((1.0 - s) <= thr) && (s < 1)))
-						{
-							P.ModelCalibIteration=100;
-							P.StopCalibration = 1;
-							fprintf(stderr, "Calibration ended.\n");
-						}
-						else if (s > 1)
-=======
 						if (RatioPredictedObserved > 1)  // if too many predicted cases/deaths, make timings earlier...
->>>>>>> fd1d3972
 						{
 							P.Epidemic_StartDate_CalTime--;
 							P.HolidaysStartDay_SimTime--;
@@ -5145,22 +5113,8 @@
 							P.HolidaysStartDay_SimTime++;
 						}
 					}
-<<<<<<< HEAD
-					else if ((P.ModelCalibIteration >= 3) && ((P.ModelCalibIteration) % 2 == 0))
-					{
-						if ((((s - 1.0) <= thr) && (s >= 1)) || (((1.0 - s) <= thr) && (s < 1)))
-						{
-							P.ModelCalibIteration = 100;
-							P.StopCalibration = 1;
-							fprintf(stderr, "Calibration ended.\n");
-						}
-						else
-							P.SeedingScaling /=pow(s, 0.5);
-					}
-=======
 					else if ((P.ModelCalibIteration >= 2) && ((P.ModelCalibIteration) % 2 == 1))  // on odd iterations, adjust seeding.
 						P.SeedingScaling /= pow(RatioPredictedObserved, 0.2 + 0.4 * ranf()); // include random number to prevent loops
->>>>>>> fd1d3972
 					P.ModelCalibIteration++;
 					fprintf(stderr, "%i : %lg\n", P.CaseOrDeathThresholdBeforeAlert, P.SeedingScaling);
 

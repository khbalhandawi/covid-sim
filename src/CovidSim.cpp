--- conflicted
+++ resolved
@@ -882,7 +882,6 @@
 				P.PlaceTypeNoAirNum = P.PlaceTypeNum;
 				P.HotelPlaceType = P.PlaceTypeNum;
 			}
-<<<<<<< HEAD
 			else
 			{
 				// When airports are activated we must have at least one airport place
@@ -922,17 +921,13 @@
 					P.JourneyDurationDistrib[i] += P.JourneyDurationDistrib[i - 1];
 					P.LocalJourneyDurationDistrib[i] += P.LocalJourneyDurationDistrib[i - 1];
 				}
-				for (i = j = 0; i <= 1024; i++)
+				for (i = j1 = j2 = 0; i <= 1024; i++)
 				{
 					s = ((double)i) / 1024;
-					while (P.JourneyDurationDistrib[j] < s)j++;
-					P.InvJourneyDurationDistrib[i] = j;
-				}
-				for (i = j = 0; i <= 1024; i++)
-				{
-					s = ((double)i) / 1024;
-					while (P.LocalJourneyDurationDistrib[j] < s)j++;
-					P.InvLocalJourneyDurationDistrib[i] = j;
+					while (P.JourneyDurationDistrib[j1] < s) j1++;
+					P.InvJourneyDurationDistrib[i] = j1;
+					while (P.LocalJourneyDurationDistrib[j2] < s) j2++;
+					P.InvLocalJourneyDurationDistrib[i] = j2;
 				}
 			}
 			GetInputParameter(PreParamFile_dat, AdminFile_dat, "Mean size of place types", "%lf", (void*)P.PlaceTypeMeanSize, P.PlaceTypeNum, 1, 0);
@@ -961,15 +956,6 @@
 				for (i = 0; i < NUM_PLACE_TYPES; i++)
 					for (j = 0; j < NUM_PLACE_TYPES; j++)
 						P.PlaceExclusivityMatrix[i * NUM_PLACE_TYPES + j] = (i == j) ? 1 : 0;
-=======
-			for (i = j1 = j2 = 0; i <= 1024; i++)
-			{
-				s = ((double)i) / 1024;
-				while (P.JourneyDurationDistrib[j1] < s) j1++;
-				P.InvJourneyDurationDistrib[i] = j1;
-				while (P.LocalJourneyDurationDistrib[j2] < s) j2++;
-				P.InvLocalJourneyDurationDistrib[i] = j2;
->>>>>>> ca5145f9
 			}
 		}
 		/* Note P.PlaceExclusivityMatrix not used at present - places assumed exclusive (each person belongs to 0 or 1 place) */

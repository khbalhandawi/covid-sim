--- conflicted
+++ resolved
@@ -54,7 +54,7 @@
 void SeedInfection(double, int*, int, int); //adding run number as a parameter for event log: ggilani - 15/10/2014
 int RunModel(int, std::string const&, std::string const&, std::string const&);
 
-void SaveDistribs(void);
+void SaveDistribs(std::string const&);
 void SaveOriginDestMatrix(std::string const&); //added function to save origin destination matrix so it can be done separately to the main results: ggilani - 13/02/15
 void SaveResults(std::string const&);
 void SaveSummaryResults(std::string const&);
@@ -176,7 +176,6 @@
 	args.add_custom_option("BM", parse_bmp_option, "Bitmap format to use [PNG,BMP]");
 	args.add_integer_option("c", P.MaxNumThreads, "Number of threads to use");
 	args.add_integer_option("C", P.PlaceCloseIndepThresh, "Sets the P.PlaceCloseIndepThresh parameter");
-<<<<<<< HEAD
 
 	/* Wes: Need to allow /CLPxx up to 99. I'll do this naively for now and prevent the help text from
 			looking overly verybose. To satisfiy all behaviour, /CLP0: to /CLP9: should do the
@@ -194,14 +193,6 @@
 		}
 	}
 
-=======
-	args.add_double_option("CLP1", P.clP[0], "Overwrites #1 wildcard in parameter file");
-	args.add_double_option("CLP2", P.clP[1], "Overwrites #2 wildcard in parameter file");
-	args.add_double_option("CLP3", P.clP[2], "Overwrites #3 wildcard in parameter file");
-	args.add_double_option("CLP4", P.clP[3], "Overwrites #4 wildcard in parameter file");
-	args.add_double_option("CLP5", P.clP[4], "Overwrites #5 wildcard in parameter file");
-	args.add_double_option("CLP6", P.clP[5], "Overwrites #6 wildcard in parameter file");
->>>>>>> bdd4fea7
 	args.add_string_option("d", parse_read_file, reg_demog_file, "Regional demography file");
 	args.add_string_option("D", parse_read_file, density_file, "Population density file");
 	args.add_string_option("DT", parse_read_file, data_file, "Likelihood data file");
@@ -5877,7 +5868,6 @@
 			if (NumItem == 1)
 			{
 				if(fscanf(dat, "%s", match) != 1) { ERR_CRITICAL_FMT("fscanf failed for %s\n", SItemName); }
-<<<<<<< HEAD
 				if ((match[0] == '#') && (match[1] >= '0') && (match[1] <= '9'))
 				{
 					int cln;
@@ -5898,20 +5888,6 @@
 						*((int*)ItemPtr) = (int)P.clP[cln];
 					else if (n == 3)
 						sscanf(match, "%s", (char*)ItemPtr);
-=======
-				if (match[0] == '#') {
-					int match_id = match[1] - '1';
-					if ((match_id >= 1) && (match_id <= 6))
-					{
-						FindFlag++;
-						if (n == 1)
-							* ((double*)ItemPtr) = P.clP[match_id];
-						else if (n == 2)
-							* ((int*)ItemPtr) = (int)P.clP[match_id];
-						else if (n == 3)
-							sscanf(match, "%s", (char*)ItemPtr);
-					}
->>>>>>> bdd4fea7
 				}
 				else if ((match[0] != '[') && (!feof(dat)))
 				{

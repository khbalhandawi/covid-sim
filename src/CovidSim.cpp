--- conflicted
+++ resolved
@@ -736,12 +736,8 @@
 		}
 		else
 		{
-<<<<<<< HEAD
 		  Params::get_double_matrix(params, pre_params, "WAIFW matrix spatial infections only", P.WAIFW_Matrix_SpatialOnly, NUM_AGE_GROUPS, NUM_AGE_GROUPS, 0, &P);
-=======
 			P.Got_WAIFW_Matrix_Spatial = 1;
-
->>>>>>> de167329
 			/* WAIFW matrix needs to be scaled to have max value of 1.
 			1st index of matrix specifies host being infected, second the infector.
 			Overall age variation in infectiousness/contact rates/susceptibility should be factored
@@ -1994,14 +1990,9 @@
 
 	//// By default, initialize first change time to zero and all subsequent change times to occur after simulation time, i.e. single value e.g. of Critical CFR.
 	P.CFR_ChangeTimes_CalTime[0] = 0;
-<<<<<<< HEAD
-	for (int ChangeTime = 1; ChangeTime < MAX_NUM_CFR_CHANGE_TiMES; ChangeTime++) P.CFR_ChangeTimes_CalTime[ChangeTime] = INT_MAX;
-	
+
+  for (int ChangeTime = 1; ChangeTime < MAX_NUM_CFR_CHANGE_TIMES; ChangeTime++) P.CFR_ChangeTimes_CalTime[ChangeTime] = 1e10;
 	Params::get_int_vec(params, pre_params, "CFR_ChangeTimes_CalTime", P.CFR_ChangeTimes_CalTime, P.Num_CFR_ChangeTimes, INT_MAX, P.Num_CFR_ChangeTimes, &P);
-=======
-	for (int ChangeTime = 1; ChangeTime < MAX_NUM_CFR_CHANGE_TIMES; ChangeTime++) P.CFR_ChangeTimes_CalTime[ChangeTime] = 1e10;
-	GetInputParameter2(ParamFile_dat, PreParamFile_dat, "CFR_ChangeTimes_CalTime", "%lf", (void*)P.CFR_ChangeTimes_CalTime, P.Num_CFR_ChangeTimes, 1, 0);
->>>>>>> de167329
 
 	// Get various CFR scalings. 
 	Params::get_double_vec(params, pre_params, "CFR_TimeScaling_Critical", P.CFR_TimeScaling_Critical, P.Num_CFR_ChangeTimes, 1, P.Num_CFR_ChangeTimes, &P);

/*
(c) 2004-20 Neil Ferguson, Imperial College London (neil.ferguson@imperial.ac.uk)
*/

#include <cerrno>
#include <cstddef>

#include "CovidSim.h"
#include "BinIO.h"
#include "Rand.h"
#include "Error.h"
#include "Dist.h"
#include "Kernels.h"
#include "Bitmap.h"
#include "Model.h"
#include "Param.h"
#include "SetupModel.h"
#include "ModelMacros.h"
#include "InfStat.h"
#include "CalcInfSusc.h"
#include "Update.h"
#include "Sweep.h"

#ifdef _OPENMP
#include <omp.h>
#endif // _OPENMP

// Use the POSIX name for case-insensitive string comparison: strcasecmp.
#ifdef _WIN32
// Windows calls it _stricmp so make strcasecmp an alias.
#include <string.h>
#define strcasecmp _stricmp
#else
#include <strings.h>
#endif

void ReadParams(char*, char*);
void ReadInterventions(char*);
int GetXMLNode(FILE*, const char*, const char*, char*, int);
void ReadAirTravel(char*);
void InitModel(int); //adding run number as a parameter for event log: ggilani - 15/10/2014
void SeedInfection(double, int*, int, int); //adding run number as a parameter for event log: ggilani - 15/10/2014
int RunModel(int); //adding run number as a parameter for event log: ggilani - 15/10/2014

void SaveDistribs(void);
void SaveOriginDestMatrix(void); //added function to save origin destination matrix so it can be done separately to the main results: ggilani - 13/02/15
void SaveResults(void);
void SaveSummaryResults(void);
void SaveRandomSeeds(void); //added this function to save random seeds for each run: ggilani - 09/03/17
void SaveEvents(void); //added this function to save infection events from all realisations: ggilani - 15/10/14
void LoadSnapshot(void);
void SaveSnapshot(void);
void RecordInfTypes(void);
void RecordSample(double, int);
void CalibrationThresholdCheck(double, int);
void CalcLikelihood(int, char*, char*);
void CalcOriginDestMatrix_adunit(void); //added function to calculate origin destination matrix: ggilani 28/01/15

int GetInputParameter(FILE*, FILE*, const char*, const char*, void*, int, int, int);
int GetInputParameter2(FILE*, FILE*, const char*, const char*, void*, int, int, int);
int GetInputParameter2all(FILE*, FILE*, FILE*, const char*, const char*, void*, int, int, int);
int GetInputParameter3(FILE*, const char*, const char*, void*, int, int, int);

void SetICDF(double* icdf, double startValue);


///// ***** ///// ***** ///// ***** ///// ***** ///// ***** ///// ***** ///// ***** ///// ***** ///// ***** ///// ***** ///// ***** ///// ***** /////
///// ***** ///// ***** ///// ***** ///// ***** ///// ***** GLOBAL VARIABLES (some structures in CovidSim.h file and some containers) - memory allocated later.
///// ***** ///// ***** ///// ***** ///// ***** ///// ***** ///// ***** ///// ***** ///// ***** ///// ***** ///// ***** ///// ***** ///// ***** /////

Param P;
Person* Hosts;
Household* Households;
PopVar State, StateT[MAX_NUM_THREADS];
Cell* Cells; // Cells[i] is the i'th cell
Cell ** CellLookup; // CellLookup[i] is a pointer to the i'th populated cell
Microcell* Mcells, ** McellLookup;
Place** Places;
AdminUnit AdUnits[MAX_ADUNITS];
//// Time Series defs:
//// TimeSeries is an array of type results, used to store (unsurprisingly) a time series of every quantity in results. Mostly used in RecordSample.
//// TSMeanNE and TSVarNE are the mean and variance of non-extinct time series. TSMeanE and TSVarE are the mean and variance of extinct time series. TSMean and TSVar are pointers that point to either extinct or non-extinct.
Results* TimeSeries, * TSMean, * TSVar, * TSMeanNE, * TSVarNE, * TSMeanE, * TSVarE; //// TimeSeries used in RecordSample, RecordInfTypes, SaveResults. TSMean and TSVar
Airport* Airports;
BitmapHeader* bmh;
//added declaration of pointer to events log: ggilani - 10/10/2014
Events* InfEventLog;
int nEvents;

double inftype[INFECT_TYPE_MASK], inftype_av[INFECT_TYPE_MASK], infcountry[MAX_COUNTRIES], infcountry_av[MAX_COUNTRIES], infcountry_num[MAX_COUNTRIES];
double indivR0[MAX_SEC_REC][MAX_GEN_REC], indivR0_av[MAX_SEC_REC][MAX_GEN_REC];
double inf_household[MAX_HOUSEHOLD_SIZE + 1][MAX_HOUSEHOLD_SIZE + 1], denom_household[MAX_HOUSEHOLD_SIZE + 1];
double inf_household_av[MAX_HOUSEHOLD_SIZE + 1][MAX_HOUSEHOLD_SIZE + 1], AgeDist[NUM_AGE_GROUPS], AgeDist2[NUM_AGE_GROUPS];
double case_household[MAX_HOUSEHOLD_SIZE + 1][MAX_HOUSEHOLD_SIZE + 1], case_household_av[MAX_HOUSEHOLD_SIZE + 1][MAX_HOUSEHOLD_SIZE + 1];
double PropPlaces[NUM_AGE_GROUPS * AGE_GROUP_WIDTH][NUM_PLACE_TYPES];
double PropPlacesC[NUM_AGE_GROUPS * AGE_GROUP_WIDTH][NUM_PLACE_TYPES], AirTravelDist[MAX_DIST];
double PeakHeightSum, PeakHeightSS, PeakTimeSum, PeakTimeSS;

// These allow up to about 2 billion people per pixel, which should be ample.
int32_t *bmPopulation; // The population in each bitmap pixel. Special value -1 means "country boundary"
int32_t *bmInfected; // The number of infected people in each bitmap pixel.
int32_t *bmRecovered; // The number of recovered people in each bitmap pixel.
int32_t *bmTreated; // The number of treated people in each bitmap pixel.

char OutFile[1024], OutFileBase[1024], OutFileBaseF[1024], OutDensFile[1024], SnapshotLoadFile[1024], SnapshotSaveFile[1024], AdunitFile[1024];

int ns, DoInitUpdateProbs, InterruptRun = 0;
int PlaceDistDistrib[NUM_PLACE_TYPES][MAX_DIST], PlaceSizeDistrib[NUM_PLACE_TYPES][MAX_PLACE_SIZE];


/* int NumPC,NumPCD; */
const int MAXINTFILE = 10;

/* default start value for icdf arrays */
const int ICDF_START = 100;

int main(int argc, char* argv[])
{
	char  PreParamFile[1024]{}, ParamFile[1024]{}, DensityFile[1024]{}, NetworkFile[1024]{}, AirTravelFile[1024]{}, SchoolFile[1024]{};
	char RegDemogFile[1024]{}, InterventionFile[MAXINTFILE][1024]{}, FitFile[1024]{}, DataFile[1024]{}, buf[2048]{}, * sep;
	int i, GotF,GotP, GotPP, GotO, GotL, GotS, GotAP, GotScF, GotNR, GotDT, Perr, cl, StopFit;

	///// Flags to ensure various parameters have been read; set to false as default.
	GotF = GotP = GotO = GotL = GotS = GotAP = GotScF = GotPP = GotNR = GotDT = 0;

	Perr = 0;
	fprintf(stderr, "sizeof(int)=%i sizeof(long)=%i sizeof(float)=%i sizeof(double)=%i sizeof(unsigned short int)=%i sizeof(int *)=%i\n", (int)sizeof(int), (int)sizeof(long), (int)sizeof(float), (int)sizeof(double), (int)sizeof(unsigned short int), (int)sizeof(int*));
	cl = clock();

	// Default bitmap format is platform dependent.
#if defined(IMAGE_MAGICK) || defined(_WIN32)
	P.BitmapFormat = BF_PNG;
#else
	P.BitmapFormat = BF_BMP;
#endif

	///// Read in command line arguments - lots of things, e.g. random number seeds; (pre)parameter files; binary files; population data; output directory? etc.

	if (argc < 7)	Perr = 1;
	else
	{
		///// Get seeds.
		i = argc - 4;
		sscanf(argv[i], "%i", &P.setupSeed1);
		sscanf(argv[i + 1], "%i", &P.setupSeed2);
		sscanf(argv[i + 2], "%i", &P.runSeed1);
		sscanf(argv[i + 3], "%i", &P.runSeed2);

		///// Set parameter defaults - read them in after
		P.PlaceCloseIndepThresh = P.LoadSaveNetwork = P.DoHeteroDensity = P.DoPeriodicBoundaries = P.DoSchoolFile = P.DoAdunitDemog = P.OutputDensFile = P.MaxNumThreads = P.DoInterventionFile = 0;
		P.CaseOrDeathThresholdBeforeAlert_CommandLine = 0;
		P.R0scale = 1.0;
		P.KernelOffsetScale = P.KernelPowerScale = 1.0; //added this so that kernel parameters are only changed if input from the command line: ggilani - 15/10/2014
		P.DoSaveSnapshot = P.DoLoadSnapshot  = 0;

		//// scroll through command line arguments, anticipating what they can be using various if statements.
		for (i = 1; i < argc - 4; i++)
		{
			if ((argv[i][0] != '/') && ((argv[i][2] != ':') && (argv[i][3] != ':'))) Perr = 1;
			if (argv[i][1] == 'P' && argv[i][2] == ':')
			{
				GotP = 1;
				sscanf(&argv[i][3], "%s", ParamFile);
			}
			else if (argv[i][1] == 'O' && argv[i][2] == ':')
			{
				GotO = 1;
				sscanf(&argv[i][3], "%s", OutFileBase);
			}
			else if (argv[i][1] == 'D' && argv[i][2] == ':')
			{
				sscanf(&argv[i][3], "%s", DensityFile);
				P.DoHeteroDensity = 1;
				P.DoPeriodicBoundaries = 0;
			}
			else if (argv[i][1] == 'D' && argv[i][2] == 'T' && argv[i][3] == ':')
			{
				sscanf(&argv[i][4], "%s", DataFile);
				GotDT = 1;
			}
			else if (argv[i][1] == 'A' && argv[i][2] == ':')
			{
				sscanf(&argv[i][3], "%s", AdunitFile);
			}
			else if (argv[i][1] == 'L' && argv[i][2] == ':')
			{
				GotL = 1;
				P.LoadSaveNetwork = 1;
				sscanf(&argv[i][3], "%s", NetworkFile);
			}
			else if (argv[i][1] == 'S' && argv[i][2] == ':')
			{
				P.LoadSaveNetwork = 2;
				GotS = 1;
				sscanf(&argv[i][3], "%s", NetworkFile);
			}
			else if (argv[i][1] == 'R' && argv[i][2] == ':')
			{
				sscanf(&argv[i][3], "%lf", &P.R0scale);
			}
			else if (argv[i][1] == 'N' && argv[i][2] == 'R' && argv[i][3] == ':')
			{
				sscanf(&argv[i][4], "%i", &GotNR);
			}
			else if (argv[i][1] == 'K' && argv[i][2] == 'P' && argv[i][3] == ':') //added Kernel Power and Offset scaling so that it can easily be altered from the command line in order to vary the kernel quickly: ggilani - 15/10/14
			{
				sscanf(&argv[i][4], "%lf", &P.KernelPowerScale);
			}
			else if (argv[i][1] == 'K' && argv[i][2] == 'O' && argv[i][3] == ':')
			{
				sscanf(&argv[i][4], "%lf", &P.KernelOffsetScale);
			}
			else if (argv[i][1] == 'C' && argv[i][2] == 'L' && argv[i][3] == 'P' && argv[i][4] >= '0' && argv[i][4] <= '9'
				&& (argv[i][5] == ':'||(argv[i][5] >= '0' && argv[i][5] <= '9' && argv[i][6] == ':'))) // generic command line specified param - matched to #N in param file
			{
				if (argv[i][6] == ':')
					sscanf(&argv[i][7], "%lf", &P.clP[((int)(argv[i][4] - '0'))*10+ ((int)(argv[i][5] - '0'))]);
				else
					sscanf(&argv[i][6], "%lf", &P.clP[(int) (argv[i][4]-'0')]);
			}
			else if (argv[i][1] == 'A' && argv[i][2] == 'P' && argv[i][3] == ':')
			{
				GotAP = 1;
				sscanf(&argv[i][3], "%s", AirTravelFile);
			}
			else if (argv[i][1] == 's' && argv[i][2] == ':')
			{
				GotScF = 1;
				sscanf(&argv[i][3], "%s", SchoolFile);
			}
			else if (argv[i][1] == 'F' && argv[i][2] == ':')
			{
				GotF = 1;
				sscanf(&argv[i][3], "%s",FitFile);
			}
			else if (argv[i][1] == 'T' && argv[i][2] == ':')
			{
				sscanf(&argv[i][3], "%i", &P.CaseOrDeathThresholdBeforeAlert_CommandLine);
			}
			else if (argv[i][1] == 'C' && argv[i][2] == ':')
			{
				sscanf(&argv[i][3], "%i", &P.PlaceCloseIndepThresh);
			}
			else if (argv[i][1] == 'd' && argv[i][2] == ':')
			{
				P.DoAdunitDemog = 1;
				sscanf(&argv[i][3], "%s", RegDemogFile);
			}
			else if (argv[i][1] == 'c' && argv[i][2] == ':')
			{
				sscanf(&argv[i][3], "%i", &P.MaxNumThreads);
			}
			else if (argv[i][1] == 'M' && argv[i][2] == ':')
			{
				P.OutputDensFile = 1;
				sscanf(&argv[i][3], "%s", OutDensFile);
			}
			else if (argv[i][1] == 'I' && argv[i][2] == ':')
			{
				sscanf(&argv[i][3], "%s", InterventionFile[P.DoInterventionFile]);
				P.DoInterventionFile++;
			}
			else if (argv[i][1] == 'L' && argv[i][2] == 'S' && argv[i][3] == ':')
			{
				sscanf(&argv[i][4], "%s", SnapshotLoadFile);
				P.DoLoadSnapshot = 1;
			}
			else if (argv[i][1] == 'P' && argv[i][2] == 'P' && argv[i][3] == ':')
			{
				sscanf(&argv[i][4], "%s", PreParamFile);
				GotPP = 1;
			}
			else if (argv[i][1] == 'S' && argv[i][2] == 'S' && argv[i][3] == ':')
			{
				sscanf(&argv[i][4], "%s", buf);
				fprintf(stderr, "### %s\n", buf);
				sep = strchr(buf, ',');
				if (!sep)
					Perr = 1;
				else
				{
					P.DoSaveSnapshot = 1;
					*sep = ' ';
					sscanf(buf, "%lf %s", &(P.SnapshotSaveTime), SnapshotSaveFile);
				}
			}
			else if (argv[i][1] == 'B' && argv[i][2] == 'M' && argv[i][3] == ':')
			{
				sscanf(&argv[i][4], "%s", buf);
				if (strcasecmp(buf, "png") == 0)
				{
#if defined(IMAGE_MAGICK) || defined(_WIN32)
				  P.BitmapFormat = BF_PNG;
#else
				  fprintf(stderr, "PNG Bitmaps not supported - please build with Image Magic or WIN32 support\n");
				  Perr = 1;
#endif
				}
				else if (strcasecmp(buf, "bmp") == 0)
				{
				  P.BitmapFormat = BF_BMP;
				}
				else
				{
				  fprintf(stderr, "Unrecognised bitmap format: %s\n", buf);
				  Perr = 1;
				}
			}
		}
		if (((GotS) && (GotL)) || (!GotP) || (!GotO)) Perr = 1;
	}

	///// END Read in command line arguments

	sprintf(OutFile, "%s", OutFileBase);

	fprintf(stderr, "Param=%s\nOut=%s\nDens=%s\n", ParamFile, OutFile, DensityFile);
	fprintf(stderr, "Bitmap Format = *.%s\n", P.BitmapFormat == BF_PNG ? "png" : "bmp");
	if (Perr) ERR_CRITICAL_FMT("Syntax:\n%s /P:ParamFile /O:OutputFile [/AP:AirTravelFile] [/s:SchoolFile] [/D:DensityFile] [/L:NetworkFileToLoad | /S:NetworkFileToSave] [/R:R0scaling] SetupSeed1 SetupSeed2 RunSeed1 RunSeed2\n", argv[0]);

	//// **** //// **** //// **** //// **** //// **** //// **** //// **** //// **** //// **** //// **** //// **** //// **** //// **** //// ****
	//// **** SET UP OMP / THREADS
	//// **** //// **** //// **** //// **** //// **** //// **** //// **** //// **** //// **** //// **** //// **** //// **** //// **** //// ****

#ifdef _OPENMP
	P.NumThreads = omp_get_max_threads();
	if ((P.MaxNumThreads > 0) && (P.MaxNumThreads < P.NumThreads)) P.NumThreads = P.MaxNumThreads;
	if (P.NumThreads > MAX_NUM_THREADS)
	{
		fprintf(stderr, "Assigned number of threads (%d) > MAX_NUM_THREADS (%d)\n", P.NumThreads, MAX_NUM_THREADS);
		P.NumThreads = MAX_NUM_THREADS;
	}
	fprintf(stderr, "Using %d threads\n", P.NumThreads);
	omp_set_num_threads(P.NumThreads);

#pragma omp parallel default(shared)
	{
		fprintf(stderr, "Thread %i initialised\n", omp_get_thread_num());
	}
	/* fprintf(stderr,"int=%i\tfloat=%i\tdouble=%i\tint *=%i\n",(int) sizeof(int),(int) sizeof(float),(int) sizeof(double),(int) sizeof(int *));	*/
#else
	P.NumThreads = 1;
#endif
	if (!GotPP)
	{
		sprintf(PreParamFile, ".." DIRECTORY_SEPARATOR "Pre_%s", ParamFile);
	}

	//// **** //// **** //// **** //// **** //// **** //// **** //// **** //// **** //// **** //// **** //// **** //// **** //// **** //// ****
	//// **** READ IN PARAMETERS, DATA ETC.
	//// **** //// **** //// **** //// **** //// **** //// **** //// **** //// **** //// **** //// **** //// **** //// **** //// **** //// ****

	P.FitIter = 0;
	P.NumRealisations = GotNR;
	ReadParams(ParamFile, PreParamFile);
	if (GotScF) P.DoSchoolFile = 1;
	if (P.DoAirports)
	{
		if (!GotAP) ERR_CRITICAL_FMT("Syntax:\n%s /P:ParamFile /O:OutputFile /AP:AirTravelFile [/s:SchoolFile] [/D:DensityFile] [/L:NetworkFileToLoad | /S:NetworkFileToSave] [/R:R0scaling] SetupSeed1 SetupSeed2 RunSeed1 RunSeed2\n", argv[0]);
		ReadAirTravel(AirTravelFile);
	}

	//// **** //// **** //// **** //// **** //// **** //// **** //// **** //// **** //// **** //// **** //// **** //// **** //// **** //// ****
	//// **** INITIALIZE
	//// **** //// **** //// **** //// **** //// **** //// **** //// **** //// **** //// **** //// **** //// **** //// **** //// **** //// ****

	///// initialize model (for all realisations).
	SetupModel(DensityFile, NetworkFile, SchoolFile, RegDemogFile);
	InitTransmissionCoeffs();
	for (i = 0; i < MAX_ADUNITS; i++) AdUnits[i].NI = 0;
	if (P.DoInterventionFile > 0)
		for (i = 0; i < P.DoInterventionFile; i++)
			ReadInterventions(InterventionFile[i]);

	fprintf(stderr, "Model setup in %lf seconds\n", ((double)(clock() - cl)) / CLOCKS_PER_SEC);



	//// **** //// **** //// **** //// **** //// **** //// **** //// **** //// **** //// **** //// **** //// **** //// **** //// **** //// ****
	//// **** RUN MODEL
	//// **** //// **** //// **** //// **** //// **** //// **** //// **** //// **** //// **** //// **** //// **** //// **** //// **** //// ****
	sprintf(OutFileBaseF, "%s", OutFileBase);
	do
	{
		P.FitIter++;
		if (GotF)
		{
			StopFit=ReadFitIter(FitFile);
			if (!StopFit)
			{
				ReadParams(ParamFile, PreParamFile);
				if(!P.FixLocalBeta) InitTransmissionCoeffs();
				sprintf(OutFileBase, "%s.f%i", OutFileBaseF, P.FitIter);
			}
		}
		else
			StopFit = 1;
		if ((!GotF) || (!StopFit))
		{
			P.NRactE = P.NRactNE = 0;
			ResetTimeSeries();
			for (i = 0; (i < P.NumRealisations) && (P.NRactNE < P.NumNonExtinctRealisations); i++)
			{
				if (P.NumRealisations > 1)
				{
					sprintf(OutFile, "%s.%i", OutFileBase, i);
					fprintf(stderr, "Realisation %i of %i  (time=%lf nr_ne=%i)\n", i + 1, P.NumRealisations, ((double)(clock() - cl)) / CLOCKS_PER_SEC, P.NRactNE);
				}
				///// Set and save seeds
				if (((i == 0) && (P.FitIter==1)) || (P.ResetSeeds && P.KeepSameSeeds))
				{
					P.nextRunSeed1 = P.runSeed1;
					P.nextRunSeed2 = P.runSeed2;
				}
				if (P.ResetSeeds) {
					//save these seeds to file
					SaveRandomSeeds();
				}
				int32_t thisRunSeed1, thisRunSeed2;
				int ContCalib, ModelCalibLoop = 0;
				P.StopCalibration = P.ModelCalibIteration = ModelCalibLoop =  0;
				do
				{  // has been interrupted to reset holiday time. Note that this currently only happens in the first run, regardless of how many realisations are being run.
					if ((P.ModelCalibIteration%14 == 0) && (ModelCalibLoop < 4))
					{
						thisRunSeed1 = P.nextRunSeed1;
						thisRunSeed2 = P.nextRunSeed2;
						setall(&P.nextRunSeed1, &P.nextRunSeed2);
						P.HolidaysStartDay_SimTime = 0; // needed for calibration to work for multiple realisations
						P.CaseOrDeathThresholdBeforeAlert = P.CaseOrDeathThresholdBeforeAlert_Fixed; // needed for calibration to work for multiple realisations
						if (!P.DoNoCalibration) P.SeedingScaling = 1.0; // needed for calibration to work for multiple realisations
						P.ModelCalibIteration = 0;  // needed for calibration to work for multiple realisations
						ModelCalibLoop++;
					}
					else
					{
						int32_t tmp1 = thisRunSeed1;
						int32_t tmp2 = thisRunSeed2;
						setall(&tmp1, &tmp2);  // reset random number seeds to generate same run again after calibration.
					}
					InitModel(i);
					if (P.DoLoadSnapshot) LoadSnapshot();
					ContCalib = RunModel(i);
				}
				while (ContCalib);
				if (GotDT) CalcLikelihood(i, DataFile, OutFileBase);
				if (P.OutputNonSummaryResults)
				{
					if (((!TimeSeries[P.NumSamples - 1].extinct) || (!P.OutputOnlyNonExtinct)) && (P.OutputEveryRealisation))
					{
						SaveResults();
					}
				}
				if ((P.DoRecordInfEvents) && (P.RecordInfEventsPerRun == 1))
				{
					SaveEvents();
				}
			}
			sprintf(OutFile, "%s", OutFileBase);

			//Calculate origin destination matrix if needed
			if ((P.DoAdUnits) && (P.DoOriginDestinationMatrix))
			{
				CalcOriginDestMatrix_adunit();
				SaveOriginDestMatrix();
			}

			P.NRactual = P.NRactNE;
			TSMean = TSMeanNE; TSVar = TSVarNE;
			if ((P.DoRecordInfEvents) && (P.RecordInfEventsPerRun == 0))
			{
				SaveEvents();
			}
			sprintf(OutFile, "%s.avNE", OutFileBase);
			SaveSummaryResults();
			P.NRactual = P.NRactE;
			//TSMean = TSMeanE; TSVar = TSVarE;
			//sprintf(OutFile, "%s.avE", OutFileBase);
			//SaveSummaryResults();

			Bitmap_Finalise();

			fprintf(stderr, "Extinction in %i out of %i runs\n", P.NRactE, P.NRactNE + P.NRactE);
			fprintf(stderr, "Model ran in %lf seconds\n", ((double)(clock() - cl)) / CLOCKS_PER_SEC);
			fprintf(stderr, "Model finished\n");
		}
	}
	while (!StopFit);
}


void ReadParams(char* ParamFile, char* PreParamFile)
{
	FILE* ParamFile_dat, * PreParamFile_dat, * AdminFile_dat;
	double s, t, AgeSuscScale;
	int i, j, k, f, nc, na;
	char CountryNameBuf[128 * MAX_COUNTRIES], AdunitListNamesBuf[128 * MAX_ADUNITS];
	char* CountryNames[MAX_COUNTRIES], * AdunitListNames[MAX_ADUNITS];

	AgeSuscScale = 1.0;
	if (!(ParamFile_dat = fopen(ParamFile, "rb"))) ERR_CRITICAL("Unable to open parameter file\n");
	PreParamFile_dat = fopen(PreParamFile, "rb");
	if (!(AdminFile_dat = fopen(AdunitFile, "rb"))) AdminFile_dat = ParamFile_dat;


	if (P.FitIter == 0)
	{

		for (i = 0; i < MAX_COUNTRIES; i++) { CountryNames[i] = CountryNameBuf + 128 * i; CountryNames[i][0] = 0; }
		for (i = 0; i < MAX_ADUNITS; i++) { AdunitListNames[i] = AdunitListNamesBuf + 128 * i; AdunitListNames[i][0] = 0; }
		for (i = 0; i < 100; i++) P.clP_copies[i] = 0;
		if (!GetInputParameter2(ParamFile_dat, AdminFile_dat, "Longitude cut line", "%lf", (void*)&(P.LongitudeCutLine), 1, 1, 0)) {
			P.LongitudeCutLine = -360.0;
		}
		GetInputParameter(ParamFile_dat, PreParamFile_dat, "Update timestep", "%lf", (void*)&(P.TimeStep), 1, 1, 0);
		GetInputParameter(ParamFile_dat, PreParamFile_dat, "Sampling timestep", "%lf", (void*)&(P.SampleStep), 1, 1, 0);
		if (P.TimeStep > P.SampleStep) ERR_CRITICAL("Update step must be smaller than sampling step\n");
		t = ceil(P.SampleStep / P.TimeStep - 1e-6);
		P.UpdatesPerSample = (int)t;
		P.TimeStep = P.SampleStep / t;
		P.TimeStepsPerDay = ceil(1.0 / P.TimeStep - 1e-6);
		fprintf(stderr, "Update step = %lf\nSampling step = %lf\nUpdates per sample=%i\nTimeStepsPerDay=%lf\n", P.TimeStep, P.SampleStep, P.UpdatesPerSample, P.TimeStepsPerDay);
		GetInputParameter(ParamFile_dat, PreParamFile_dat, "Sampling time", "%lf", (void*)&(P.SampleTime), 1, 1, 0);
		P.NumSamples = 1 + (int)ceil(P.SampleTime / P.SampleStep);
		GetInputParameter(PreParamFile_dat, AdminFile_dat, "Population size", "%i", (void*)&(P.PopSize), 1, 1, 0);
		if (P.NumRealisations == 0)
		{
			GetInputParameter(ParamFile_dat, PreParamFile_dat, "Number of realisations", "%i", (void*)&(P.NumRealisations), 1, 1, 0);
			if (!GetInputParameter2(ParamFile_dat, PreParamFile_dat, "Number of non-extinct realisations", "%i", (void*)&(P.NumNonExtinctRealisations), 1, 1, 0)) P.NumNonExtinctRealisations = P.NumRealisations;
		}
		else
			P.NumNonExtinctRealisations = P.NumRealisations;
		if (!GetInputParameter2(ParamFile_dat, PreParamFile_dat, "Maximum number of cases defining small outbreak", "%i", (void*)&(P.SmallEpidemicCases), 1, 1, 0)) P.SmallEpidemicCases = -1;

		P.NC = -1;
		GetInputParameter(ParamFile_dat, PreParamFile_dat, "Number of micro-cells per spatial cell width", "%i", (void*)&(P.NMCL), 1, 1, 0);
		//added parameter to reset seeds after every run
		if (!GetInputParameter2(ParamFile_dat, PreParamFile_dat, "Reset seeds for every run", "%i", (void*)&(P.ResetSeeds), 1, 1, 0)) P.ResetSeeds = 0;
		if (P.ResetSeeds)
		{
			if (!GetInputParameter2(ParamFile_dat, PreParamFile_dat, "Keep same seeds for every run", "%i", (void*)&(P.KeepSameSeeds), 1, 1, 0)) P.KeepSameSeeds = 0; //added this to control which seeds are used: ggilani 27/11/19
		}
		if (!GetInputParameter2(ParamFile_dat, PreParamFile_dat, "Reset seeds after intervention", "%i", (void*)&(P.ResetSeedsPostIntervention), 1, 1, 0)) P.ResetSeedsPostIntervention = 0;
		if (P.ResetSeedsPostIntervention)
		{
			if (!GetInputParameter2(ParamFile_dat, PreParamFile_dat, "Time to reset seeds after intervention", "%i", (void*)&(P.TimeToResetSeeds), 1, 1, 0)) P.TimeToResetSeeds = 1000000;
		}
		if (!GetInputParameter2(PreParamFile_dat, AdminFile_dat, "Include households", "%i", (void*)&(P.DoHouseholds), 1, 1, 0)) P.DoHouseholds = 1;

		if (!GetInputParameter2(ParamFile_dat, PreParamFile_dat, "OutputAge", "%i", (void*)&(P.OutputAge), 1, 1, 0)) P.OutputAge = 1;				//// ON  by default.
		if (!GetInputParameter2(ParamFile_dat, PreParamFile_dat, "OutputSeverity", "%i", (void*)&(P.OutputSeverity), 1, 1, 0)) P.OutputSeverity = 1;	//// ON  by default.
		if (!GetInputParameter2(ParamFile_dat, PreParamFile_dat, "OutputSeverityAdminUnit", "%i", (void*)&(P.OutputSeverityAdminUnit), 1, 1, 0)) P.OutputSeverityAdminUnit = 1;	//// ON  by default.
		if (!GetInputParameter2(ParamFile_dat, PreParamFile_dat, "OutputSeverityAge", "%i", (void*)&(P.OutputSeverityAge), 1, 1, 0)) P.OutputSeverityAge = 1;		//// ON  by default.
		if (!GetInputParameter2(ParamFile_dat, PreParamFile_dat, "OutputAdUnitAge", "%i", (void*)&(P.OutputAdUnitAge), 1, 1, 0)) P.OutputAdUnitAge = 0;			//// OFF by default.
		if (!GetInputParameter2(ParamFile_dat, PreParamFile_dat, "OutputR0", "%i", (void*)&(P.OutputR0), 1, 1, 0)) P.OutputR0 = 0;				    //// OFF by default.
		if (!GetInputParameter2(ParamFile_dat, PreParamFile_dat, "OutputControls", "%i", (void*)&(P.OutputControls), 1, 1, 0)) P.OutputControls = 0;		    //// OFF by default.
		if (!GetInputParameter2(ParamFile_dat, PreParamFile_dat, "OutputCountry", "%i", (void*)&(P.OutputCountry), 1, 1, 0)) P.OutputCountry = 0;		    //// OFF by default.
		if (!GetInputParameter2(ParamFile_dat, PreParamFile_dat, "OutputAdUnitVar", "%i", (void*)&(P.OutputAdUnitVar), 1, 1, 0)) P.OutputAdUnitVar = 0;		    //// OFF by default.
		if (!GetInputParameter2(ParamFile_dat, PreParamFile_dat, "OutputHousehold", "%i", (void*)&(P.OutputHousehold), 1, 1, 0)) P.OutputHousehold = 0;		    //// OFF by default.
		if (!GetInputParameter2(ParamFile_dat, PreParamFile_dat, "OutputInfType", "%i", (void*)&(P.OutputInfType), 1, 1, 0)) P.OutputInfType = 0;		    //// OFF by default.
		if (!GetInputParameter2(ParamFile_dat, PreParamFile_dat, "OutputNonSeverity", "%i", (void*)&(P.OutputNonSeverity), 1, 1, 0)) P.OutputNonSeverity = 0;		//// OFF by default.
		if (!GetInputParameter2(ParamFile_dat, PreParamFile_dat, "OutputNonSummaryResults", "%i", (void*)&(P.OutputNonSummaryResults), 1, 1, 0)) P.OutputNonSummaryResults = 0;	//// OFF by default.

		if (!GetInputParameter2(PreParamFile_dat, AdminFile_dat, "Kernel resolution", "%i", (void*)&P.NKR, 1, 1, 0)) P.NKR = 4000000;
		if (P.NKR < 2000000)
		{
			ERR_CRITICAL_FMT("[Kernel resolution] needs to be at least 2000000 - not %d", P.NKR);
		}
		if (!GetInputParameter2(PreParamFile_dat, AdminFile_dat, "Kernel higher resolution factor", "%i", (void*)&P.NK_HR, 1, 1, 0)) P.NK_HR = P.NKR / 1600;
		if (P.NK_HR < 1 || P.NK_HR >= P.NKR)
		{
			ERR_CRITICAL_FMT("[Kernel higher resolution factor] needs to be in range [1, P.NKR = %d) - not %d", P.NKR, P.NK_HR);
		}
	}
	if (P.DoHouseholds)
	{
		GetInputParameter(PreParamFile_dat, AdminFile_dat, "Household size distribution", "%lf", (void*)P.HouseholdSizeDistrib[0], MAX_HOUSEHOLD_SIZE, 1, 0);
		GetInputParameter(ParamFile_dat, PreParamFile_dat, "Household attack rate", "%lf", (void*)&(P.HouseholdTrans), 1, 1, 0);
		GetInputParameter(ParamFile_dat, PreParamFile_dat, "Household transmission denominator power", "%lf", (void*)&(P.HouseholdTransPow), 1, 1, 0);
		if (!GetInputParameter2(PreParamFile_dat, AdminFile_dat, "Correct age distribution after household allocation to exactly match specified demography", "%i", (void*)&(P.DoCorrectAgeDist), 1, 1, 0)) P.DoCorrectAgeDist = 0;
	}
	else
	{
		P.HouseholdTrans = 0.0;
		P.HouseholdTransPow = 1.0;
		P.HouseholdSizeDistrib[0][0] = 1.0;
		for (i = 1; i < MAX_HOUSEHOLD_SIZE; i++)
			P.HouseholdSizeDistrib[0][i] = 0;
	}
	if (P.FitIter == 0)
	{
		for (i = 1; i < MAX_HOUSEHOLD_SIZE; i++)
			P.HouseholdSizeDistrib[0][i] = P.HouseholdSizeDistrib[0][i] + P.HouseholdSizeDistrib[0][i - 1];
		for (i = 0; i < MAX_HOUSEHOLD_SIZE; i++)
			P.HouseholdDenomLookup[i] = 1 / pow(((double)(i + 1)), P.HouseholdTransPow);
		if (!GetInputParameter2(PreParamFile_dat, AdminFile_dat, "Include administrative units within countries", "%i", (void*)&(P.DoAdUnits), 1, 1, 0)) P.DoAdUnits = 1;
		if (!GetInputParameter2(PreParamFile_dat, AdminFile_dat, "Divisor for countries", "%i", (void*)&(P.CountryDivisor), 1, 1, 0)) P.CountryDivisor = 1;
		if (P.DoAdUnits)
		{
			char** AdunitNames, * AdunitNamesBuf;
			if (!(AdunitNames = (char**)malloc(3 * ADUNIT_LOOKUP_SIZE * sizeof(char*)))) ERR_CRITICAL("Unable to allocate temp storage\n");
			if (!(AdunitNamesBuf = (char*)malloc(3 * ADUNIT_LOOKUP_SIZE * 360 * sizeof(char)))) ERR_CRITICAL("Unable to allocate temp storage\n");

			for (i = 0; i < ADUNIT_LOOKUP_SIZE; i++)
			{
				P.AdunitLevel1Lookup[i] = -1;
				AdunitNames[3 * i] = AdunitNamesBuf + 3 * i * 360;
				AdunitNames[3 * i + 1] = AdunitNamesBuf + 3 * i * 360 + 60;
				AdunitNames[3 * i + 2] = AdunitNamesBuf + 3 * i * 360 + 160;
			}
			if (!GetInputParameter2(PreParamFile_dat, AdminFile_dat, "Divisor for level 1 administrative units", "%i", (void*)&(P.AdunitLevel1Divisor), 1, 1, 0)) P.AdunitLevel1Divisor = 1;
			if (!GetInputParameter2(PreParamFile_dat, AdminFile_dat, "Mask for level 1 administrative units", "%i", (void*)&(P.AdunitLevel1Mask), 1, 1, 0)) P.AdunitLevel1Mask = 1000000000;
			na = (GetInputParameter2(PreParamFile_dat, AdminFile_dat, "Codes and country/province names for admin units", "%s", (void*)AdunitNames, 3 * ADUNIT_LOOKUP_SIZE, 1, 0)) / 3;
			if (!GetInputParameter2(PreParamFile_dat, AdminFile_dat, "Number of countries to include", "%i", (void*)&nc, 1, 1, 0)) nc = 0;
			if ((na > 0) && (nc > 0))
			{
				P.DoAdunitBoundaries = (nc > 0);
				nc = abs(nc);
				GetInputParameter(PreParamFile_dat, AdminFile_dat, "List of names of countries to include", "%s", (nc > 1) ? ((void*)CountryNames) : ((void*)CountryNames[0]), nc, 1, 0);
				P.NumAdunits = 0;
				for (i = 0; i < na; i++)
					for (j = 0; j < nc; j++)
						if ((AdunitNames[3 * i + 1][0]) && (!strcmp(AdunitNames[3 * i + 1], CountryNames[j])) && (atoi(AdunitNames[3 * i]) != 0))
						{
							AdUnits[P.NumAdunits].id = atoi(AdunitNames[3 * i]);
							P.AdunitLevel1Lookup[(AdUnits[P.NumAdunits].id % P.AdunitLevel1Mask) / P.AdunitLevel1Divisor] = P.NumAdunits;
							if (strlen(AdunitNames[3 * i + 1]) < 100) strcpy(AdUnits[P.NumAdunits].cnt_name, AdunitNames[3 * i + 1]);
							if (strlen(AdunitNames[3 * i + 2]) < 200) strcpy(AdUnits[P.NumAdunits].ad_name, AdunitNames[3 * i + 2]);
							//						fprintf(stderr,"%i %s %s ## ",AdUnits[P.NumAdunits].id,AdUnits[P.NumAdunits].cnt_name,AdUnits[P.NumAdunits].ad_name);
							P.NumAdunits++;
						}
			}
			else
			{
				if (!GetInputParameter2(PreParamFile_dat, AdminFile_dat, "Number of level 1 administrative units to include", "%i", (void*)&(P.NumAdunits), 1, 1, 0)) P.NumAdunits = 0;
				if (P.NumAdunits > 0)
				{
					P.DoAdunitBoundaries = 1;
					if (P.NumAdunits > MAX_ADUNITS) ERR_CRITICAL("MAX_ADUNITS too small.\n");
					GetInputParameter(PreParamFile_dat, AdminFile_dat, "List of level 1 administrative units to include", "%s", (P.NumAdunits > 1) ? ((void*)AdunitListNames) : ((void*)AdunitListNames[0]), P.NumAdunits, 1, 0);
					na = P.NumAdunits;
					for (i = 0; i < P.NumAdunits; i++)
					{
						f = 0;
						if (na > 0)
						{
							for (j = 0; (j < na) && (!f); j++) f = (!strcmp(AdunitNames[3 * j + 2], AdunitListNames[i]));
							if (f) k = atoi(AdunitNames[3 * (j - 1)]);
						}
						if ((na == 0) || (!f)) k = atoi(AdunitListNames[i]);
						AdUnits[i].id = k;
						P.AdunitLevel1Lookup[(k % P.AdunitLevel1Mask) / P.AdunitLevel1Divisor] = i;
						for (j = 0; j < na; j++)
							if (atoi(AdunitNames[3 * j]) == k)
							{
								if (strlen(AdunitNames[3 * j + 1]) < 100) strcpy(AdUnits[i].cnt_name, AdunitNames[3 * j + 1]);
								if (strlen(AdunitNames[3 * j + 2]) < 200) strcpy(AdUnits[i].ad_name, AdunitNames[3 * j + 2]);
								j = na;
							}
					}
				}
				else
					P.DoAdunitBoundaries = 0;
			}
			free(AdunitNames);
			free(AdunitNamesBuf);

			if (!GetInputParameter2(ParamFile_dat, PreParamFile_dat, "Output incidence by administrative unit", "%i", (void*)&(P.DoAdunitOutput), 1, 1, 0)) P.DoAdunitOutput = 0;
			if (!GetInputParameter2(PreParamFile_dat, AdminFile_dat, "Draw administrative unit boundaries on maps", "%i", (void*)&(P.DoAdunitBoundaryOutput), 1, 1, 0)) P.DoAdunitBoundaryOutput = 0;
			if (!GetInputParameter2(PreParamFile_dat, AdminFile_dat, "Correct administrative unit populations", "%i", (void*)&(P.DoCorrectAdunitPop), 1, 1, 0)) P.DoCorrectAdunitPop = 0;
			if (!GetInputParameter2(PreParamFile_dat, AdminFile_dat, "Fix population size at specified value", "%i", (void*)&(P.DoSpecifyPop), 1, 1, 0)) P.DoSpecifyPop = 0;
			fprintf(stderr, "Using %i administrative units\n", P.NumAdunits);
			if (!GetInputParameter2(PreParamFile_dat, AdminFile_dat, "Divisor for administrative unit codes for boundary plotting on bitmaps", "%i", (void*)&(P.AdunitBitmapDivisor), 1, 1, 0)) P.AdunitBitmapDivisor = 1;
			if (!GetInputParameter2(ParamFile_dat, PreParamFile_dat, "Only output household to place distance distribution for one administrative unit", "%i", (void*)&(P.DoOutputPlaceDistForOneAdunit), 1, 1, 0)) P.DoOutputPlaceDistForOneAdunit = 0;
			if (P.DoOutputPlaceDistForOneAdunit)
			{
				if (!GetInputParameter2(ParamFile_dat, PreParamFile_dat, "Administrative unit for which household to place distance distribution to be output", "%i", (void*)&(P.OutputPlaceDistAdunit), 1, 1, 0)) P.DoOutputPlaceDistForOneAdunit = 0;
			}
		}
		else
		{
			P.DoAdunitBoundaries = P.DoAdunitBoundaryOutput = P.DoAdunitOutput = P.DoCorrectAdunitPop = P.DoSpecifyPop = 0;
			P.AdunitLevel1Divisor = 1; P.AdunitLevel1Mask = 1000000000;
			P.AdunitBitmapDivisor = P.AdunitLevel1Divisor;
		}
	}

	if (!GetInputParameter2(PreParamFile_dat, AdminFile_dat, "Include age", "%i", (void*)&(P.DoAge), 1, 1, 0)) P.DoAge = 1;
	if (!P.DoAge)
	{
		for (i = 0; i < NUM_AGE_GROUPS; i++)
			P.PropAgeGroup[0][i] = 1.0 / NUM_AGE_GROUPS;
		for (i = 0; i < NUM_AGE_GROUPS; i++)
		{
			P.InitialImmunity[i] = 0;
			P.AgeInfectiousness[i] = P.AgeSusceptibility[i] = 1;
			P.RelativeSpatialContact[i] = P.RelativeTravelRate[i] = 1.0;
		}
	}
	else
	{

		if (!GetInputParameter2(ParamFile_dat, PreParamFile_dat, "Initial immunity acts as partial immunity", "%i", (void*)&(P.DoPartialImmunity), 1, 1, 0)) P.DoPartialImmunity = 1;
		if ((P.DoHouseholds) && (!P.DoPartialImmunity))
		{
			if (!GetInputParameter2(ParamFile_dat, PreParamFile_dat, "Initial immunity applied to all household members", "%i", (void*)&(P.DoWholeHouseholdImmunity), 1, 1, 0)) P.DoWholeHouseholdImmunity = 0;
		}
		else
			P.DoWholeHouseholdImmunity = 0;
		if (!GetInputParameter2(ParamFile_dat, PreParamFile_dat, "Initial immunity profile by age", "%lf", (void*)P.InitialImmunity, NUM_AGE_GROUPS, 1, 0))
			for (i = 0; i < NUM_AGE_GROUPS; i++)
				P.InitialImmunity[i] = 0;
		if (!GetInputParameter2(ParamFile_dat, PreParamFile_dat, "Relative spatial contact rates by age", "%lf", (void*)P.RelativeSpatialContact, NUM_AGE_GROUPS, 1, 0))
			for (i = 0; i < NUM_AGE_GROUPS; i++)
				P.RelativeSpatialContact[i] = 1;
		if (!GetInputParameter2(ParamFile_dat, PreParamFile_dat, "Age-dependent infectiousness", "%lf", (void*)P.AgeInfectiousness, NUM_AGE_GROUPS, 1, 0))
			for (i = 0; i < NUM_AGE_GROUPS; i++)
				P.AgeInfectiousness[i] = 1.0;
		if (!GetInputParameter2(ParamFile_dat, PreParamFile_dat, "Age-dependent susceptibility", "%lf", (void*)P.AgeSusceptibility, NUM_AGE_GROUPS, 1, 0))
			for (i = 0; i < NUM_AGE_GROUPS; i++)
				P.AgeSusceptibility[i] = 1.0;
		GetInputParameter(PreParamFile_dat, AdminFile_dat, "Age distribution of population", "%lf", (void*)P.PropAgeGroup[0], NUM_AGE_GROUPS, 1, 0);
		t = 0;
		for (i = 0; i < NUM_AGE_GROUPS; i++)
			t += P.PropAgeGroup[0][i];
		for (i = 0; i < NUM_AGE_GROUPS; i++)
			P.PropAgeGroup[0][i] /= t;
		t = 0;
		for (i = 0; i < NUM_AGE_GROUPS; i++)
			if (P.AgeSusceptibility[i] > t) t = P.AgeSusceptibility[i];  //peak susc has to be 1
		for (i = 0; i < NUM_AGE_GROUPS; i++)
			P.AgeSusceptibility[i] /= t;
		AgeSuscScale = t;
		if (P.DoHouseholds) P.HouseholdTrans *= AgeSuscScale;
		if (!GetInputParameter2(PreParamFile_dat, AdminFile_dat, "Relative travel rates by age", "%lf", (void*)P.RelativeTravelRate, NUM_AGE_GROUPS, 1, 0))
			for (i = 0; i < NUM_AGE_GROUPS; i++)
				P.RelativeTravelRate[i] = 1;
		if (!GetInputParameter2(ParamFile_dat, PreParamFile_dat, "WAIFW matrix", "%lf", (void*)P.WAIFW_Matrix, NUM_AGE_GROUPS, NUM_AGE_GROUPS, 0))
		{
			for (i = 0; i < NUM_AGE_GROUPS; i++)
				for (j = 0; j < NUM_AGE_GROUPS; j++)
					P.WAIFW_Matrix[i][j] = 1.0;
		}
		else
		{
			/* WAIFW matrix needs to be scaled to have max value of 1.
			1st index of matrix specifies host being infected, second the infector.
			Overall age variation in infectiousness/contact rates/susceptibility should be factored
			out of WAIFW_matrix and put in Age dep infectiousness/susceptibility for efficiency. */
			t = 0;
			for (i = 0; i < NUM_AGE_GROUPS; i++)
				for (j = 0; j < NUM_AGE_GROUPS; j++)
					if (P.WAIFW_Matrix[i][j] > t) t = P.WAIFW_Matrix[i][j];
			if (t > 0)
			{
				for (i = 0; i < NUM_AGE_GROUPS; i++)
					for (j = 0; j < NUM_AGE_GROUPS; j++)
						P.WAIFW_Matrix[i][j] /= t;
			}
			else
			{
				for (i = 0; i < NUM_AGE_GROUPS; i++)
					for (j = 0; j < NUM_AGE_GROUPS; j++)
						P.WAIFW_Matrix[i][j] = 1.0;
			}
		}
		P.DoDeath = 0;
		t = 0;
		for (i = 0; i < NUM_AGE_GROUPS; i++)	t += P.AgeInfectiousness[i] * P.PropAgeGroup[0][i];
		for (i = 0; i < NUM_AGE_GROUPS; i++)	P.AgeInfectiousness[i] /= t;
	}
	if (P.FitIter == 0)
	{
		if (!GetInputParameter2(PreParamFile_dat, AdminFile_dat, "Include spatial transmission", "%i", (void*)&(P.DoSpatial), 1, 1, 0)) P.DoSpatial = 1;
		GetInputParameter(PreParamFile_dat, AdminFile_dat, "Kernel type", "%i", (void*)&(P.MoveKernelType), 1, 1, 0);
		GetInputParameter(PreParamFile_dat, AdminFile_dat, "Kernel scale", "%lf", (void*)&(P.MoveKernelScale), 1, 1, 0);
		if (P.KernelOffsetScale != 1)
		{
			P.MoveKernelScale *= P.KernelOffsetScale;
		}
		if (!GetInputParameter2(PreParamFile_dat, AdminFile_dat, "Kernel 3rd param", "%lf", (void*)&(P.MoveKernelP3), 1, 1, 0)) P.MoveKernelP3 = 0;
		if (!GetInputParameter2(PreParamFile_dat, AdminFile_dat, "Kernel 4th param", "%lf", (void*)&(P.MoveKernelP4), 1, 1, 0)) P.MoveKernelP4 = 0;
		if (!GetInputParameter2(PreParamFile_dat, AdminFile_dat, "Kernel Shape", "%lf", (void*)&(P.MoveKernelShape), 1, 1, 0)) P.MoveKernelShape = 1.0;
		if (P.KernelPowerScale != 1)
		{
			P.MoveKernelShape *= P.KernelPowerScale;
		}
		if (!GetInputParameter2(PreParamFile_dat, AdminFile_dat, "Airport Kernel Type", "%i", (void*)&(P.AirportKernelType), 1, 1, 0)) P.AirportKernelType = P.MoveKernelType;
		if (!GetInputParameter2(PreParamFile_dat, AdminFile_dat, "Airport Kernel Scale", "%lf", (void*)&(P.AirportKernelScale), 1, 1, 0)) P.AirportKernelScale = P.MoveKernelScale;
		if (!GetInputParameter2(PreParamFile_dat, AdminFile_dat, "Airport Kernel Shape", "%lf", (void*)&(P.AirportKernelShape), 1, 1, 0)) P.AirportKernelShape = P.MoveKernelShape;
		if (!GetInputParameter2(PreParamFile_dat, AdminFile_dat, "Airport Kernel 3rd param", "%lf", (void*)&(P.AirportKernelP3), 1, 1, 0)) P.AirportKernelP3 = P.MoveKernelP3;
		if (!GetInputParameter2(PreParamFile_dat, AdminFile_dat, "Airport Kernel 4th param", "%lf", (void*)&(P.AirportKernelP4), 1, 1, 0)) P.AirportKernelP4 = P.MoveKernelP4;

		if (!GetInputParameter2(PreParamFile_dat, AdminFile_dat, "Include places", "%i", (void*)&(P.DoPlaces), 1, 1, 0)) P.DoPlaces = 1;
		if (P.DoPlaces)
		{
			if (!GetInputParameter2(PreParamFile_dat, AdminFile_dat, "Number of types of places", "%i", (void*)&(P.PlaceTypeNum), 1, 1, 0)) P.PlaceTypeNum = 0;
			if (P.PlaceTypeNum == 0) P.DoPlaces = P.DoAirports = 0;
		}
		else
			P.PlaceTypeNum = P.DoAirports = 0;
	}
	if (P.DoPlaces)
	{
		if (!GetInputParameter2(PreParamFile_dat, AdminFile_dat, "Scaling of household contacts for care home residents", "%lf", (void*)&(P.CareHomeResidentHouseholdScaling), 1, 1, 0)) P.CareHomeResidentHouseholdScaling = 1.0;
		if (!GetInputParameter2(PreParamFile_dat, AdminFile_dat, "Scaling of spatial contacts for care home residents", "%lf", (void*)&(P.CareHomeResidentSpatialScaling), 1, 1, 0)) P.CareHomeResidentSpatialScaling = 1.0;
		if (!GetInputParameter2(PreParamFile_dat, AdminFile_dat, "Scaling of between group (home) contacts for care home residents", "%lf", (void*)&(P.CareHomeResidentPlaceScaling), 1, 1, 0)) P.CareHomeResidentPlaceScaling = 1.0;
		if (!GetInputParameter2(PreParamFile_dat, AdminFile_dat, "Scaling of within group (home) contacts for care home workers", "%lf", (void*)&(P.CareHomeWorkerGroupScaling), 1, 1, 0)) P.CareHomeWorkerGroupScaling = 1.0;
		if (!GetInputParameter2(PreParamFile_dat, AdminFile_dat, "Relative probability that care home residents are hospitalised", "%lf", (void*)&(P.CareHomeRelProbHosp), 1, 1, 0)) P.CareHomeRelProbHosp = 1.0;

		if (P.FitIter == 0)
		{
			if (P.PlaceTypeNum > NUM_PLACE_TYPES) ERR_CRITICAL("Too many place types\n");
			if (!GetInputParameter2(PreParamFile_dat, AdminFile_dat, "Place type number for care homes", "%i", (void*)&(P.CareHomePlaceType), 1, 1, 0)) P.CareHomePlaceType = -1;
			if (!GetInputParameter2(PreParamFile_dat, AdminFile_dat, "Allow initial infections to be in care homes", "%i", (void*)&(P.CareHomeAllowInitialInfections), 1, 1, 0)) P.CareHomeAllowInitialInfections = 0;
			if (!GetInputParameter2(PreParamFile_dat, AdminFile_dat, "Minimum age of care home residents", "%i", (void*)&(P.CareHomeResidentMinimumAge), 1, 1, 0)) P.CareHomeResidentMinimumAge = 1000;

			GetInputParameter(PreParamFile_dat, AdminFile_dat, "Minimum age for age group 1 in place types", "%i", (void*)P.PlaceTypeAgeMin, P.PlaceTypeNum, 1, 0);
			GetInputParameter(PreParamFile_dat, AdminFile_dat, "Maximum age for age group 1 in place types", "%i", (void*)P.PlaceTypeAgeMax, P.PlaceTypeNum, 1, 0);
			GetInputParameter(PreParamFile_dat, AdminFile_dat, "Proportion of age group 1 in place types", "%lf", (void*)&(P.PlaceTypePropAgeGroup), P.PlaceTypeNum, 1, 0);
			if (!GetInputParameter2(PreParamFile_dat, AdminFile_dat, "Proportion of age group 2 in place types", "%lf", (void*)&(P.PlaceTypePropAgeGroup2), P.PlaceTypeNum, 1, 0))
			{
				for (i = 0; i < NUM_PLACE_TYPES; i++)
				{
					P.PlaceTypePropAgeGroup2[i] = 0;
					P.PlaceTypeAgeMin2[i] = 0;
					P.PlaceTypeAgeMax2[i] = 1000;
				}
			}
			else
			{
				GetInputParameter(PreParamFile_dat, AdminFile_dat, "Minimum age for age group 2 in place types", "%i", (void*)P.PlaceTypeAgeMin2, P.PlaceTypeNum, 1, 0);
				GetInputParameter(PreParamFile_dat, AdminFile_dat, "Maximum age for age group 2 in place types", "%i", (void*)P.PlaceTypeAgeMax2, P.PlaceTypeNum, 1, 0);
			}
			if (!GetInputParameter2(PreParamFile_dat, AdminFile_dat, "Proportion of age group 3 in place types", "%lf", (void*)&(P.PlaceTypePropAgeGroup3), P.PlaceTypeNum, 1, 0))
			{
				for (i = 0; i < NUM_PLACE_TYPES; i++)
				{
					P.PlaceTypePropAgeGroup3[i] = 0;
					P.PlaceTypeAgeMin3[i] = 0;
					P.PlaceTypeAgeMax3[i] = 1000;
				}
			}
			else
			{
				GetInputParameter(PreParamFile_dat, AdminFile_dat, "Minimum age for age group 3 in place types", "%i", (void*)P.PlaceTypeAgeMin3, P.PlaceTypeNum, 1, 0);
				GetInputParameter(PreParamFile_dat, AdminFile_dat, "Maximum age for age group 3 in place types", "%i", (void*)P.PlaceTypeAgeMax3, P.PlaceTypeNum, 1, 0);
			}
			if (!GetInputParameter2(PreParamFile_dat, AdminFile_dat, "Kernel shape params for place types", "%lf", (void*)&(P.PlaceTypeKernelShape), P.PlaceTypeNum, 1, 0))
			{
				for (i = 0; i < NUM_PLACE_TYPES; i++)
				{
					P.PlaceTypeKernelShape[i] = P.MoveKernelShape;
					P.PlaceTypeKernelScale[i] = P.MoveKernelScale;
				}
			}
			else
				GetInputParameter(PreParamFile_dat, AdminFile_dat, "Kernel scale params for place types", "%lf", (void*)&(P.PlaceTypeKernelScale), P.PlaceTypeNum, 1, 0);
			if (!GetInputParameter2(PreParamFile_dat, AdminFile_dat, "Kernel 3rd param for place types", "%lf", (void*)&(P.PlaceTypeKernelP3), P.PlaceTypeNum, 1, 0))
			{
				for (i = 0; i < NUM_PLACE_TYPES; i++)
				{
					P.PlaceTypeKernelP3[i] = P.MoveKernelP3;
					P.PlaceTypeKernelP4[i] = P.MoveKernelP4;
				}
			}
			else
				GetInputParameter(PreParamFile_dat, AdminFile_dat, "Kernel 4th param for place types", "%lf", (void*)&(P.PlaceTypeKernelP4), P.PlaceTypeNum, 1, 0);
			if (!GetInputParameter2(PreParamFile_dat, AdminFile_dat, "Number of closest places people pick from (0=all) for place types", "%i", (void*)&(P.PlaceTypeNearestNeighb), P.PlaceTypeNum, 1, 0))
				for (i = 0; i < NUM_PLACE_TYPES; i++)
					P.PlaceTypeNearestNeighb[i] = 0;
			if (P.DoAdUnits)
			{
				if (!GetInputParameter2(ParamFile_dat, PreParamFile_dat, "Degree to which crossing administrative unit boundaries to go to places is inhibited", "%lf", (void*)&(P.InhibitInterAdunitPlaceAssignment), P.PlaceTypeNum, 1, 0))
					for (i = 0; i < NUM_PLACE_TYPES; i++)
						P.InhibitInterAdunitPlaceAssignment[i] = 0;
			}

			if (!GetInputParameter2(ParamFile_dat, PreParamFile_dat, "Include air travel", "%i", (void*)&(P.DoAirports), 1, 1, 0)) P.DoAirports = 0;
			if (!P.DoAirports)
			{
				// Airports disabled => all places are not to do with airports, and we
				// have no hotels.
				P.PlaceTypeNoAirNum = P.PlaceTypeNum;
				P.HotelPlaceType = P.PlaceTypeNum;
			}
			else
			{
				// When airports are activated we must have at least one airport place
				// // and a hotel type.
				GetInputParameter(PreParamFile_dat, AdminFile_dat, "Number of non-airport places", "%i", (void*)&(P.PlaceTypeNoAirNum), 1, 1, 0);
				GetInputParameter(PreParamFile_dat, AdminFile_dat, "Hotel place type", "%i", (void*)&(P.HotelPlaceType), 1, 1, 0);
				if (P.PlaceTypeNoAirNum >= P.PlaceTypeNum) {
					ERR_CRITICAL_FMT("[Number of non-airport places] parameter (%d) is greater than number of places (%d).\n", P.PlaceTypeNoAirNum, P.PlaceTypeNum);
				}
				if (P.HotelPlaceType < P.PlaceTypeNoAirNum || P.HotelPlaceType >= P.PlaceTypeNum) {
					ERR_CRITICAL_FMT("[Hotel place type] parameter (%d) not in the range [%d, %d)\n", P.HotelPlaceType, P.PlaceTypeNoAirNum, P.PlaceTypeNum);
				}

				if (!GetInputParameter2(ParamFile_dat, PreParamFile_dat, "Scaling factor for input file to convert to daily traffic", "%lf", (void*)&(P.AirportTrafficScale), 1, 1, 0)) P.AirportTrafficScale = 1.0;
				if (!GetInputParameter2(ParamFile_dat, PreParamFile_dat, "Proportion of hotel attendees who are local", "%lf", (void*)&(P.HotelPropLocal), 1, 1, 0)) P.HotelPropLocal = 0;
				if (!GetInputParameter2(ParamFile_dat, PreParamFile_dat, "Distribution of duration of air journeys", "%lf", (void*)&(P.JourneyDurationDistrib), MAX_TRAVEL_TIME, 1, 0))
				{
					P.JourneyDurationDistrib[0] = 1;
					for (i = 0; i < MAX_TRAVEL_TIME; i++)
						P.JourneyDurationDistrib[i] = 0;
				}
				if (!GetInputParameter2(ParamFile_dat, PreParamFile_dat, "Distribution of duration of local journeys", "%lf", (void*)&(P.LocalJourneyDurationDistrib), MAX_TRAVEL_TIME, 1, 0))
				{
					P.LocalJourneyDurationDistrib[0] = 1;
					for (i = 0; i < MAX_TRAVEL_TIME; i++)
						P.LocalJourneyDurationDistrib[i] = 0;
				}
				P.MeanJourneyTime = P.MeanLocalJourneyTime = 0;
				for (i = 0; i < MAX_TRAVEL_TIME; i++)
				{
					P.MeanJourneyTime += ((double)(i)) * P.JourneyDurationDistrib[i];
					P.MeanLocalJourneyTime += ((double)(i)) * P.LocalJourneyDurationDistrib[i];
				}
				fprintf(stderr, "Mean duration of local journeys = %lf days\n", P.MeanLocalJourneyTime);
				for (i = 1; i < MAX_TRAVEL_TIME; i++)
				{
					P.JourneyDurationDistrib[i] += P.JourneyDurationDistrib[i - 1];
					P.LocalJourneyDurationDistrib[i] += P.LocalJourneyDurationDistrib[i - 1];
				}
				for (i = j = 0; i <= 1024; i++)
				{
					s = ((double)i) / 1024;
					while (P.JourneyDurationDistrib[j] < s)j++;
					P.InvJourneyDurationDistrib[i] = j;
				}
				for (i = j = 0; i <= 1024; i++)
				{
					s = ((double)i) / 1024;
					while (P.LocalJourneyDurationDistrib[j] < s)j++;
					P.InvLocalJourneyDurationDistrib[i] = j;
				}
			}
			GetInputParameter(PreParamFile_dat, AdminFile_dat, "Mean size of place types", "%lf", (void*)P.PlaceTypeMeanSize, P.PlaceTypeNum, 1, 0);
			GetInputParameter(PreParamFile_dat, AdminFile_dat, "Param 1 of place group size distribution", "%lf", (void*)P.PlaceTypeGroupSizeParam1, P.PlaceTypeNum, 1, 0);
			if (!GetInputParameter2(PreParamFile_dat, AdminFile_dat, "Power of place size distribution", "%lf", (void*)P.PlaceTypeSizePower, P.PlaceTypeNum, 1, 0))
				for (i = 0; i < NUM_PLACE_TYPES; i++)
					P.PlaceTypeSizePower[i] = 0;
			//added to enable lognormal distribution - ggilani 09/02/17
			if (!GetInputParameter2(PreParamFile_dat, AdminFile_dat, "Standard deviation of place size distribution", "%lf", (void*)P.PlaceTypeSizeSD, P.PlaceTypeNum, 1, 0))
				for (i = 0; i < NUM_PLACE_TYPES; i++)
					P.PlaceTypeSizeSD[i] = 0;
			if (!GetInputParameter2(PreParamFile_dat, AdminFile_dat, "Offset of place size distribution", "%lf", (void*)P.PlaceTypeSizeOffset, P.PlaceTypeNum, 1, 0))
				for (i = 0; i < NUM_PLACE_TYPES; i++)
					P.PlaceTypeSizeOffset[i] = 0;
			if (!GetInputParameter2(PreParamFile_dat, AdminFile_dat, "Maximum of place size distribution", "%lf", (void*)P.PlaceTypeSizeMax, P.PlaceTypeNum, 1, 0))
				for (i = 0; i < NUM_PLACE_TYPES; i++)
					P.PlaceTypeSizeMax[i] = 1e20;
			if (!GetInputParameter2(PreParamFile_dat, AdminFile_dat, "Minimum of place size distribution", "%lf", (void*)P.PlaceTypeSizeMin, P.PlaceTypeNum, 1, 0))
				for (i = 0; i < NUM_PLACE_TYPES; i++)
					P.PlaceTypeSizeMin[i] = 1.0;
			if (!GetInputParameter2(PreParamFile_dat, AdminFile_dat, "Kernel type for place types", "%i", (void*)P.PlaceTypeKernelType, P.PlaceTypeNum, 1, 0))
				for (i = 0; i < NUM_PLACE_TYPES; i++)
					P.PlaceTypeKernelType[i] = P.MoveKernelType;
			if (!GetInputParameter2(PreParamFile_dat, AdminFile_dat, "Place overlap matrix", "%lf", (void*)P.PlaceExclusivityMatrix, P.PlaceTypeNum * P.PlaceTypeNum, 1, 0))
			{
				for (i = 0; i < NUM_PLACE_TYPES; i++)
					for (j = 0; j < NUM_PLACE_TYPES; j++)
						P.PlaceExclusivityMatrix[i * NUM_PLACE_TYPES + j] = (i == j) ? 1 : 0;
			}
		}
		/* Note P.PlaceExclusivityMatrix not used at present - places assumed exclusive (each person belongs to 0 or 1 place) */

		GetInputParameter(ParamFile_dat, PreParamFile_dat, "Proportion of between group place links", "%lf", (void*)P.PlaceTypePropBetweenGroupLinks, P.PlaceTypeNum, 1, 0);
		GetInputParameter(ParamFile_dat, PreParamFile_dat, "Relative transmission rates for place types", "%lf", (void*)P.PlaceTypeTrans, P.PlaceTypeNum, 1, 0);
		for (i = 0; i < P.PlaceTypeNum; i++) P.PlaceTypeTrans[i] *= AgeSuscScale;
	}
	if (!GetInputParameter2(ParamFile_dat, PreParamFile_dat, "Daily seasonality coefficients", "%lf", (void*)P.Seasonality, DAYS_PER_YEAR, 1, 0))
	{
		P.DoSeasonality = 0;
		for (i = 0; i < DAYS_PER_YEAR; i++)
			P.Seasonality[i] = 1;
	}
	else
	{
		P.DoSeasonality = 1;
		s = 0;
		for (i = 0; i < DAYS_PER_YEAR; i++)
			s += P.Seasonality[i];
		s += 1e-20;
		s /= DAYS_PER_YEAR;
		for (i = 0; i < DAYS_PER_YEAR; i++)
			P.Seasonality[i] /= s;
	}
	if (!GetInputParameter2(PreParamFile_dat, AdminFile_dat, "Number of seed locations", "%i", (void*)&(P.NumSeedLocations), 1, 1, 0)) P.NumSeedLocations = 1;
	if (P.NumSeedLocations > MAX_NUM_SEED_LOCATIONS)
	{
		fprintf(stderr, "Too many seed locations\n");
		P.NumSeedLocations = MAX_NUM_SEED_LOCATIONS;
	}
	GetInputParameter(PreParamFile_dat, AdminFile_dat, "Initial number of infecteds", "%i", (void*)P.NumInitialInfections, P.NumSeedLocations, 1, 0);
	if (!GetInputParameter2(PreParamFile_dat, AdminFile_dat, "Location of initial infecteds", "%lf", (void*)&(P.LocationInitialInfection[0][0]), P.NumSeedLocations * 2, 1, 0)) P.LocationInitialInfection[0][0] = P.LocationInitialInfection[0][1] = 0.0;
	if (!GetInputParameter2(PreParamFile_dat, AdminFile_dat, "Minimum population in microcell of initial infection", "%i", (void*)&(P.MinPopDensForInitialInfection), 1, 1, 0)) P.MinPopDensForInitialInfection = 0;
	if (!GetInputParameter2(PreParamFile_dat, AdminFile_dat, "Maximum population in microcell of initial infection", "%i", (void*)&(P.MaxPopDensForInitialInfection), 1, 1, 0)) P.MaxPopDensForInitialInfection = 10000000;
	if (!GetInputParameter2(PreParamFile_dat, AdminFile_dat, "Maximum age of initial infections", "%i", (void*)&(P.MaxAgeForInitialInfection), 1, 1, 0)) P.MaxAgeForInitialInfection = 1000;
	if (!GetInputParameter2(PreParamFile_dat, AdminFile_dat, "Randomise initial infection location", "%i", (void*)&(P.DoRandomInitialInfectionLoc), 1, 1, 0)) P.DoRandomInitialInfectionLoc = 1;
	if (!GetInputParameter2(PreParamFile_dat, AdminFile_dat, "All initial infections located in same microcell", "%i", (void*)&(P.DoAllInitialInfectioninSameLoc), 1, 1, 0)) P.DoAllInitialInfectioninSameLoc = 0;
	if (GetInputParameter2(PreParamFile_dat, AdminFile_dat, "Day of year of start of seeding", "%lf", (void*)&(P.InitialInfectionCalTime), 1, 1, 0))
	{
		if (GetInputParameter2(ParamFile_dat, PreParamFile_dat, "Scaling of infection seeding", "%lf", (void*)&(P.SeedingScaling), 1, 1, 0))
			P.DoNoCalibration = 1;
		else
		{
			P.SeedingScaling = 1.0;
			P.DoNoCalibration = 0;
		}
	}
	else
	{
		P.SeedingScaling = 1.0;
		P.DoNoCalibration = 0;
		P.InitialInfectionCalTime = -1;
	}
	if (P.FitIter == 0)
	{
		if (P.DoAdUnits)
		{
			if (!GetInputParameter2(PreParamFile_dat, AdminFile_dat, "Administrative unit to seed initial infection into", "%s", (P.NumSeedLocations > 1) ? ((void*)AdunitListNames) : ((void*)AdunitListNames[0]), P.NumSeedLocations, 1, 0))
				for (i = 0; i < P.NumSeedLocations; i++) P.InitialInfectionsAdminUnit[i] = 0;
			else
				for (i = 0; i < P.NumSeedLocations; i++)
				{
					f = 0;
					if (P.NumAdunits > 0)
					{
						for (j = 0; (j < P.NumAdunits) && (!f); j++) f = (!strcmp(AdUnits[j].ad_name, AdunitListNames[i]));
						if (f) k = AdUnits[j - 1].id;
					}
					if (!f) k = atoi(AdunitListNames[i]);
					P.InitialInfectionsAdminUnit[i] = k;
					P.InitialInfectionsAdminUnitId[i] = P.AdunitLevel1Lookup[(k % P.AdunitLevel1Mask) / P.AdunitLevel1Divisor];
				}
			if (!GetInputParameter2(PreParamFile_dat, AdminFile_dat, "Administrative unit seeding weights", "%lf", (void*)&(P.InitialInfectionsAdminUnitWeight[0]), P.NumSeedLocations, 1, 0))
				for (i = 0; i < P.NumSeedLocations; i++) P.InitialInfectionsAdminUnitWeight[i] = 1.0;
			s = 0;
			for (i = 0; i < P.NumSeedLocations; i++) s += P.InitialInfectionsAdminUnitWeight[i];
			for (i = 0; i < P.NumSeedLocations; i++) P.InitialInfectionsAdminUnitWeight[i] /= s;
		}
		else
		{
			for (i = 0; i < P.NumSeedLocations; i++) P.InitialInfectionsAdminUnit[i] = 0;
		}
	}
	if (!GetInputParameter2(ParamFile_dat, PreParamFile_dat, "Initial rate of importation of infections", "%lf", (void*)&(P.InfectionImportRate1), 1, 1, 0)) P.InfectionImportRate1 = 0;
	if (!GetInputParameter2(ParamFile_dat, PreParamFile_dat, "Changed rate of importation of infections", "%lf", (void*)&(P.InfectionImportRate2), 1, 1, 0)) P.InfectionImportRate2 = 0;
	if (!GetInputParameter2(ParamFile_dat, PreParamFile_dat, "Time when infection rate changes", "%lf", (void*)&(P.InfectionImportChangeTime), 1, 1, 0)) P.InfectionImportChangeTime = 1e10;
	if (!GetInputParameter2(ParamFile_dat, PreParamFile_dat, "Imports via air travel", "%i", (void*)&(P.DoImportsViaAirports), 1, 1, 0)) P.DoImportsViaAirports = 0;
	if (!GetInputParameter2(ParamFile_dat, PreParamFile_dat, "Length of importation time profile provided", "%i", (void*)&(P.DurImportTimeProfile), 1, 1, 0)) P.DurImportTimeProfile = 0;
	if (P.DurImportTimeProfile > 0)
	{
		if (P.DurImportTimeProfile >= MAX_DUR_IMPORT_PROFILE) ERR_CRITICAL("MAX_DUR_IMPORT_PROFILE too small\n");
		GetInputParameter(ParamFile_dat, PreParamFile_dat, "Daily importation time profile", "%lf", (void*)P.ImportInfectionTimeProfile, P.DurImportTimeProfile, 1, 0);
	}
	GetInputParameter(ParamFile_dat, PreParamFile_dat, "Reproduction number", "%lf", (void*)&(P.R0), 1, 1, 0);
	if (GetInputParameter2(ParamFile_dat, PreParamFile_dat, "Beta for spatial transmission", "%lf", (void*)&(P.LocalBeta), 1, 1, 0))
		P.FixLocalBeta = 1;
	else
	{
		P.LocalBeta = -1.0;
		P.FixLocalBeta = 0;
	}
	GetInputParameter(ParamFile_dat, PreParamFile_dat, "Infectious period", "%lf", (void*)&(P.InfectiousPeriod), 1, 1, 0);
	if (!GetInputParameter2(ParamFile_dat, PreParamFile_dat, "SD of individual variation in susceptibility", "%lf", (void*)&(P.SusceptibilitySD), 1, 1, 0)) P.SusceptibilitySD = 0;
	if (!GetInputParameter2(ParamFile_dat, PreParamFile_dat, "SD of individual variation in infectiousness", "%lf", (void*)&(P.InfectiousnessSD), 1, 1, 0)) P.InfectiousnessSD = 0;
	if (GetInputParameter2(ParamFile_dat, PreParamFile_dat, "k of individual variation in infectiousness", "%lf", (void*)&s, 1, 1, 0)) P.InfectiousnessSD = 1.0 / sqrt(s);
	if (!GetInputParameter2(ParamFile_dat, PreParamFile_dat, "k does not apply in households", "%i", (void*)&P.NoInfectiousnessSDinHH, 1, 1, 0)) P.NoInfectiousnessSDinHH = 0;
	if (!GetInputParameter2(ParamFile_dat, PreParamFile_dat, "Model time varying infectiousness", "%i", (void*)&(P.DoInfectiousnessProfile), 1, 1, 0)) P.DoInfectiousnessProfile = 0;
	if (!GetInputParameter2(ParamFile_dat, PreParamFile_dat, "Power of scaling of spatial R0 with density", "%lf", (void*)&(P.R0DensityScalePower), 1, 1, 0)) P.R0DensityScalePower = 0;
	if (P.DoInfectiousnessProfile)
	{
		if (!GetInputParameter2(ParamFile_dat, PreParamFile_dat, "Infectiousness profile", "%lf", (void*)P.infectious_prof, INFPROF_RES, 1, 0))
		{
			for (i = 0; i < INFPROF_RES; i++)
				P.infectious_prof[i] = 1;
		}
		k = (int)ceil(P.InfectiousPeriod / P.TimeStep);
		if (k >= MAX_INFECTIOUS_STEPS) ERR_CRITICAL("MAX_INFECTIOUS_STEPS not big enough\n");
		s = 0;
		P.infectious_prof[INFPROF_RES] = 0;
		for (i = 0; i < MAX_INFECTIOUS_STEPS; i++)	P.infectiousness[i] = 0;
		for (i = 0; i < k; i++)
		{
			t = (((double)i) * P.TimeStep / P.InfectiousPeriod * INFPROF_RES);
			j = (int)t;
			t -= (double)j;
			if (j < INFPROF_RES)
				s += (P.infectiousness[i] = P.infectious_prof[j] * (1 - t) + P.infectious_prof[j + 1] * t);
			else
				s += (P.infectiousness[i] = P.infectious_prof[INFPROF_RES]);
		}
		s /= ((double)k);
		for (i = 0; i <= k; i++) P.infectiousness[i] /= s;
		for (i = 0; i <= CDF_RES; i++) P.infectious_icdf[i] = exp(-1.0);
	}
	else
	{
		if (!GetInputParameter2(ParamFile_dat, PreParamFile_dat, "Infectious period inverse CDF", "%lf", (void*)P.infectious_icdf, CDF_RES + 1, 1, 0))
		{
			SetICDF(P.infectious_icdf, ICDF_START);
		}
		k = (int)ceil(P.InfectiousPeriod * P.infectious_icdf[CDF_RES] / P.TimeStep);
		if (k >= MAX_INFECTIOUS_STEPS) ERR_CRITICAL("MAX_INFECTIOUS_STEPS not big enough\n");
		for (i = 0; i < k; i++) P.infectiousness[i] = 1.0;
		P.infectiousness[k] = 0;
		for (i = 0; i <= CDF_RES; i++) P.infectious_icdf[i] = exp(-P.infectious_icdf[i]);
	}
	if (!GetInputParameter2(ParamFile_dat, PreParamFile_dat, "Include latent period", "%i", (void*)&(P.DoLatent), 1, 1, 0)) P.DoLatent = 0;
	if (P.DoLatent)
	{
		GetInputParameter(ParamFile_dat, PreParamFile_dat, "Latent period", "%lf", (void*)&(P.LatentPeriod), 1, 1, 0);
		if (!GetInputParameter2(ParamFile_dat, PreParamFile_dat, "Latent period inverse CDF", "%lf", (void*)P.latent_icdf, CDF_RES + 1, 1, 0))
		{
			SetICDF(P.latent_icdf, 1e10);
		}
		for (i = 0; i <= CDF_RES; i++)
			P.latent_icdf[i] = exp(-P.latent_icdf[i]);
	}

	if (!GetInputParameter2(ParamFile_dat, PreParamFile_dat, "Include symptoms", "%i", (void*)&(P.DoSymptoms), 1, 1, 0)) P.DoSymptoms = 0;
	if (!P.DoSymptoms)
	{
		for (i = 0; i < NUM_AGE_GROUPS; i++)
			P.ProportionSymptomatic[i] = 0;
		P.FalsePositiveRate = 0;
		P.SymptInfectiousness = P.AsymptInfectiousness = 1.0;
		P.LatentToSymptDelay = 0;
	}
	else
	{
		if (P.DoAge)
			GetInputParameter(ParamFile_dat, PreParamFile_dat, "Proportion symptomatic by age group", "%lf", (void*)P.ProportionSymptomatic, NUM_AGE_GROUPS, 1, 0);
		else
		{
			GetInputParameter(ParamFile_dat, PreParamFile_dat, "Proportion symptomatic", "%lf", (void*)P.ProportionSymptomatic, 1, 1, 0);
			for (i = 1; i < NUM_AGE_GROUPS; i++)
				P.ProportionSymptomatic[i] = P.ProportionSymptomatic[0];
		}
		GetInputParameter(ParamFile_dat, PreParamFile_dat, "Delay from end of latent period to start of symptoms", "%lf", (void*)&(P.LatentToSymptDelay), 1, 1, 0);
		GetInputParameter(ParamFile_dat, PreParamFile_dat, "Relative rate of random contacts if symptomatic", "%lf", (void*)&(P.SymptSpatialContactRate), 1, 1, 0);
		if (!GetInputParameter2(ParamFile_dat, PreParamFile_dat, "Symptomatic infectiousness relative to asymptomatic", "%lf", (void*)&(P.SymptInfectiousness), 1, 1, 0)) P.SymptInfectiousness = 1.0;
		if (!GetInputParameter2(ParamFile_dat, PreParamFile_dat, "Asymptomatic infectiousness relative to symptomatic", "%lf", (void*)&(P.AsymptInfectiousness), 1, 1, 0)) P.AsymptInfectiousness = 1.0;
		if (!GetInputParameter2(ParamFile_dat, PreParamFile_dat, "Model symptomatic withdrawal to home as true absenteeism", "%i", (void*)&P.DoRealSymptWithdrawal, 1, 1, 0)) P.DoRealSymptWithdrawal = 0;
		if (P.DoPlaces)
		{
			GetInputParameter(ParamFile_dat, PreParamFile_dat, "Relative level of place attendance if symptomatic", "%lf", (void*)P.SymptPlaceTypeContactRate, P.PlaceTypeNum, 1, 0);
			if (P.DoRealSymptWithdrawal)
			{
				for (j = 0; j < NUM_PLACE_TYPES; j++)
				{
					P.SymptPlaceTypeWithdrawalProp[j] = 1.0 - P.SymptPlaceTypeContactRate[j];
					P.SymptPlaceTypeContactRate[j] = 1.0;
				}
			}
			else
				for (j = 0; j < NUM_PLACE_TYPES; j++) P.SymptPlaceTypeWithdrawalProp[j] = 0.0;
		}
		if (!GetInputParameter2(ParamFile_dat, PreParamFile_dat, "Maximum age of child at home for whom one adult also stays at home", "%i", (void*)&P.CaseAbsentChildAgeCutoff, 1, 1, 0)) P.CaseAbsentChildAgeCutoff = 0;
		if (!GetInputParameter2(ParamFile_dat, PreParamFile_dat, "Proportion of children at home for whom one adult also stays at home", "%lf", (void*)&P.CaseAbsentChildPropAdultCarers, 1, 1, 0)) P.CaseAbsentChildPropAdultCarers = 0;
		if (!GetInputParameter2(ParamFile_dat, PreParamFile_dat, "Place close round household", "%i", (void*)&P.PlaceCloseRoundHousehold, 1, 1, 0)) P.PlaceCloseRoundHousehold = 1;
		if (!GetInputParameter2(ParamFile_dat, PreParamFile_dat, "Absenteeism place closure", "%i", (void*)&P.AbsenteeismPlaceClosure, 1, 1, 0)) P.AbsenteeismPlaceClosure = 0;
		if (P.AbsenteeismPlaceClosure)
		{
			P.CaseAbsenteeismDelay = 0;  // Set to zero for tracking absenteeism
			if (!GetInputParameter2(ParamFile_dat, PreParamFile_dat, "Max absent time", "%i", (void*)&P.MaxAbsentTime, 1, 1, 0)) P.MaxAbsentTime = MAX_ABSENT_TIME;
			if (P.MaxAbsentTime > MAX_ABSENT_TIME || P.MaxAbsentTime < 0)
			{
				ERR_CRITICAL_FMT("[Max absent time] out of range (%d), should be in range [0, %d]", P.MaxAbsentTime, MAX_ABSENT_TIME);
			}
		}
		else
		{
			if (!GetInputParameter2(ParamFile_dat, PreParamFile_dat, "Delay in starting place absenteeism for cases who withdraw", "%lf", (void*)&P.CaseAbsenteeismDelay, 1, 1, 0)) P.CaseAbsenteeismDelay = 0;
			P.MaxAbsentTime = 0; // Not used when !P.AbsenteeismPlaceClosure
		}
		if (!GetInputParameter2(ParamFile_dat, PreParamFile_dat, "Duration of place absenteeism for cases who withdraw", "%lf", (void*)&P.CaseAbsenteeismDuration, 1, 1, 0)) P.CaseAbsenteeismDuration = 7;

		if (!GetInputParameter2(ParamFile_dat, PreParamFile_dat, "False positive rate", "%lf", (void*)&(P.FalsePositiveRate), 1, 1, 0)) P.FalsePositiveRate = 0.0;
		if (!GetInputParameter2(ParamFile_dat, PreParamFile_dat, "False positive per capita incidence", "%lf", (void*)&(P.FalsePositivePerCapitaIncidence), 1, 1, 0)) P.FalsePositivePerCapitaIncidence = 0.0;
		if (!GetInputParameter2(ParamFile_dat, PreParamFile_dat, "False positive relative incidence by age", "%lf", (void*)P.FalsePositiveAgeRate, NUM_AGE_GROUPS, 1, 0))
			for (j = 0; j < NUM_AGE_GROUPS; j++) P.FalsePositiveAgeRate[j] = 1.0;
	}

	if (!GetInputParameter2(ParamFile_dat, PreParamFile_dat, "Maximum sensitivity of serology assay", "%lf", (void*)&(P.SeroConvMaxSens), 1, 1, 0)) P.SeroConvMaxSens = 1.0;
	if (!GetInputParameter2(ParamFile_dat, PreParamFile_dat, "Mean time from infection to seroconversion", "%lf", (void*)&(P.SeroConvTime), 1, 1, 0)) P.SeroConvTime = 14.0;
	if (!GetInputParameter2(ParamFile_dat, PreParamFile_dat, "Power in time to seroconversion function", "%lf", (void*)&(P.SeroConvPow), 1, 1, 0)) P.SeroConvPow = 3.0;
	if (!GetInputParameter2(ParamFile_dat, PreParamFile_dat, "Specificity of serology assay", "%lf", (void*)&(P.SeroConvSpec), 1, 1, 0)) P.SeroConvSpec = 1.0;
	if (!GetInputParameter2(ParamFile_dat, PreParamFile_dat, "Scaling of modelled infection prevalence to match surveys", "%lf", (void*)&(P.InfPrevSurveyScale), 1, 1, 0)) P.InfPrevSurveyScale = 1.0;

	if (!GetInputParameter2(ParamFile_dat, PreParamFile_dat, "Do Severity Analysis", "%i", (void*)&(P.DoSeverity), 1, 1, 0)) P.DoSeverity = 0;
	if (P.DoSeverity)
	{
		if (!GetInputParameter2(ParamFile_dat, PreParamFile_dat, "Factor to scale IFR", "%lf", (void*)&(P.ScaleIFR), 1, 1, 0)) P.ScaleIFR = 1.0;
		//// Means for icdf's.
		if (!GetInputParameter2(ParamFile_dat, PreParamFile_dat, "MeanTimeToTest", "%lf", (void*)&(P.Mean_TimeToTest), 1, 1, 0)) P.Mean_TimeToTest = 0.0;
		if (!GetInputParameter2(ParamFile_dat, PreParamFile_dat, "MeanTimeToTestOffset", "%lf", (void*)&(P.Mean_TimeToTestOffset), 1, 1, 0)) P.Mean_TimeToTestOffset = 1.0;
		if (!GetInputParameter2(ParamFile_dat, PreParamFile_dat, "MeanTimeToTestCriticalOffset", "%lf", (void*)&(P.Mean_TimeToTestCriticalOffset), 1, 1, 0)) P.Mean_TimeToTestCriticalOffset = 1.0;
		if (!GetInputParameter2(ParamFile_dat, PreParamFile_dat, "MeanTimeToTestCritRecovOffset", "%lf", (void*)&(P.Mean_TimeToTestCritRecovOffset), 1, 1, 0)) P.Mean_TimeToTestCritRecovOffset = 1.0;
		if (!GetInputParameter2(ParamFile_dat, PreParamFile_dat, "Age dependent severity delays", "%i", (void*)&i, 1, 1, 0)) i = 0;
		if (!i)
		{
			GetInputParameter(ParamFile_dat, PreParamFile_dat, "Mean_MildToRecovery", "%lf", (void*)&(P.Mean_MildToRecovery[0]), 1, 1, 0);
			GetInputParameter(ParamFile_dat, PreParamFile_dat, "Mean_ILIToRecovery", "%lf", (void*)&(P.Mean_ILIToRecovery[0]), 1, 1, 0);
			GetInputParameter(ParamFile_dat, PreParamFile_dat, "Mean_SARIToRecovery", "%lf", (void*)&(P.Mean_SARIToRecovery[0]), 1, 1, 0);
			GetInputParameter(ParamFile_dat, PreParamFile_dat, "Mean_CriticalToCritRecov", "%lf", (void*)&(P.Mean_CriticalToCritRecov[0]), 1, 1, 0);
			GetInputParameter(ParamFile_dat, PreParamFile_dat, "Mean_CritRecovToRecov", "%lf", (void*)&(P.Mean_CritRecovToRecov[0]), 1, 1, 0);
			GetInputParameter(ParamFile_dat, PreParamFile_dat, "Mean_ILIToSARI", "%lf", (void*)&(P.Mean_ILIToSARI[0]), 1, 1, 0);
			if (!GetInputParameter2(ParamFile_dat, PreParamFile_dat, "Mean_ILIToDeath", "%lf", (void*)&(P.Mean_ILIToDeath[0]), 1, 1, 0)) P.Mean_ILIToDeath[0] = 7.0;
			GetInputParameter(ParamFile_dat, PreParamFile_dat, "Mean_SARIToCritical", "%lf", (void*)&(P.Mean_SARIToCritical[0]), 1, 1, 0);
			GetInputParameter(ParamFile_dat, PreParamFile_dat, "Mean_SARIToDeath", "%lf", (void*)&(P.Mean_SARIToDeath[0]), 1, 1, 0);
			GetInputParameter(ParamFile_dat, PreParamFile_dat, "Mean_CriticalToDeath", "%lf", (void*)&(P.Mean_CriticalToDeath[0]), 1, 1, 0);
			for (int AgeGroup = 1; AgeGroup < NUM_AGE_GROUPS; AgeGroup++)
			{
				P.Mean_MildToRecovery		[AgeGroup] = P.Mean_MildToRecovery		[0];
				P.Mean_ILIToRecovery		[AgeGroup] = P.Mean_ILIToRecovery		[0];
				P.Mean_SARIToRecovery		[AgeGroup] = P.Mean_SARIToRecovery		[0];
				P.Mean_CriticalToCritRecov	[AgeGroup] = P.Mean_CriticalToCritRecov	[0];
				P.Mean_CritRecovToRecov		[AgeGroup] = P.Mean_CritRecovToRecov	[0];
				P.Mean_ILIToSARI			[AgeGroup] = P.Mean_ILIToSARI			[0];
				P.Mean_ILIToDeath			[AgeGroup] = P.Mean_ILIToDeath			[0];
				P.Mean_SARIToCritical		[AgeGroup] = P.Mean_SARIToCritical		[0];
				P.Mean_SARIToDeath			[AgeGroup] = P.Mean_SARIToDeath			[0];
				P.Mean_CriticalToDeath		[AgeGroup] = P.Mean_CriticalToDeath		[0];
			}
		}
		else
		{
			GetInputParameter(ParamFile_dat, PreParamFile_dat, "Mean_MildToRecovery", "%lf", (void*)(P.Mean_MildToRecovery), NUM_AGE_GROUPS, 1, 0);
			GetInputParameter(ParamFile_dat, PreParamFile_dat, "Mean_ILIToRecovery", "%lf", (void*)(P.Mean_ILIToRecovery), NUM_AGE_GROUPS, 1, 0);
			GetInputParameter(ParamFile_dat, PreParamFile_dat, "Mean_SARIToRecovery", "%lf", (void*)(P.Mean_SARIToRecovery), NUM_AGE_GROUPS, 1, 0);
			GetInputParameter(ParamFile_dat, PreParamFile_dat, "Mean_CriticalToCritRecov", "%lf", (void*)(P.Mean_CriticalToCritRecov), NUM_AGE_GROUPS, 1, 0);
			GetInputParameter(ParamFile_dat, PreParamFile_dat, "Mean_CritRecovToRecov", "%lf", (void*)(P.Mean_CritRecovToRecov), NUM_AGE_GROUPS, 1, 0);
			GetInputParameter(ParamFile_dat, PreParamFile_dat, "Mean_ILIToSARI", "%lf", (void*)(P.Mean_ILIToSARI), NUM_AGE_GROUPS, 1, 0);
			if (!GetInputParameter2(ParamFile_dat, PreParamFile_dat, "Mean_ILIToDeath", "%lf", (void*)(P.Mean_ILIToDeath), NUM_AGE_GROUPS, 1, 0))
				for (j = 0; j < NUM_AGE_GROUPS; j++) P.Mean_ILIToDeath[j] = 7.0;
			GetInputParameter(ParamFile_dat, PreParamFile_dat, "Mean_SARIToCritical", "%lf", (void*)(P.Mean_SARIToCritical), NUM_AGE_GROUPS, 1, 0);
			GetInputParameter(ParamFile_dat, PreParamFile_dat, "Mean_SARIToDeath", "%lf", (void*)(P.Mean_SARIToDeath), NUM_AGE_GROUPS, 1, 0);
			GetInputParameter(ParamFile_dat, PreParamFile_dat, "Mean_CriticalToDeath", "%lf", (void*)(P.Mean_CriticalToDeath), NUM_AGE_GROUPS, 1, 0);
		}
		//// Get ICDFs
		if (!GetInputParameter2(ParamFile_dat, PreParamFile_dat, "MildToRecovery_icdf"		, "%lf", (void*)P.MildToRecovery_icdf		, CDF_RES + 1, 1, 0))	SetICDF(P.MildToRecovery_icdf		, ICDF_START);
		if (!GetInputParameter2(ParamFile_dat, PreParamFile_dat, "ILIToRecovery_icdf"		, "%lf", (void*)P.ILIToRecovery_icdf		, CDF_RES + 1, 1, 0))	SetICDF(P.ILIToRecovery_icdf		, ICDF_START);
		if (!GetInputParameter2(ParamFile_dat, PreParamFile_dat, "ILIToDeath_icdf"			, "%lf", (void*)P.ILIToDeath_icdf			, CDF_RES + 1, 1, 0))	SetICDF(P.ILIToDeath_icdf			, ICDF_START);
		if (!GetInputParameter2(ParamFile_dat, PreParamFile_dat, "SARIToRecovery_icdf"		, "%lf", (void*)P.SARIToRecovery_icdf		, CDF_RES + 1, 1, 0))	SetICDF(P.SARIToRecovery_icdf		, ICDF_START);
		if (!GetInputParameter2(ParamFile_dat, PreParamFile_dat, "CriticalToCritRecov_icdf"	, "%lf", (void*)P.CriticalToCritRecov_icdf	, CDF_RES + 1, 1, 0))	SetICDF(P.CriticalToCritRecov_icdf	, ICDF_START);
		if (!GetInputParameter2(ParamFile_dat, PreParamFile_dat, "CritRecovToRecov_icdf"	, "%lf", (void*)P.CritRecovToRecov_icdf		, CDF_RES + 1, 1, 0))	SetICDF(P.CritRecovToRecov_icdf		, ICDF_START);
		if (!GetInputParameter2(ParamFile_dat, PreParamFile_dat, "ILIToSARI_icdf"			, "%lf", (void*)P.ILIToSARI_icdf			, CDF_RES + 1, 1, 0))	SetICDF(P.ILIToSARI_icdf			, ICDF_START);
		if (!GetInputParameter2(ParamFile_dat, PreParamFile_dat, "SARIToCritical_icdf"		, "%lf", (void*)P.SARIToCritical_icdf		, CDF_RES + 1, 1, 0))	SetICDF(P.SARIToCritical_icdf		, ICDF_START);
		if (!GetInputParameter2(ParamFile_dat, PreParamFile_dat, "SARIToDeath_icdf"			, "%lf", (void*)P.SARIToDeath_icdf			, CDF_RES + 1, 1, 0))	SetICDF(P.SARIToDeath_icdf			, ICDF_START);
		if (!GetInputParameter2(ParamFile_dat, PreParamFile_dat, "CriticalToDeath_icdf"		, "%lf", (void*)P.CriticalToDeath_icdf		, CDF_RES + 1, 1, 0))	SetICDF(P.CriticalToDeath_icdf		, ICDF_START);

		// exponentiate
		for (int quantile = 0; quantile <= CDF_RES; quantile++)
		{
			P.MildToRecovery_icdf		[quantile]	= exp(- P.MildToRecovery_icdf		[quantile]);
			P.ILIToRecovery_icdf		[quantile]	= exp(- P.ILIToRecovery_icdf		[quantile]);
			P.ILIToDeath_icdf			[quantile]	= exp(- P.ILIToDeath_icdf			[quantile]);
			P.ILIToSARI_icdf			[quantile]	= exp(- P.ILIToSARI_icdf			[quantile]);
			P.SARIToRecovery_icdf		[quantile]	= exp(- P.SARIToRecovery_icdf		[quantile]);
			P.SARIToDeath_icdf			[quantile]	= exp(- P.SARIToDeath_icdf			[quantile]);
			P.SARIToCritical_icdf		[quantile]	= exp(- P.SARIToCritical_icdf		[quantile]);
			P.CriticalToCritRecov_icdf	[quantile]	= exp(- P.CriticalToCritRecov_icdf	[quantile]);
			P.CritRecovToRecov_icdf		[quantile]	= exp(- P.CritRecovToRecov_icdf		[quantile]);
			P.CriticalToDeath_icdf		[quantile]	= exp(- P.CriticalToDeath_icdf		[quantile]);
		}

		if (!GetInputParameter2(ParamFile_dat, PreParamFile_dat, "Prop_Mild_ByAge", "%lf", (void*)P.Prop_Mild_ByAge, NUM_AGE_GROUPS, 1, 0))
			for (i = 0; i < NUM_AGE_GROUPS; i++)
				P.Prop_Mild_ByAge[i] = 0.5;

		if (!GetInputParameter2(ParamFile_dat, PreParamFile_dat, "Prop_ILI_ByAge", "%lf", (void*)P.Prop_ILI_ByAge, NUM_AGE_GROUPS, 1, 0))
			for (i = 0; i < NUM_AGE_GROUPS; i++)
				P.Prop_ILI_ByAge[i] = 0.3;

		if (!GetInputParameter2(ParamFile_dat, PreParamFile_dat, "Prop_SARI_ByAge", "%lf", (void*)P.Prop_SARI_ByAge, NUM_AGE_GROUPS, 1, 0))
			for (i = 0; i < NUM_AGE_GROUPS; i++)
				P.Prop_SARI_ByAge[i] = 0.15;

		if (!GetInputParameter2(ParamFile_dat, PreParamFile_dat, "Prop_Critical_ByAge", "%lf", (void*)P.Prop_Critical_ByAge, NUM_AGE_GROUPS, 1, 0))
			for (i = 0; i < NUM_AGE_GROUPS; i++)
				P.Prop_Critical_ByAge[i] = 0.05;

		if (!GetInputParameter2(ParamFile_dat, PreParamFile_dat, "CFR_SARI_ByAge", "%lf", (void*)P.CFR_SARI_ByAge, NUM_AGE_GROUPS, 1, 0))
			for (i = 0; i < NUM_AGE_GROUPS; i++)
				P.CFR_SARI_ByAge[i] = 0.50;

		if (!GetInputParameter2(ParamFile_dat, PreParamFile_dat, "CFR_Critical_ByAge", "%lf", (void*)P.CFR_Critical_ByAge, NUM_AGE_GROUPS, 1, 0))
			for (i = 0; i < NUM_AGE_GROUPS; i++)
				P.CFR_Critical_ByAge[i] = 0.50;

		if (!GetInputParameter2(ParamFile_dat, PreParamFile_dat, "CFR_ILI_ByAge", "%lf", (void*)P.CFR_ILI_ByAge, NUM_AGE_GROUPS, 1, 0))
			for (i = 0; i < NUM_AGE_GROUPS; i++)
				P.CFR_ILI_ByAge[i] = 0.00;

		//Add param to allow severity to be uniformly scaled up or down.
		for (i = 0; i < NUM_AGE_GROUPS; i++)
		{
			P.Prop_SARI_ByAge[i] *= P.ScaleIFR;
			P.Prop_Critical_ByAge[i] *= P.ScaleIFR;
			P.Prop_ILI_ByAge[i] = 1.0 - P.Prop_Mild_ByAge[i] - P.Prop_SARI_ByAge[i] - P.Prop_Critical_ByAge[i];
		}
	}
	if (P.FitIter == 0)
	{
		if (!GetInputParameter2(ParamFile_dat, PreParamFile_dat, "Bounding box for bitmap", "%lf", (void*)&(P.BoundingBox[0]), 4, 1, 0))
		{
			P.BoundingBox[0] = P.BoundingBox[1] = 0.0;
			P.BoundingBox[2] = P.BoundingBox[3] = 1.0;
		}
		if (!GetInputParameter2(ParamFile_dat, PreParamFile_dat, "Spatial domain for simulation", "%lf", (void*)&(P.SpatialBoundingBox[0]), 4, 1, 0))
		{
			P.SpatialBoundingBox[0] = P.SpatialBoundingBox[1] = 0.0;
			P.SpatialBoundingBox[2] = P.SpatialBoundingBox[3] = 1.0;
		}
		if (!GetInputParameter2(ParamFile_dat, PreParamFile_dat, "Grid size", "%lf", (void*)&(P.in_cells_.width_), 1, 1, 0)) P.in_cells_.width_ = 1.0 / 120.0;
		if (!GetInputParameter2(ParamFile_dat, PreParamFile_dat, "Use long/lat coord system", "%i", (void*)&(P.DoUTM_coords), 1, 1, 0)) P.DoUTM_coords = 1;
		if (!GetInputParameter2(ParamFile_dat, PreParamFile_dat, "Bitmap scale", "%lf", (void*)&(P.BitmapScale), 1, 1, 0)) P.BitmapScale = 1.0;
		if (!GetInputParameter2(ParamFile_dat, PreParamFile_dat, "Bitmap y:x aspect scaling", "%lf", (void*)&(P.BitmapAspectScale), 1, 1, 0)) P.BitmapAspectScale = 1.0;
		if (!GetInputParameter2(ParamFile_dat, PreParamFile_dat, "Bitmap movie frame interval", "%i", (void*)&(P.BitmapMovieFrame), 1, 1, 0)) P.BitmapMovieFrame = 250;
		if (!GetInputParameter2(ParamFile_dat, PreParamFile_dat, "Output bitmap", "%i", (void*)&(P.OutputBitmap), 1, 1, 0)) P.OutputBitmap = 0;
		if (!GetInputParameter2(ParamFile_dat, PreParamFile_dat, "Output bitmap detected", "%i", (void*)&(P.OutputBitmapDetected), 1, 1, 0)) P.OutputBitmapDetected = 0;
		if (!GetInputParameter2(ParamFile_dat, PreParamFile_dat, "Output immunity on bitmap", "%i", (void*)&(P.DoImmuneBitmap), 1, 1, 0)) P.DoImmuneBitmap = 0;
		if (!GetInputParameter2(ParamFile_dat, PreParamFile_dat, "Output infection tree", "%i", (void*)&(P.DoInfectionTree), 1, 1, 0)) P.DoInfectionTree = 0;
		if (!GetInputParameter2(ParamFile_dat, PreParamFile_dat, "Do one generation", "%i", (void*)&(P.DoOneGen), 1, 1, 0)) P.DoOneGen = 0;
		if (!GetInputParameter2(ParamFile_dat, PreParamFile_dat, "Output every realisation", "%i", (void*)&(P.OutputEveryRealisation), 1, 1, 0)) P.OutputEveryRealisation = 0;
		if (!GetInputParameter2(ParamFile_dat, PreParamFile_dat, "Maximum number to sample for correlations", "%i", (void*)&(P.MaxCorrSample), 1, 1, 0)) P.MaxCorrSample = 1000000000;
		if (!GetInputParameter2(ParamFile_dat, PreParamFile_dat, "Assume SI model", "%i", (void*)&(P.DoSI), 1, 1, 0)) P.DoSI = 0;
		if (!GetInputParameter2(ParamFile_dat, PreParamFile_dat, "Assume periodic boundary conditions", "%i", (void*)&(P.DoPeriodicBoundaries), 1, 1, 0)) P.DoPeriodicBoundaries = 0;
		if (!GetInputParameter2(ParamFile_dat, PreParamFile_dat, "Only output non-extinct realisations", "%i", (void*)&(P.OutputOnlyNonExtinct), 1, 1, 0)) P.OutputOnlyNonExtinct = 0;

		if (!GetInputParameter2(ParamFile_dat, PreParamFile_dat, "Use cases per thousand threshold for area controls", "%i", (void*)&(P.DoPerCapitaTriggers), 1, 1, 0)) P.DoPerCapitaTriggers = 0;
		if (!GetInputParameter2(ParamFile_dat, PreParamFile_dat, "Use global triggers for interventions", "%i", (void*)&(P.DoGlobalTriggers), 1, 1, 0)) P.DoGlobalTriggers = 0;
		if (!GetInputParameter2(ParamFile_dat, PreParamFile_dat, "Use admin unit triggers for interventions", "%i", (void*)&(P.DoAdminTriggers), 1, 1, 0)) P.DoAdminTriggers = 0;
		if (!GetInputParameter2(ParamFile_dat, PreParamFile_dat, "Use ICU case triggers for interventions", "%i", (void*)&(P.DoICUTriggers), 1, 1, 0)) P.DoICUTriggers = 0;
		if (P.DoGlobalTriggers)  P.DoAdminTriggers = 0;
		if (!GetInputParameter2(ParamFile_dat, PreParamFile_dat, "Divisor for per-capita area threshold (default 1000)", "%i", (void*)&(P.IncThreshPop), 1, 1, 0)) P.IncThreshPop = 1000;
		if (!GetInputParameter2(ParamFile_dat, PreParamFile_dat, "Divisor for per-capita global threshold (default 1000)", "%i", (void*)&(P.GlobalIncThreshPop), 1, 1, 0)) P.GlobalIncThreshPop = 1000;

<<<<<<< HEAD
		if (!GetInputParameter2(ParamFile_dat, PreParamFile_dat, "Number of sampling intervals over which cumulative incidence measured for global trigger", "%i", (void*)&(P.TriggersSamplingInterval), 1, 1, 0)) P.TriggersSamplingInterval = 10000000;
		if (!GetInputParameter2(ParamFile_dat, PreParamFile_dat, "Proportion of cases detected for treatment", "%lf", (void*)&(P.PostAlertControlPropCasesId), 1, 1, 0)) P.PostAlertControlPropCasesId = 1;
		if (!GetInputParameter2(ParamFile_dat, PreParamFile_dat, "Proportion of cases detected before outbreak alert", "%lf", (void*)&(P.PreAlertControlPropCasesId), 1, 1, 0)) P.PreAlertControlPropCasesId = 1.0;
		if (!GetInputParameter2(ParamFile_dat, PreParamFile_dat, "Trigger alert on deaths", "%i", (void*)&(P.TriggerAlertOnDeaths), 1, 1, 0)) P.TriggerAlertOnDeaths = 0;
	}
=======
	if (!GetInputParameter2(ParamFile_dat, PreParamFile_dat, "Bounding box for bitmap", "%lf", (void*) & (P.BoundingBox[0]), 4, 1, 0))
	{
		P.BoundingBox[0] = P.BoundingBox[1] = 0.0;
		P.BoundingBox[2] = P.BoundingBox[3] = 1.0;
	}
	if (!GetInputParameter2(ParamFile_dat, PreParamFile_dat, "Spatial domain for simulation", "%lf", (void*) & (P.SpatialBoundingBox[0]), 4, 1, 0))
	{
		P.SpatialBoundingBox[0] = P.SpatialBoundingBox[1] = 0.0;
		P.SpatialBoundingBox[2] = P.SpatialBoundingBox[3] = 1.0;
	}
	if (!GetInputParameter2(ParamFile_dat, PreParamFile_dat, "Grid size", "%lf", (void*) & (P.in_cells_.width), 1, 1, 0)) P.in_cells_.width = 1.0 / 120.0;
	if (!GetInputParameter2(ParamFile_dat, PreParamFile_dat, "Use long/lat coord system", "%i", (void*) & (P.DoUTM_coords), 1, 1, 0)) P.DoUTM_coords = 1;
	if (!GetInputParameter2(ParamFile_dat, PreParamFile_dat, "Bitmap scale", "%lf", (void*) & (P.BitmapScale), 1, 1, 0)) P.BitmapScale = 1.0;
	if (!GetInputParameter2(ParamFile_dat, PreParamFile_dat, "Bitmap y:x aspect scaling", "%lf", (void*) & (P.BitmapAspectScale), 1, 1, 0)) P.BitmapAspectScale = 1.0;
	if (!GetInputParameter2(ParamFile_dat, PreParamFile_dat, "Bitmap movie frame interval", "%i", (void*) & (P.BitmapMovieFrame), 1, 1, 0)) P.BitmapMovieFrame = 250;
	if (!GetInputParameter2(ParamFile_dat, PreParamFile_dat, "Output bitmap", "%i", (void*) & (P.OutputBitmap), 1, 1, 0)) P.OutputBitmap = 0;
	if (!GetInputParameter2(ParamFile_dat, PreParamFile_dat, "Output bitmap detected", "%i", (void*) & (P.OutputBitmapDetected), 1, 1, 0)) P.OutputBitmapDetected = 0;
	if (!GetInputParameter2(ParamFile_dat, PreParamFile_dat, "Output immunity on bitmap", "%i", (void*) & (P.DoImmuneBitmap), 1, 1, 0)) P.DoImmuneBitmap = 0;
	if (!GetInputParameter2(ParamFile_dat, PreParamFile_dat, "Output infection tree", "%i", (void*) & (P.DoInfectionTree), 1, 1, 0)) P.DoInfectionTree = 0;
	if (!GetInputParameter2(ParamFile_dat, PreParamFile_dat, "Do one generation", "%i", (void*) & (P.DoOneGen), 1, 1, 0)) P.DoOneGen = 0;
	if (!GetInputParameter2(ParamFile_dat, PreParamFile_dat, "Output every realisation", "%i", (void*) & (P.OutputEveryRealisation), 1, 1, 0)) P.OutputEveryRealisation = 0;
	if (!GetInputParameter2(ParamFile_dat, PreParamFile_dat, "Maximum number to sample for correlations", "%i", (void*) & (P.MaxCorrSample), 1, 1, 0)) P.MaxCorrSample = 1000000000;
	if (!GetInputParameter2(ParamFile_dat, PreParamFile_dat, "Assume SI model", "%i", (void*) & (P.DoSI), 1, 1, 0)) P.DoSI = 0;
	if (!GetInputParameter2(ParamFile_dat, PreParamFile_dat, "Assume periodic boundary conditions", "%i", (void*) & (P.DoPeriodicBoundaries), 1, 1, 0)) P.DoPeriodicBoundaries = 0;
	if (!GetInputParameter2(ParamFile_dat, PreParamFile_dat, "Only output non-extinct realisations", "%i", (void*) & (P.OutputOnlyNonExtinct), 1, 1, 0)) P.OutputOnlyNonExtinct = 0;

	if (!GetInputParameter2(ParamFile_dat, PreParamFile_dat, "Use cases per thousand threshold for area controls", "%i", (void*) & (P.DoPerCapitaTriggers), 1, 1, 0)) P.DoPerCapitaTriggers = 0;
	if (!GetInputParameter2(ParamFile_dat, PreParamFile_dat, "Use global triggers for interventions", "%i", (void*) & (P.DoGlobalTriggers), 1, 1, 0)) P.DoGlobalTriggers = 0;
	if (!GetInputParameter2(ParamFile_dat, PreParamFile_dat, "Use admin unit triggers for interventions", "%i", (void*) & (P.DoAdminTriggers), 1, 1, 0)) P.DoAdminTriggers = 0;
	if(!GetInputParameter2(ParamFile_dat, PreParamFile_dat, "Use ICU case triggers for interventions", "%i", (void*) & (P.DoICUTriggers), 1, 1, 0)) P.DoICUTriggers = 0;
	if (P.DoGlobalTriggers)  P.DoAdminTriggers = 0;
	if (!GetInputParameter2(ParamFile_dat, PreParamFile_dat, "Divisor for per-capita area threshold (default 1000)", "%i", (void*) & (P.IncThreshPop), 1, 1, 0)) P.IncThreshPop = 1000;
	if (!GetInputParameter2(ParamFile_dat, PreParamFile_dat, "Divisor for per-capita global threshold (default 1000)", "%i", (void*) & (P.GlobalIncThreshPop), 1, 1, 0)) P.GlobalIncThreshPop = 1000;


	if (!GetInputParameter2(ParamFile_dat, PreParamFile_dat, "Number of sampling intervals over which cumulative incidence measured for global trigger", "%i", (void*) & (P.TriggersSamplingInterval), 1, 1, 0)) P.TriggersSamplingInterval = 10000000;
	if (!GetInputParameter2(ParamFile_dat, PreParamFile_dat, "Proportion of cases detected for treatment", "%lf", (void*) & (P.PostAlertControlPropCasesId), 1, 1, 0)) P.PostAlertControlPropCasesId = 1;
	if (!GetInputParameter2(ParamFile_dat, PreParamFile_dat, "Proportion of cases detected before outbreak alert", "%lf", (void*) & (P.PreAlertControlPropCasesId), 1, 1, 0)) P.PreAlertControlPropCasesId = 1.0;
	if (!GetInputParameter2(ParamFile_dat, PreParamFile_dat, "Trigger alert on deaths", "%i", (void*)&(P.TriggerAlertOnDeaths), 1, 1, 0)) P.TriggerAlertOnDeaths = 0;
>>>>>>> aeef9e50
	if (P.TriggerAlertOnDeaths)
	{
		if (!GetInputParameter2(ParamFile_dat, PreParamFile_dat, "Number of deaths accummulated before alert", "%i", (void*)&(P.CaseOrDeathThresholdBeforeAlert), 1, 1, 0)) P.CaseOrDeathThresholdBeforeAlert = 0;
	}
	else
	{
		if (!GetInputParameter2(ParamFile_dat, PreParamFile_dat, "Number of detected cases needed before outbreak alert triggered", "%i", (void*)&(P.CaseOrDeathThresholdBeforeAlert), 1, 1, 0)) P.CaseOrDeathThresholdBeforeAlert = 0;
	}

	if (P.CaseOrDeathThresholdBeforeAlert_CommandLine > 0) P.CaseOrDeathThresholdBeforeAlert = P.CaseOrDeathThresholdBeforeAlert_CommandLine;
	if (!GetInputParameter2(ParamFile_dat, PreParamFile_dat, "Alert trigger starts after interventions", "%i", (void*)&(P.DoAlertTriggerAfterInterv), 1, 1, 0)) P.DoAlertTriggerAfterInterv = 0;
	if (!GetInputParameter2(ParamFile_dat, PreParamFile_dat, "Day of year trigger is reached", "%lf", (void*)&(P.DateTriggerReached_CalTime), 1, 1, 0)) P.DateTriggerReached_CalTime = -1;
	if (P.DoAlertTriggerAfterInterv)
	{
		GetInputParameter(ParamFile_dat, PreParamFile_dat, "Day of year interventions start", "%lf", (void*)&(P.Interventions_StartDate_CalTime), 1, 1, 0);
		if (P.DateTriggerReached_CalTime <= P.Interventions_StartDate_CalTime)
			P.DoAlertTriggerAfterInterv = 0;
		else
		{
			P.AlertTriggerAfterIntervThreshold = P.CaseOrDeathThresholdBeforeAlert;
			P.CaseOrDeathThresholdBeforeAlert = 1000;
			fprintf(stderr, "Threshold of %i deaths by day %lg\n", P.AlertTriggerAfterIntervThreshold, P.DateTriggerReached_CalTime);
		}
	}
	else
	{
		P.Interventions_StartDate_CalTime = P.DateTriggerReached_CalTime;
	}
	if (P.FitIter == 0)
	{
		P.CaseOrDeathThresholdBeforeAlert_Fixed = P.CaseOrDeathThresholdBeforeAlert;
	}
	
	if (!GetInputParameter2(ParamFile_dat, PreParamFile_dat, "Number of days to accummulate cases/deaths before alert", "%i", (void*)&(P.WindowToEvaluateTriggerAlert), 1, 1, 0)) P.WindowToEvaluateTriggerAlert = 1000;

	if (!GetInputParameter2(ParamFile_dat, PreParamFile_dat, "Only treat mixing groups within places", "%i", (void*) & (P.DoPlaceGroupTreat), 1, 1, 0)) P.DoPlaceGroupTreat = 0;

	if (!GetInputParameter2(ParamFile_dat, PreParamFile_dat, "Treatment trigger incidence per cell"				, "%lf", (void*) & (P.TreatCellIncThresh)			, 1, 1, 0)) P.TreatCellIncThresh			= 1000000000;
	if (!GetInputParameter2(ParamFile_dat, PreParamFile_dat, "Case isolation trigger incidence per cell"		, "%lf", (void*) & (P.CaseIsolation_CellIncThresh)	, 1, 1, 0)) P.CaseIsolation_CellIncThresh	= P.TreatCellIncThresh;
	if (!GetInputParameter2(ParamFile_dat, PreParamFile_dat, "Household quarantine trigger incidence per cell"	, "%lf", (void*) & (P.HHQuar_CellIncThresh)			, 1, 1, 0)) P.HHQuar_CellIncThresh			= P.TreatCellIncThresh;

	if (!GetInputParameter2(ParamFile_dat, PreParamFile_dat, "Relative susceptibility of treated individual", "%lf", (void*) & (P.TreatSuscDrop), 1, 1, 0)) P.TreatSuscDrop = 1;
	if (!GetInputParameter2(ParamFile_dat, PreParamFile_dat, "Relative infectiousness of treated individual", "%lf", (void*) & (P.TreatInfDrop), 1, 1, 0)) P.TreatInfDrop = 1;
	if (!GetInputParameter2(ParamFile_dat, PreParamFile_dat, "Proportion of symptomatic cases resulting in death prevented by treatment", "%lf", (void*) & (P.TreatDeathDrop), 1, 1, 0)) P.TreatDeathDrop = 0;
	if (!GetInputParameter2(ParamFile_dat, PreParamFile_dat, "Proportion of symptomatic cases prevented by treatment", "%lf", (void*) & (P.TreatSympDrop), 1, 1, 0)) P.TreatSympDrop = 0;
	if (!GetInputParameter2(ParamFile_dat, PreParamFile_dat, "Delay to treat cell", "%lf", (void*) & (P.TreatDelayMean), 1, 1, 0)) P.TreatDelayMean = 0;
	if (!GetInputParameter2(ParamFile_dat, PreParamFile_dat, "Duration of course of treatment", "%lf", (void*) & (P.TreatCaseCourseLength), 1, 1, 0)) P.TreatCaseCourseLength = 5;
	if (!GetInputParameter2(ParamFile_dat, PreParamFile_dat, "Duration of course of prophylaxis", "%lf", (void*) & (P.TreatProphCourseLength), 1, 1, 0)) P.TreatProphCourseLength = 10;
	if (!GetInputParameter2(ParamFile_dat, PreParamFile_dat, "Proportion of detected cases treated", "%lf", (void*) & (P.TreatPropCases), 1, 1, 0)) P.TreatPropCases = 1;
	if (P.DoHouseholds)
	{
		if (!GetInputParameter2(ParamFile_dat, PreParamFile_dat, "Proportion of households of cases treated", "%lf", (void*) & (P.TreatPropCaseHouseholds), 1, 1, 0)) P.TreatPropCaseHouseholds = 0;
		if (!GetInputParameter2(ParamFile_dat, PreParamFile_dat, "Duration of household prophylaxis policy", "%lf", (void*) & (P.TreatHouseholdsDuration), 1, 1, 0)) P.TreatHouseholdsDuration = USHRT_MAX / P.TimeStepsPerDay;
	}
	if (!GetInputParameter2(ParamFile_dat, PreParamFile_dat, "Proportion treated", "%lf", (void*) & (P.TreatPropRadial), 1, 1, 0)) P.TreatPropRadial = 1.0;
	if (!GetInputParameter2(ParamFile_dat, PreParamFile_dat, "Proportion treated in radial prophylaxis", "%lf", (void*) & (P.TreatPropRadial), 1, 1, 0)) P.TreatPropRadial = 1.0;
	if (!GetInputParameter2(ParamFile_dat, PreParamFile_dat, "Treatment radius", "%lf", (void*) & (P.TreatRadius), 1, 1, 0)) P.TreatRadius = 0;
	if (!GetInputParameter2(ParamFile_dat, PreParamFile_dat, "Duration of place/geographic prophylaxis policy", "%lf", (void*) & (P.TreatPlaceGeogDuration), 1, 1, 0)) P.TreatPlaceGeogDuration = USHRT_MAX / P.TimeStepsPerDay;
	if (!GetInputParameter2(ParamFile_dat, PreParamFile_dat, "Treatment start time", "%lf", (void*) & (P.TreatTimeStartBase), 1, 1, 0)) P.TreatTimeStartBase = USHRT_MAX / P.TimeStepsPerDay;
	if (P.DoPlaces)
	{
		if (!GetInputParameter2(ParamFile_dat, PreParamFile_dat, "Proportion of places treated after case detected", "%lf", (void*)P.TreatPlaceProbCaseId, P.PlaceTypeNum, 1, 0))
			for (i = 0; i < NUM_PLACE_TYPES; i++) P.TreatPlaceProbCaseId[i] = 0;
		if (!GetInputParameter2(ParamFile_dat, PreParamFile_dat, "Proportion of people treated in targeted places", "%lf", (void*)P.TreatPlaceTotalProp, P.PlaceTypeNum, 1, 0))
			for (i = 0; i < NUM_PLACE_TYPES; i++) P.TreatPlaceTotalProp[i] = 0;
	}
	if (!GetInputParameter2(ParamFile_dat, PreParamFile_dat, "Maximum number of doses available", "%lf", (void*) & (P.TreatMaxCoursesBase), 1, 1, 0)) P.TreatMaxCoursesBase = 1e20;
	if (!GetInputParameter2(ParamFile_dat, PreParamFile_dat, "Start time of additional treatment production", "%lf", (void*) & (P.TreatNewCoursesStartTime), 1, 1, 0)) P.TreatNewCoursesStartTime = USHRT_MAX / P.TimeStepsPerDay;
	if (!GetInputParameter2(ParamFile_dat, PreParamFile_dat, "Rate of additional treatment production (courses per day)", "%lf", (void*) & (P.TreatNewCoursesRate), 1, 1, 0)) P.TreatNewCoursesRate = 0;
	if (!GetInputParameter2(ParamFile_dat, PreParamFile_dat, "Maximum number of people targeted with radial prophylaxis per case", "%i", (void*) & (P.TreatMaxCoursesPerCase), 1, 1, 0)) P.TreatMaxCoursesPerCase = 1000000000;


	if (P.DoAdUnits)
	{
		if (!GetInputParameter2(ParamFile_dat, PreParamFile_dat, "Treat administrative units rather than rings", "%i", (void*) & (P.TreatByAdminUnit), 1, 1, 0)) P.TreatByAdminUnit = 0;
		if (!GetInputParameter2(ParamFile_dat, PreParamFile_dat, "Administrative unit divisor for treatment", "%i", (void*) & (P.TreatAdminUnitDivisor), 1, 1, 0)) P.TreatAdminUnitDivisor = 1;
		if ((P.TreatAdminUnitDivisor == 0) || (P.TreatByAdminUnit == 0)) { P.TreatByAdminUnit = 0; P.TreatAdminUnitDivisor = 1; }
	}
	else
	{
		P.TreatAdminUnitDivisor = 1; P.TreatByAdminUnit = 0;
	}

	if (!GetInputParameter2(ParamFile_dat, PreParamFile_dat, "Vaccination trigger incidence per cell", "%lf", (void*) & (P.VaccCellIncThresh), 1, 1, 0)) P.VaccCellIncThresh = 1000000000;
	if (!GetInputParameter2(ParamFile_dat, PreParamFile_dat, "Relative susceptibility of vaccinated individual", "%lf", (void*) & (P.VaccSuscDrop), 1, 1, 0)) P.VaccSuscDrop = 1;
	if (!GetInputParameter2(ParamFile_dat, PreParamFile_dat, "Relative susceptibility of individual vaccinated after switch time", "%lf", (void*) & (P.VaccSuscDrop2), 1, 1, 0)) P.VaccSuscDrop2 = 1;
	if (!GetInputParameter2(ParamFile_dat, PreParamFile_dat, "Switch time at which vaccine efficacy increases", "%lf", (void*) & (P.VaccTimeEfficacySwitch), 1, 1, 0)) P.VaccTimeEfficacySwitch = USHRT_MAX / P.TimeStepsPerDay;
	if (!GetInputParameter2(ParamFile_dat, PreParamFile_dat, "Decay rate of vaccine efficacy (per year)", "%lf", (void*) & (P.VaccEfficacyDecay), 1, 1, 0)) P.VaccEfficacyDecay = 0;
	P.VaccEfficacyDecay /= DAYS_PER_YEAR;
	if (!GetInputParameter2(ParamFile_dat, PreParamFile_dat, "Relative infectiousness of vaccinated individual", "%lf", (void*) & (P.VaccInfDrop), 1, 1, 0)) P.VaccInfDrop = 1;
	if (!GetInputParameter2(ParamFile_dat, PreParamFile_dat, "Proportion of symptomatic cases resulting in death prevented by vaccination", "%lf", (void*) & (P.VaccMortDrop), 1, 1, 0)) P.VaccMortDrop = 0;
	if (!GetInputParameter2(ParamFile_dat, PreParamFile_dat, "Proportion of symptomatic cases prevented by vaccination", "%lf", (void*) & (P.VaccSympDrop), 1, 1, 0)) P.VaccSympDrop = 0;
	if (!GetInputParameter2(ParamFile_dat, PreParamFile_dat, "Delay to vaccinate", "%lf", (void*) & (P.VaccDelayMean), 1, 1, 0)) P.VaccDelayMean = 0;

	if (!GetInputParameter2(ParamFile_dat, PreParamFile_dat, "Delay from vaccination to full protection", "%lf", (void*) & (P.VaccTimeToEfficacy), 1, 1, 0)) P.VaccTimeToEfficacy = 0;

	if (!GetInputParameter2(ParamFile_dat, PreParamFile_dat, "Years between rounds of vaccination", "%lf", (void*) & (P.VaccCampaignInterval), 1, 1, 0)) P.VaccCampaignInterval = 1e10;
	if (!GetInputParameter2(ParamFile_dat, PreParamFile_dat, "Max vaccine doses per day", "%i", (void*) & (P.VaccDosePerDay), 1, 1, 0)) P.VaccDosePerDay = -1;
	P.VaccCampaignInterval *= DAYS_PER_YEAR;
	if (!GetInputParameter2(ParamFile_dat, PreParamFile_dat, "Maximum number of rounds of vaccination", "%i", (void*) & (P.VaccMaxRounds), 1, 1, 0)) P.VaccMaxRounds = 1;
	if (P.DoHouseholds)
	{
		if (!GetInputParameter2(ParamFile_dat, PreParamFile_dat, "Proportion of households of cases vaccinated", "%lf", (void*) & (P.VaccPropCaseHouseholds), 1, 1, 0)) P.VaccPropCaseHouseholds = 0;
		if (!GetInputParameter2(ParamFile_dat, PreParamFile_dat, "Duration of household vaccination policy", "%lf", (void*) & (P.VaccHouseholdsDuration), 1, 1, 0)) P.VaccHouseholdsDuration = USHRT_MAX / P.TimeStepsPerDay;
	}

	if (!GetInputParameter2(ParamFile_dat, PreParamFile_dat, "Vaccination start time", "%lf", (void*) & (P.VaccTimeStartBase), 1, 1, 0)) P.VaccTimeStartBase = USHRT_MAX / P.TimeStepsPerDay;
	if (!GetInputParameter2(ParamFile_dat, PreParamFile_dat, "Proportion of population vaccinated", "%lf", (void*) & (P.VaccProp), 1, 1, 0)) P.VaccProp = 0;
	if (!GetInputParameter2(ParamFile_dat, PreParamFile_dat, "Time taken to reach max vaccination coverage (in years)", "%lf", (void*) & (P.VaccCoverageIncreasePeriod), 1, 1, 0)) P.VaccCoverageIncreasePeriod = 0;
	P.VaccCoverageIncreasePeriod *= DAYS_PER_YEAR;
	if (!GetInputParameter2(ParamFile_dat, PreParamFile_dat, "Time to start geographic vaccination", "%lf", (void*) & (P.VaccTimeStartGeo), 1, 1, 0)) P.VaccTimeStartGeo = 1e10;
	if (!GetInputParameter2(ParamFile_dat, PreParamFile_dat, "Vaccination radius", "%lf", (void*) & (P.VaccRadius), 1, 1, 0)) P.VaccRadius = 0;
	if (!GetInputParameter2(ParamFile_dat, PreParamFile_dat, "Minimum radius from case to vaccinate", "%lf", (void*) & (P.VaccMinRadius), 1, 1, 0)) P.VaccMinRadius = 0;
	if (!GetInputParameter2(ParamFile_dat, PreParamFile_dat, "Maximum number of vaccine courses available", "%lf", (void*) & (P.VaccMaxCoursesBase), 1, 1, 0)) P.VaccMaxCoursesBase = 1e20;
	if (!GetInputParameter2(ParamFile_dat, PreParamFile_dat, "Start time of additional vaccine production", "%lf", (void*) & (P.VaccNewCoursesStartTime), 1, 1, 0)) P.VaccNewCoursesStartTime = USHRT_MAX / P.TimeStepsPerDay;
	if (!GetInputParameter2(ParamFile_dat, PreParamFile_dat, "End time of additional vaccine production", "%lf", (void*) & (P.VaccNewCoursesEndTime), 1, 1, 0)) P.VaccNewCoursesEndTime = USHRT_MAX / P.TimeStepsPerDay;
	if (!GetInputParameter2(ParamFile_dat, PreParamFile_dat, "Rate of additional vaccine production (courses per day)", "%lf", (void*) & (P.VaccNewCoursesRate), 1, 1, 0)) P.VaccNewCoursesRate = 0;
	if (!GetInputParameter2(ParamFile_dat, PreParamFile_dat, "Apply mass rather than reactive vaccination", "%i", (void*) & (P.DoMassVacc), 1, 1, 0)) P.DoMassVacc = 0;
	if (!GetInputParameter2(ParamFile_dat, PreParamFile_dat, "Priority age range for mass vaccination", "%i", (void*)P.VaccPriorityGroupAge, 2, 1, 0)) { P.VaccPriorityGroupAge[0] = 1; P.VaccPriorityGroupAge[1] = 0; }
	if (P.DoAdUnits)
	{
		if (!GetInputParameter2(ParamFile_dat, PreParamFile_dat, "Vaccinate administrative units rather than rings", "%i", (void*) & (P.VaccByAdminUnit), 1, 1, 0)) P.VaccByAdminUnit = 0;
		if (!GetInputParameter2(ParamFile_dat, PreParamFile_dat, "Administrative unit divisor for vaccination", "%i", (void*) & (P.VaccAdminUnitDivisor), 1, 1, 0)) P.VaccAdminUnitDivisor = 1;
		if ((P.VaccAdminUnitDivisor == 0) || (P.VaccByAdminUnit == 0)) P.VaccAdminUnitDivisor = 1;
	}
	else
	{
		P.VaccAdminUnitDivisor = 1; P.VaccByAdminUnit = 0;
	}

	if (!GetInputParameter2(ParamFile_dat, PreParamFile_dat, "Movement restrictions trigger incidence per cell", "%i", (void*) & (P.MoveRestrCellIncThresh), 1, 1, 0)) P.MoveRestrCellIncThresh = 1000000000;
	if (!GetInputParameter2(ParamFile_dat, PreParamFile_dat, "Delay to start movement restrictions", "%lf", (void*) & (P.MoveDelayMean), 1, 1, 0)) P.MoveDelayMean = 0;
	if (!GetInputParameter2(ParamFile_dat, PreParamFile_dat, "Duration of movement restrictions", "%lf", (void*) & (P.MoveRestrDuration), 1, 1, 0)) P.MoveRestrDuration = 7;
	if (!GetInputParameter2(ParamFile_dat, PreParamFile_dat, "Residual movements after restrictions", "%lf", (void*) & (P.MoveRestrEffect), 1, 1, 0)) P.MoveRestrEffect = 0;
	if (!GetInputParameter2(ParamFile_dat, PreParamFile_dat, "Minimum radius of movement restrictions", "%lf", (void*) & (P.MoveRestrRadius), 1, 1, 0)) P.MoveRestrRadius = 0;
	if (!GetInputParameter2(ParamFile_dat, PreParamFile_dat, "Movement restrictions start time", "%lf", (void*) & (P.MoveRestrTimeStartBase), 1, 1, 0)) P.MoveRestrTimeStartBase = USHRT_MAX / P.TimeStepsPerDay;
	if (!GetInputParameter2(ParamFile_dat, PreParamFile_dat, "Impose blanket movement restrictions", "%i", (void*) & (P.DoBlanketMoveRestr), 1, 1, 0)) P.DoBlanketMoveRestr = 0;
	if (!GetInputParameter2(ParamFile_dat, PreParamFile_dat, "Movement restrictions only once", "%i", (void*) & (P.DoMoveRestrOnceOnly), 1, 1, 0)) P.DoMoveRestrOnceOnly = 0;
	if (P.DoMoveRestrOnceOnly) P.DoMoveRestrOnceOnly = 4;
	if (P.DoAdUnits)
	{
		if (!GetInputParameter2(ParamFile_dat, PreParamFile_dat, "Movement restrictions in administrative units rather than rings", "%i", (void*) & (P.MoveRestrByAdminUnit), 1, 1, 0)) P.MoveRestrByAdminUnit = 0;
		if (!GetInputParameter2(ParamFile_dat, PreParamFile_dat, "Administrative unit divisor for movement restrictions", "%i", (void*) & (P.MoveRestrAdminUnitDivisor), 1, 1, 0)) P.MoveRestrAdminUnitDivisor = 1;
		if ((P.MoveRestrAdminUnitDivisor == 0) || (P.MoveRestrByAdminUnit == 0)) P.MoveRestrAdminUnitDivisor = 1;
	}
	else
	{
		P.MoveRestrAdminUnitDivisor = 1; P.MoveRestrByAdminUnit = 0;
	}

	//Intervention delays and durations by admin unit: ggilani 16/03/20
	if (!GetInputParameter2(ParamFile_dat, PreParamFile_dat, "Include intervention delays by admin unit", "%i", (void*) & (P.DoInterventionDelaysByAdUnit), 1, 1, 0)) P.DoInterventionDelaysByAdUnit = 0;
	if (P.DoInterventionDelaysByAdUnit)
	{
		//Set up arrays to temporarily store parameters per admin unit
		double AdunitDelayToSocialDistance	[MAX_ADUNITS];
		double AdunitDelayToHQuarantine		[MAX_ADUNITS];
		double AdunitDelayToCaseIsolation	[MAX_ADUNITS];
		double AdunitDelayToPlaceClose		[MAX_ADUNITS];
		double AdunitDurationSocialDistance	[MAX_ADUNITS];
		double AdunitDurationHQuarantine	[MAX_ADUNITS];
		double AdunitDurationCaseIsolation	[MAX_ADUNITS];
		double AdunitDurationPlaceClose		[MAX_ADUNITS];

		if (!GetInputParameter2(ParamFile_dat, PreParamFile_dat, "Delay to social distancing by admin unit"			, "%lf", (void*)AdunitDelayToSocialDistance	, P.NumAdunits, 1, 0)) for (i = 0; i < P.NumAdunits; i++) AdunitDelayToSocialDistance	[i] = 0;
		if (!GetInputParameter2(ParamFile_dat, PreParamFile_dat, "Delay to household quarantine by admin unit"		, "%lf", (void*)AdunitDelayToHQuarantine	, P.NumAdunits, 1, 0)) for (i = 0; i < P.NumAdunits; i++) AdunitDelayToHQuarantine		[i] = 0;
		if (!GetInputParameter2(ParamFile_dat, PreParamFile_dat, "Delay to case isolation by admin unit"			, "%lf", (void*)AdunitDelayToCaseIsolation	, P.NumAdunits, 1, 0)) for (i = 0; i < P.NumAdunits; i++) AdunitDelayToCaseIsolation	[i] = 0;
		if (!GetInputParameter2(ParamFile_dat, PreParamFile_dat, "Delay to place closure by admin unit"				, "%lf", (void*)AdunitDelayToPlaceClose		, P.NumAdunits, 1, 0)) for (i = 0; i < P.NumAdunits; i++) AdunitDelayToPlaceClose		[i] = 0;
		if (!GetInputParameter2(ParamFile_dat, PreParamFile_dat, "Duration of social distancing by admin unit"		, "%lf", (void*)AdunitDurationSocialDistance, P.NumAdunits, 1, 0)) for (i = 0; i < P.NumAdunits; i++) AdunitDurationSocialDistance	[i] = 0;
		if (!GetInputParameter2(ParamFile_dat, PreParamFile_dat, "Duration of household quarantine by admin unit"	, "%lf", (void*)AdunitDurationHQuarantine	, P.NumAdunits, 1, 0)) for (i = 0; i < P.NumAdunits; i++) AdunitDurationHQuarantine		[i] = 0;
		if (!GetInputParameter2(ParamFile_dat, PreParamFile_dat, "Duration of case isolation by admin unit"			, "%lf", (void*)AdunitDurationCaseIsolation	, P.NumAdunits, 1, 0)) for (i = 0; i < P.NumAdunits; i++) AdunitDurationCaseIsolation	[i] = 0;
		if (!GetInputParameter2(ParamFile_dat, PreParamFile_dat, "Duration of place closure by admin unit"			, "%lf", (void*)AdunitDurationPlaceClose	, P.NumAdunits, 1, 0)) for (i = 0; i < P.NumAdunits; i++) AdunitDurationPlaceClose		[i] = 0;

		for (i = 0; i < P.NumAdunits; i++)
		{
			AdUnits[i].SocialDistanceDelay			= AdunitDelayToSocialDistance	[i];
			AdUnits[i].SocialDistanceDuration		= AdunitDurationSocialDistance	[i];
			AdUnits[i].HQuarantineDelay				= AdunitDelayToHQuarantine		[i];
			AdUnits[i].HQuarantineDuration			= AdunitDurationHQuarantine		[i];
			AdUnits[i].CaseIsolationDelay			= AdunitDelayToCaseIsolation	[i];
			AdUnits[i].CaseIsolationPolicyDuration	= AdunitDurationCaseIsolation	[i];
			AdUnits[i].PlaceCloseDelay				= AdunitDelayToPlaceClose		[i];
			AdUnits[i].PlaceCloseDuration			= AdunitDurationPlaceClose		[i];
		}
	}

	///// **** ///// **** ///// **** ///// **** ///// **** ///// **** ///// **** ///// **** ///// **** ///// **** ///// **** ///// ****
	///// **** DIGITAL CONTACT TRACING
	///// **** ///// **** ///// **** ///// **** ///// **** ///// **** ///// **** ///// **** ///// **** ///// **** ///// **** ///// ****

	//New code for digital contact tracing - ggilani: 09/03/20
	if (!GetInputParameter2(ParamFile_dat, PreParamFile_dat, "Include digital contact tracing", "%i", (void*) & (P.DoDigitalContactTracing), 1, 1, 0)) P.DoDigitalContactTracing = 0;
	if (P.DoDigitalContactTracing)
	{
		if (!GetInputParameter2(ParamFile_dat, PreParamFile_dat, "Digital contact tracing trigger incidence per cell", "%lf", (void*) & (P.DigitalContactTracing_CellIncThresh), 1, 1, 0)) P.DigitalContactTracing_CellIncThresh = 1000000000;

		if (!GetInputParameter2(ParamFile_dat, PreParamFile_dat, "Proportion of population or households covered by digital contact tracing", "%lf", (void*) & (P.PropPopUsingDigitalContactTracing), 1, 1, 0)) P.PropPopUsingDigitalContactTracing = 1;
		if (!GetInputParameter2(ParamFile_dat, PreParamFile_dat, "Proportion of smartphone users by age", "%lf", (void*)P.ProportionSmartphoneUsersByAge, NUM_AGE_GROUPS, 1, 0))
		{
			for (i = 0; i < NUM_AGE_GROUPS; i++)
			{
				P.ProportionSmartphoneUsersByAge[i] = 1;
			}
		}
		if (P.DoPlaces)
		{
			if (!GetInputParameter2(ParamFile_dat, PreParamFile_dat, "Cluster digital app clusters by household", "%i", (void*) & (P.ClusterDigitalContactUsers), 1, 1, 0)) P.ClusterDigitalContactUsers = 0; // by default, don't cluster by location
		}
		else
		{
			P.ClusterDigitalContactUsers = 0;
		}
		if (!GetInputParameter2(ParamFile_dat, PreParamFile_dat, "Proportion of digital contacts who self-isolate", "%lf", (void*) & (P.ProportionDigitalContactsIsolate), 1, 1, 0)) P.ProportionDigitalContactsIsolate = 0;
		if (!GetInputParameter2(ParamFile_dat, PreParamFile_dat, "Maximum number of contacts to trace per index case", "%i", (void*)&(P.MaxDigitalContactsToTrace), 1, 1, 0)) P.MaxDigitalContactsToTrace = MAX_CONTACTS;
		if (!GetInputParameter2(ParamFile_dat, PreParamFile_dat, "Delay between isolation of index case and contacts", "%lf", (void*) & (P.DigitalContactTracingDelay), 1, 1, 0)) P.DigitalContactTracingDelay = P.TimeStep;
		//we really need one timestep between to make sure contact is not processed before index
		if (P.DigitalContactTracingDelay == 0) P.DigitalContactTracingDelay = P.TimeStep;
		if (!GetInputParameter2(ParamFile_dat, PreParamFile_dat, "Length of self-isolation for digital contacts", "%lf", (void*) & (P.LengthDigitalContactIsolation), 1, 1, 0)) P.LengthDigitalContactIsolation = 0;
		if (!GetInputParameter2(ParamFile_dat, PreParamFile_dat, "Spatial scaling factor - digital contact tracing", "%lf", (void*) & (P.ScalingFactorSpatialDigitalContacts), 1, 1, 0)) P.ScalingFactorSpatialDigitalContacts = 1;
		if (!GetInputParameter2(ParamFile_dat, PreParamFile_dat, "Place scaling factor - digital contact tracing", "%lf", (void*)&(P.ScalingFactorPlaceDigitalContacts), 1, 1, 0)) P.ScalingFactorPlaceDigitalContacts = 1;
		if (!GetInputParameter2(ParamFile_dat, PreParamFile_dat, "Digital contact tracing start time", "%lf", (void*) & (P.DigitalContactTracingTimeStartBase), 1, 1, 0)) P.DigitalContactTracingTimeStartBase = USHRT_MAX / P.TimeStepsPerDay;
		if (!GetInputParameter2(ParamFile_dat, PreParamFile_dat, "Duration of digital contact tracing policy", "%lf", (void*) & (P.DigitalContactTracingPolicyDuration), 1, 1, 0)) P.DigitalContactTracingPolicyDuration = 7;
		if (!GetInputParameter2(ParamFile_dat, PreParamFile_dat, "Output digital contact tracing", "%i", (void*) & (P.OutputDigitalContactTracing), 1, 1, 0)) P.OutputDigitalContactTracing = 0;
		if (!GetInputParameter2(ParamFile_dat, PreParamFile_dat, "Output digital contact distribution", "%i", (void*)&(P.OutputDigitalContactDist), 1, 1, 0)) P.OutputDigitalContactDist = 0;

		if (P.DoInterventionDelaysByAdUnit)
		{
			double AdunitDelayToDCT[MAX_ADUNITS];
			double AdunitDurationDCT[MAX_ADUNITS];

			if (!GetInputParameter2(ParamFile_dat, PreParamFile_dat, "Delay to digital contact tracing by admin unit", "%lf", (void*)AdunitDelayToDCT, P.NumAdunits, 1, 0)) for (i = 0; i < P.NumAdunits; i++) AdunitDelayToDCT[i] = 0;
			if (!GetInputParameter2(ParamFile_dat, PreParamFile_dat, "Duration of digital contact tracing by admin unit", "%lf", (void*)AdunitDurationDCT, P.NumAdunits, 1, 0)) for (i = 0; i < P.NumAdunits; i++) AdunitDurationDCT[i] = 0;
			for (i = 0; i < P.NumAdunits; i++)
			{
				AdUnits[i].DCTDelay = AdunitDelayToDCT[i];
				AdUnits[i].DCTDuration = AdunitDurationDCT[i];
			}
		}
		if (!GetInputParameter2(ParamFile_dat, PreParamFile_dat, "Isolate index cases in digital contact tracing", "%i", (void*)&(P.DCTIsolateIndexCases), 1, 1, 0)) P.DCTIsolateIndexCases = 1;
		if (!GetInputParameter2(ParamFile_dat, PreParamFile_dat, "Residual contacts after digital contact tracing isolation", "%lf", (void*)&(P.DCTCaseIsolationEffectiveness), 1, 1, 0)) P.DCTCaseIsolationEffectiveness = P.CaseIsolationEffectiveness;
		if (!GetInputParameter2(ParamFile_dat, PreParamFile_dat, "Residual household contacts after digital contact tracing isolation", "%lf", (void*)&(P.DCTCaseIsolationHouseEffectiveness), 1, 1, 0)) P.DCTCaseIsolationHouseEffectiveness = P.CaseIsolationHouseEffectiveness;
		//initialise total number of users to 0
		P.NDigitalContactUsers = 0;
		P.NDigitalHouseholdUsers = 0;

		if (!GetInputParameter2(ParamFile_dat, PreParamFile_dat, "Delay between symptom onset and isolation for index case", "%lf", (void*)&(P.DelayFromIndexCaseDetectionToDCTIsolation), 1, 1, 0)) P.DelayFromIndexCaseDetectionToDCTIsolation = 0;
		if (!GetInputParameter2(ParamFile_dat, PreParamFile_dat, "Test index cases and contacts", "%i", (void*)&(P.DoDCTTest), 1, 1, 0)) P.DoDCTTest = 0;
		if (!GetInputParameter2(ParamFile_dat, PreParamFile_dat, "Delay to test index case", "%lf", (void*)&(P.DelayToTestIndexCase), 1, 1, 0)) P.DelayToTestIndexCase = 1;
		if (!GetInputParameter2(ParamFile_dat, PreParamFile_dat, "Delay to test DCT contacts", "%lf", (void*)&(P.DelayToTestDCTContacts), 1, 1, 0)) P.DelayToTestDCTContacts = 7;
		if (!GetInputParameter2(ParamFile_dat, PreParamFile_dat, "Testing specificity - DCT", "%lf", (void*)&(P.SpecificityDCT), 1, 1, 0)) P.SpecificityDCT = 1;
		if (!GetInputParameter2(ParamFile_dat, PreParamFile_dat, "Testing sensitivity - DCT", "%lf", (void*)&(P.SensitivityDCT), 1, 1, 0)) P.SensitivityDCT = 1;
		if (!GetInputParameter2(ParamFile_dat, PreParamFile_dat, "Find contacts of digital contacts", "%i", (void*)&(P.FindContactsOfDCTContacts), 1, 1, 0)) P.FindContactsOfDCTContacts = 0;
		if (!GetInputParameter2(ParamFile_dat, PreParamFile_dat, "Remove contacts of a negative index case", "%i", (void*)&(P.RemoveContactsOfNegativeIndexCase), 1, 1, 0)) P.RemoveContactsOfNegativeIndexCase = 0;
	}
	else
	{
		//Set these to 1 so it doesn't interfere with code if we aren't using digital contact tracing.

		P.ScalingFactorSpatialDigitalContacts = 1;
		P.ScalingFactorPlaceDigitalContacts = 1;
	}

	///// **** ///// **** ///// **** ///// **** ///// **** ///// **** ///// **** ///// **** ///// **** ///// **** ///// **** ///// ****
	///// **** PLACE CLOSURE
	///// **** ///// **** ///// **** ///// **** ///// **** ///// **** ///// **** ///// **** ///// **** ///// **** ///// **** ///// ****


	if (!GetInputParameter2(ParamFile_dat, PreParamFile_dat, "Trigger incidence per cell for place closure", "%i", (void*) & (P.PlaceCloseCellIncThresh1), 1, 1, 0)) P.PlaceCloseCellIncThresh1 = 1000000000;
	if (!GetInputParameter2(ParamFile_dat, PreParamFile_dat, "Trigger incidence per cell for second place closure", "%i", (void*)&(P.PlaceCloseCellIncThresh2), 1, 1, 0)) P.PlaceCloseCellIncThresh2 = 1000000000;
	if (P.PlaceCloseCellIncThresh1 < 0) P.PlaceCloseCellIncThresh1 = 1000000000;
	if (P.PlaceCloseCellIncThresh2 < 0) P.PlaceCloseCellIncThresh2 = 1000000000;
	if(!GetInputParameter2(ParamFile_dat, PreParamFile_dat, "Trigger incidence per cell for end of place closure", "%i", (void*) & (P.PlaceCloseCellIncStopThresh), 1, 1, 0)) P.PlaceCloseCellIncStopThresh = 0;
	if (!GetInputParameter2(ParamFile_dat, PreParamFile_dat, "Delay to start place closure", "%lf", (void*) & (P.PlaceCloseDelayMean), 1, 1, 0)) P.PlaceCloseDelayMean = 0;
	if (!GetInputParameter2(ParamFile_dat, PreParamFile_dat, "Duration of place closure", "%lf", (void*) & (P.PlaceCloseDurationBase), 1, 1, 0)) P.PlaceCloseDurationBase = 7;
	if (!GetInputParameter2(ParamFile_dat, PreParamFile_dat, "Duration of second place closure", "%lf", (void*) & (P.PlaceCloseDuration2), 1, 1, 0)) P.PlaceCloseDuration2 = 7;
	if (P.DoPlaces)
	{
		if (!GetInputParameter2(ParamFile_dat, PreParamFile_dat, "Proportion of places remaining open after closure by place type", "%lf", (void*)P.PlaceCloseEffect, P.PlaceTypeNum, 1, 0))
			for (i = 0; i < NUM_PLACE_TYPES; i++) P.PlaceCloseEffect[i] = 1;
		if (!GetInputParameter2(ParamFile_dat, PreParamFile_dat, "Proportional attendance after closure by place type", "%lf", (void*)P.PlaceClosePropAttending, P.PlaceTypeNum, 1, 0))
			for (i = 0; i < NUM_PLACE_TYPES; i++) P.PlaceClosePropAttending[i] = 0;
	}
	if (P.DoHouseholds)
		if (!GetInputParameter2(ParamFile_dat, PreParamFile_dat, "Relative household contact rate after closure", "%lf", (void*)& P.PlaceCloseHouseholdRelContact, 1, 1, 0)) P.PlaceCloseHouseholdRelContact = 1;
	if (!GetInputParameter2(ParamFile_dat, PreParamFile_dat, "Relative spatial contact rate after closure", "%lf", (void*)& P.PlaceCloseSpatialRelContact, 1, 1, 0)) P.PlaceCloseSpatialRelContact = 1;

	if (!GetInputParameter2(PreParamFile_dat, AdminFile_dat, "Include holidays", "%i", (void*) & (P.DoHolidays), 1, 1, 0)) P.DoHolidays = 0;
	if (P.DoHolidays)
	{
		if (!GetInputParameter2(PreParamFile_dat, AdminFile_dat, "Proportion of places remaining open during holidays by place type", "%lf", (void*)P.HolidayEffect, P.PlaceTypeNum, 1, 0))
			for (i = 0; i < NUM_PLACE_TYPES; i++) P.HolidayEffect[i] = 1;
		if (!GetInputParameter2(PreParamFile_dat, AdminFile_dat, "Number of holidays", "%i", (void*) & (P.NumHolidays), 1, 1, 0)) P.NumHolidays = 0;
		if (P.NumHolidays > DAYS_PER_YEAR) P.NumHolidays = DAYS_PER_YEAR;
		if (P.NumHolidays > 0)
		{
			GetInputParameter(PreParamFile_dat, AdminFile_dat, "Holiday start times", "%lf", (void*)P.HolidayStartTime, P.NumHolidays, 1, 0);
			GetInputParameter(PreParamFile_dat, AdminFile_dat, "Holiday durations", "%lf", (void*)P.HolidayDuration, P.NumHolidays, 1, 0);
		}
	}
	else
		P.NumHolidays = 0;
	if (!GetInputParameter2(ParamFile_dat, PreParamFile_dat, "Minimum radius for place closure", "%lf", (void*) & (P.PlaceCloseRadius), 1, 1, 0)) P.PlaceCloseRadius = 0;
	if (!GetInputParameter2(ParamFile_dat, PreParamFile_dat, "Place closure start time", "%lf", (void*) & (P.PlaceCloseTimeStartBase), 1, 1, 0)) P.PlaceCloseTimeStartBase = USHRT_MAX / P.TimeStepsPerDay;
	if (!GetInputParameter2(ParamFile_dat, PreParamFile_dat, "Place closure second start time", "%lf", (void*) & (P.PlaceCloseTimeStartBase2), 1, 1, 0)) P.PlaceCloseTimeStartBase2 = USHRT_MAX / P.TimeStepsPerDay;
	if (!GetInputParameter2(ParamFile_dat, PreParamFile_dat, "Places close only once", "%i", (void*) & (P.DoPlaceCloseOnceOnly), 1, 1, 0)) P.DoPlaceCloseOnceOnly = 0;
	if (P.DoPlaceCloseOnceOnly) P.DoPlaceCloseOnceOnly = 4;
	if (!GetInputParameter2(ParamFile_dat, PreParamFile_dat, "Place closure incidence threshold", "%i", (void*) & (P.PlaceCloseIncTrig1), 1, 1, 0)) P.PlaceCloseIncTrig1 = 1;
	if (!GetInputParameter2(ParamFile_dat, PreParamFile_dat, "Place closure second incidence threshold", "%i", (void*)&(P.PlaceCloseIncTrig2), 1, 1, 0)) P.PlaceCloseIncTrig2 = P.PlaceCloseIncTrig1;
	if (!GetInputParameter2(ParamFile_dat, PreParamFile_dat, "Place closure fractional incidence threshold", "%lf", (void*) & (P.PlaceCloseFracIncTrig), 1, 1, 0)) P.PlaceCloseFracIncTrig = 0;
	if ((P.DoAdUnits) && (P.DoPlaces))
	{
		if (!GetInputParameter2(ParamFile_dat, PreParamFile_dat, "Place closure in administrative units rather than rings", "%i", (void*) & (P.PlaceCloseByAdminUnit), 1, 1, 0)) P.PlaceCloseByAdminUnit = 0;
		if (!GetInputParameter2(ParamFile_dat, PreParamFile_dat, "Administrative unit divisor for place closure", "%i", (void*) & (P.PlaceCloseAdminUnitDivisor), 1, 1, 0)) P.PlaceCloseAdminUnitDivisor = 1;
		if (!GetInputParameter2(ParamFile_dat, PreParamFile_dat, "Place types to close for admin unit closure (0/1 array)", "%i", (void*) & (P.PlaceCloseAdunitPlaceTypes), P.PlaceTypeNum, 1, 0))
			for (i = 0; i < P.PlaceTypeNum; i++) P.PlaceCloseAdunitPlaceTypes[i] = 0;
		if (!GetInputParameter2(ParamFile_dat, PreParamFile_dat, "Cumulative proportion of place members needing to become sick for admin unit closure", "%lf", (void*) & (P.PlaceCloseCasePropThresh), 1, 1, 0)) P.PlaceCloseCasePropThresh = 2;
		if (!GetInputParameter2(ParamFile_dat, PreParamFile_dat, "Proportion of places in admin unit needing to pass threshold for place closure", "%lf", (void*) & (P.PlaceCloseAdunitPropThresh), 1, 1, 0)) P.PlaceCloseAdunitPropThresh = 2;
		if ((P.PlaceCloseAdminUnitDivisor < 1) || (P.PlaceCloseByAdminUnit == 0)) P.PlaceCloseAdminUnitDivisor = 1;
	}
	else
	{
		P.PlaceCloseAdminUnitDivisor = 1; P.PlaceCloseByAdminUnit = 0;
	}

	///// **** ///// **** ///// **** ///// **** ///// **** ///// **** ///// **** ///// **** ///// **** ///// **** ///// **** ///// ****
	///// **** SOCIAL DISTANCING
	///// **** ///// **** ///// **** ///// **** ///// **** ///// **** ///// **** ///// **** ///// **** ///// **** ///// **** ///// ****

	if (!GetInputParameter2(ParamFile_dat, PreParamFile_dat, "Trigger incidence per cell for social distancing", "%i", (void*) & (P.SocDistCellIncThresh), 1, 1, 0)) P.SocDistCellIncThresh = 1000000000;
	if(!GetInputParameter2(ParamFile_dat, PreParamFile_dat, "Trigger incidence per cell for end of social distancing", "%i", (void*) & (P.SocDistCellIncStopThresh), 1, 1, 0)) P.SocDistCellIncStopThresh = 0;
	if (!GetInputParameter2(ParamFile_dat, PreParamFile_dat, "Duration of social distancing", "%lf", (void*) & (P.SocDistDuration), 1, 1, 0)) P.SocDistDuration = 7;
	if (!GetInputParameter2(ParamFile_dat, PreParamFile_dat, "Duration of social distancing after change", "%lf", (void*) & (P.SocDistDuration2), 1, 1, 0)) P.SocDistDuration2 = 7;
	if (P.DoPlaces)
	{
		if (!GetInputParameter2(ParamFile_dat, PreParamFile_dat, "Relative place contact rate given social distancing by place type", "%lf", (void*)P.SocDistPlaceEffect, P.PlaceTypeNum, 1, 0))
			for (i = 0; i < NUM_PLACE_TYPES; i++) P.SocDistPlaceEffect[i] = 1;
		if (!GetInputParameter2(ParamFile_dat, PreParamFile_dat, "Relative place contact rate given enhanced social distancing by place type", "%lf", (void*)P.EnhancedSocDistPlaceEffect, P.PlaceTypeNum, 1, 0))
			for (i = 0; i < NUM_PLACE_TYPES; i++) P.EnhancedSocDistPlaceEffect[i] = 1;
		if (!GetInputParameter2(ParamFile_dat, PreParamFile_dat, "Relative place contact rate given social distancing by place type after change", "%lf", (void*)P.SocDistPlaceEffect2, P.PlaceTypeNum, 1, 0))
			for (i = 0; i < NUM_PLACE_TYPES; i++) P.SocDistPlaceEffect2[i] = P.SocDistPlaceEffect[i];
		if (!GetInputParameter2(ParamFile_dat, PreParamFile_dat, "Relative place contact rate given enhanced social distancing by place type after change", "%lf", (void*)P.EnhancedSocDistPlaceEffect2, P.PlaceTypeNum, 1, 0))
			for (i = 0; i < NUM_PLACE_TYPES; i++) P.EnhancedSocDistPlaceEffect2[i] = P.EnhancedSocDistPlaceEffect[i];
	}
	if (P.DoHouseholds)
	{
		if (!GetInputParameter2(ParamFile_dat, PreParamFile_dat, "Relative household contact rate given social distancing", "%lf", (void*)&P.SocDistHouseholdEffect, 1, 1, 0)) P.SocDistHouseholdEffect = 1;
		if (!GetInputParameter2(ParamFile_dat, PreParamFile_dat, "Relative household contact rate given enhanced social distancing", "%lf", (void*)&P.EnhancedSocDistHouseholdEffect, 1, 1, 0)) P.EnhancedSocDistHouseholdEffect = 1;
		if (!GetInputParameter2(ParamFile_dat, PreParamFile_dat, "Relative household contact rate given social distancing  after change", "%lf", (void*)&P.SocDistHouseholdEffect2, 1, 1, 0)) P.SocDistHouseholdEffect2 = P.SocDistHouseholdEffect;
		if (!GetInputParameter2(ParamFile_dat, PreParamFile_dat, "Relative household contact rate given enhanced social distancing after change", "%lf", (void*)&P.EnhancedSocDistHouseholdEffect2, 1, 1, 0)) P.EnhancedSocDistHouseholdEffect2 = P.EnhancedSocDistHouseholdEffect;
		if (!GetInputParameter2(ParamFile_dat, PreParamFile_dat, "Cluster compliance with enhanced social distancing by household", "%i", (void*)&P.EnhancedSocDistClusterByHousehold, 1, 1, 0)) P.EnhancedSocDistClusterByHousehold = 0;
	}
	else
		P.EnhancedSocDistClusterByHousehold = 0;
	if (!GetInputParameter2(ParamFile_dat, PreParamFile_dat, "Relative spatial contact rate given social distancing", "%lf", (void*)& P.SocDistSpatialEffect, 1, 1, 0)) P.SocDistSpatialEffect = 1;
	if (!GetInputParameter2(ParamFile_dat, PreParamFile_dat, "Relative spatial contact rate given social distancing after change", "%lf", (void*)&P.SocDistSpatialEffect2, 1, 1, 0)) P.SocDistSpatialEffect2 = P.SocDistSpatialEffect;
	if (!GetInputParameter2(ParamFile_dat, PreParamFile_dat, "Minimum radius for social distancing", "%lf", (void*) & (P.SocDistRadius), 1, 1, 0)) P.SocDistRadius = 0;
	if (!GetInputParameter2(ParamFile_dat, PreParamFile_dat, "Social distancing start time", "%lf", (void*) & (P.SocDistTimeStartBase), 1, 1, 0)) P.SocDistTimeStartBase = USHRT_MAX / P.TimeStepsPerDay;
	if (!GetInputParameter2(ParamFile_dat, PreParamFile_dat, "Delay for change in effectiveness of social distancing", "%lf", (void*)&(P.SocDistChangeDelay), 1, 1, 0)) P.SocDistChangeDelay = USHRT_MAX / P.TimeStepsPerDay;
	if(!GetInputParameter2(ParamFile_dat, PreParamFile_dat, "Proportion compliant with enhanced social distancing by age group", "%lf", (void*)P.EnhancedSocDistProportionCompliant, NUM_AGE_GROUPS, 1, 0))
	{
		if (!GetInputParameter2(ParamFile_dat, PreParamFile_dat, "Proportion compliant with enhanced social distancing", "%lf", (void*)&t, 1, 1, 0)) t = 0;
		for (i = 0; i < NUM_AGE_GROUPS; i++)
			P.EnhancedSocDistProportionCompliant[i] = t;
	}
	if (!GetInputParameter2(ParamFile_dat, PreParamFile_dat, "Relative spatial contact rate given enhanced social distancing", "%lf", (void*)& P.EnhancedSocDistSpatialEffect, 1, 1, 0)) P.EnhancedSocDistSpatialEffect = 1;
	if (!GetInputParameter2(ParamFile_dat, PreParamFile_dat, "Relative spatial contact rate given enhanced social distancing after change", "%lf", (void*)&P.EnhancedSocDistSpatialEffect2, 1, 1, 0)) P.EnhancedSocDistSpatialEffect2 = P.EnhancedSocDistSpatialEffect;

	if (!GetInputParameter2(ParamFile_dat, PreParamFile_dat, "Social distancing only once", "%i", (void*) & (P.DoSocDistOnceOnly), 1, 1, 0)) P.DoSocDistOnceOnly = 0;
	if (P.DoSocDistOnceOnly) P.DoSocDistOnceOnly = 4;

	if (!GetInputParameter2(ParamFile_dat, PreParamFile_dat, "Airport closure effectiveness", "%lf", (void*) & (P.AirportCloseEffectiveness), 1, 1, 0)) P.AirportCloseEffectiveness = 0;
	P.AirportCloseEffectiveness = 1.0 - P.AirportCloseEffectiveness;
	if (!GetInputParameter2(ParamFile_dat, PreParamFile_dat, "Airport closure start time", "%lf", (void*) & (P.AirportCloseTimeStartBase), 1, 1, 0)) P.AirportCloseTimeStartBase = USHRT_MAX / P.TimeStepsPerDay;
	if (!GetInputParameter2(ParamFile_dat, PreParamFile_dat, "Airport closure duration", "%lf", (void*) & (P.AirportCloseDuration), 1, 1, 0)) P.AirportCloseDuration = USHRT_MAX / P.TimeStepsPerDay;

	///// **** ///// **** ///// **** ///// **** ///// **** ///// **** ///// **** ///// **** ///// **** ///// **** ///// **** ///// ****
	///// **** HOUSEHOLD QUARANTINE
	///// **** ///// **** ///// **** ///// **** ///// **** ///// **** ///// **** ///// **** ///// **** ///// **** ///// **** ///// ****

	if (P.DoHouseholds)
	{
		if (!GetInputParameter2(ParamFile_dat, PreParamFile_dat, "Retrigger household quarantine with each new case in quarantine window", "%i", (void*) & (P.DoHQretrigger), 1, 1, 0)) P.DoHQretrigger =0;
		if (!GetInputParameter2(ParamFile_dat, PreParamFile_dat, "Household quarantine start time", "%lf", (void*) & (P.HQuarantineTimeStartBase), 1, 1, 0)) P.HQuarantineTimeStartBase = USHRT_MAX / P.TimeStepsPerDay;
		if (!GetInputParameter2(ParamFile_dat, PreParamFile_dat, "Delay to start household quarantine", "%lf", (void*) & (P.HQuarantineDelay), 1, 1, 0)) P.HQuarantineDelay = 0;
		if (!GetInputParameter2(ParamFile_dat, PreParamFile_dat, "Length of time households are quarantined", "%lf", (void*) & (P.HQuarantineHouseDuration), 1, 1, 0)) P.HQuarantineHouseDuration = 0;
		if (!GetInputParameter2(ParamFile_dat, PreParamFile_dat, "Duration of household quarantine policy", "%lf", (void*) & (P.HQuarantinePolicyDuration), 1, 1, 0)) P.HQuarantinePolicyDuration = USHRT_MAX / P.TimeStepsPerDay;
		if (!GetInputParameter2(ParamFile_dat, PreParamFile_dat, "Relative household contact rate after quarantine", "%lf", (void*) & (P.HQuarantineHouseEffect), 1, 1, 0)) P.HQuarantineHouseEffect = 1;
		if (P.DoPlaces)
		{
			if (!GetInputParameter2(ParamFile_dat, PreParamFile_dat, "Residual place contacts after household quarantine by place type", "%lf", (void*)P.HQuarantinePlaceEffect, P.PlaceTypeNum, 1, 0))
				for (i = 0; i < NUM_PLACE_TYPES; i++) P.HQuarantinePlaceEffect[i] = 1;
		}
		if (!GetInputParameter2(ParamFile_dat, PreParamFile_dat, "Residual spatial contacts after household quarantine", "%lf", (void*) & (P.HQuarantineSpatialEffect), 1, 1, 0)) P.HQuarantineSpatialEffect = 1;
		if (!GetInputParameter2(ParamFile_dat, PreParamFile_dat, "Household level compliance with quarantine", "%lf", (void*) & (P.HQuarantinePropHouseCompliant), 1, 1, 0)) P.HQuarantinePropHouseCompliant = 1;
		if (!GetInputParameter2(ParamFile_dat, PreParamFile_dat, "Individual level compliance with quarantine", "%lf", (void*) & (P.HQuarantinePropIndivCompliant), 1, 1, 0)) P.HQuarantinePropIndivCompliant = 1;
	}
	else
		P.HQuarantineTimeStartBase = 1e10;
	if (!GetInputParameter2(ParamFile_dat, PreParamFile_dat, "Case isolation start time", "%lf", (void*) & (P.CaseIsolationTimeStartBase), 1, 1, 0)) P.CaseIsolationTimeStartBase = USHRT_MAX / P.TimeStepsPerDay;
	if (!GetInputParameter2(ParamFile_dat, PreParamFile_dat, "Proportion of detected cases isolated", "%lf", (void*) & (P.CaseIsolationProp), 1, 1, 0)) P.CaseIsolationProp = 0;
	if (!GetInputParameter2(ParamFile_dat, PreParamFile_dat, "Delay to start case isolation", "%lf", (void*) & (P.CaseIsolationDelay), 1, 1, 0)) P.CaseIsolationDelay = 0;
	if (!GetInputParameter2(ParamFile_dat, PreParamFile_dat, "Duration of case isolation", "%lf", (void*) & (P.CaseIsolationDuration), 1, 1, 0)) P.CaseIsolationDuration = 0;
	if (!GetInputParameter2(ParamFile_dat, PreParamFile_dat, "Duration of case isolation policy", "%lf", (void*) & (P.CaseIsolationPolicyDuration), 1, 1, 0)) P.CaseIsolationPolicyDuration = 1e10;
	if (!GetInputParameter2(ParamFile_dat, PreParamFile_dat, "Residual contacts after case isolation", "%lf", (void*) & (P.CaseIsolationEffectiveness), 1, 1, 0)) P.CaseIsolationEffectiveness = 1;
	if (P.DoHouseholds)
	{
		if (!GetInputParameter2(ParamFile_dat, PreParamFile_dat, "Residual household contacts after case isolation", "%lf", (void*) & (P.CaseIsolationHouseEffectiveness), 1, 1, 0))
			P.CaseIsolationHouseEffectiveness = P.CaseIsolationEffectiveness;
	}

	///// **** ///// **** ///// **** ///// **** ///// **** ///// **** ///// **** ///// **** ///// **** ///// **** ///// **** ///// ****
	///// **** VARIABLE EFFICACIES OVER TIME
	///// **** ///// **** ///// **** ///// **** ///// **** ///// **** ///// **** ///// **** ///// **** ///// **** ///// **** ///// ****

	if (!GetInputParameter2(ParamFile_dat, PreParamFile_dat, "Vary efficacies over time", "%i", (void*) & (P.VaryEfficaciesOverTime), 1, 1, 0)) P.VaryEfficaciesOverTime = 0;
	//// **** number of change times
	if (!P.VaryEfficaciesOverTime)
	{
		P.Num_SD_ChangeTimes = 1;
		P.Num_CI_ChangeTimes = 1;
		P.Num_HQ_ChangeTimes = 1;
		P.Num_PC_ChangeTimes = 1;
		P.Num_DCT_ChangeTimes = 1;
	}
	else
	{
		if (!GetInputParameter2(ParamFile_dat, PreParamFile_dat, "Number of change times for levels of social distancing"		, "%i", (void*) & (P.Num_SD_ChangeTimes)	, 1, 1, 0)) P.Num_SD_ChangeTimes	= 1;
		if (!GetInputParameter2(ParamFile_dat, PreParamFile_dat, "Number of change times for levels of case isolation"			, "%i", (void*) & (P.Num_CI_ChangeTimes)	, 1, 1, 0)) P.Num_CI_ChangeTimes	= 1;
		if (!GetInputParameter2(ParamFile_dat, PreParamFile_dat, "Number of change times for levels of household quarantine"	, "%i", (void*) & (P.Num_HQ_ChangeTimes)	, 1, 1, 0)) P.Num_HQ_ChangeTimes	= 1;
		if (!GetInputParameter2(ParamFile_dat, PreParamFile_dat, "Number of change times for levels of place closure"			, "%i", (void*) & (P.Num_PC_ChangeTimes)	, 1, 1, 0)) P.Num_PC_ChangeTimes	= 1;
		if (!GetInputParameter2(ParamFile_dat, PreParamFile_dat, "Number of change times for levels of digital contact tracing"	, "%i", (void*) & (P.Num_DCT_ChangeTimes)	, 1, 1, 0)) P.Num_DCT_ChangeTimes	= 1;
	}

	//// **** change times:
	//// By default, initialize first change time to zero and all subsequent change times to occur after simulation time, i.e. single value of efficacy for social distancing.
	P.SD_ChangeTimes	[0] = 0;
	P.CI_ChangeTimes	[0] = 0;
	P.HQ_ChangeTimes	[0] = 0;
	P.PC_ChangeTimes	[0] = 0;
	P.DCT_ChangeTimes	[0] = 0;
	for (int ChangeTime = 1; ChangeTime < MAX_NUM_INTERVENTION_CHANGE_TIMES; ChangeTime++)
	{
		P.SD_ChangeTimes	[ChangeTime] = 1e10;
		P.CI_ChangeTimes	[ChangeTime] = 1e10;
		P.HQ_ChangeTimes	[ChangeTime] = 1e10;
		P.PC_ChangeTimes	[ChangeTime] = 1e10;
		P.DCT_ChangeTimes	[ChangeTime] = 1e10;
	}
	//// Get real values from (pre)param file
	GetInputParameter2(ParamFile_dat, PreParamFile_dat, "Change times for levels of social distancing"		, "%lf", (void*)P.SD_ChangeTimes	, P.Num_SD_ChangeTimes	, 1, 0);
	GetInputParameter2(ParamFile_dat, PreParamFile_dat, "Change times for levels of case isolation"			, "%lf", (void*)P.CI_ChangeTimes	, P.Num_CI_ChangeTimes	, 1, 0);
	GetInputParameter2(ParamFile_dat, PreParamFile_dat, "Change times for levels of household quarantine"	, "%lf", (void*)P.HQ_ChangeTimes	, P.Num_HQ_ChangeTimes	, 1, 0);
	GetInputParameter2(ParamFile_dat, PreParamFile_dat, "Change times for levels of place closure"			, "%lf", (void*)P.PC_ChangeTimes	, P.Num_PC_ChangeTimes	, 1, 0);
	GetInputParameter2(ParamFile_dat, PreParamFile_dat, "Change times for levels of digital contact tracing", "%lf", (void*)P.DCT_ChangeTimes, P.Num_DCT_ChangeTimes	, 1, 0);

	// initialize to zero (regardless of whether doing places or households).
	for (int ChangeTime = 0; ChangeTime < MAX_NUM_INTERVENTION_CHANGE_TIMES; ChangeTime++)
	{
		//// **** "efficacies"
		//// spatial
		P.SD_SpatialEffects_OverTime				[ChangeTime] = 0;
		P.Enhanced_SD_SpatialEffects_OverTime		[ChangeTime] = 0;
		P.CI_SpatialAndPlaceEffects_OverTime		[ChangeTime] = 0;
		P.HQ_SpatialEffects_OverTime				[ChangeTime] = 0;
		P.PC_SpatialEffects_OverTime				[ChangeTime] = 0;
		P.DCT_SpatialAndPlaceEffects_OverTime		[ChangeTime] = 0;

		//// Household
		P.SD_HouseholdEffects_OverTime			[ChangeTime] = 0;
		P.Enhanced_SD_HouseholdEffects_OverTime	[ChangeTime] = 0;
		P.CI_HouseholdEffects_OverTime			[ChangeTime] = 0;
		P.HQ_HouseholdEffects_OverTime			[ChangeTime] = 0;
		P.PC_HouseholdEffects_OverTime			[ChangeTime] = 0;
		P.DCT_HouseholdEffects_OverTime			[ChangeTime] = 0;

		//// place
		for (int PlaceType = 0; PlaceType < P.PlaceTypeNum; PlaceType++)
		{
			P.SD_PlaceEffects_OverTime			[ChangeTime][PlaceType] = 0;
			P.Enhanced_SD_PlaceEffects_OverTime	[ChangeTime][PlaceType] = 0;
			P.HQ_PlaceEffects_OverTime			[ChangeTime][PlaceType] = 0;
			P.PC_PlaceEffects_OverTime			[ChangeTime][PlaceType] = 0;
		}
		P.PC_Durs_OverTime[ChangeTime] = 0;

		//// **** compliance
		P.CI_Prop_OverTime					[ChangeTime] = 0;
		P.HQ_Individual_PropComply_OverTime	[ChangeTime] = 0;
		P.HQ_Household_PropComply_OverTime	[ChangeTime] = 0;
		P.DCT_Prop_OverTime					[ChangeTime] = 0;
	}


	//// **** "efficacies": by default, initialize to values read in previously.
	///// spatial contact rates rates over time (and place too for CI and DCT)
	//// soc dist
	if (!P.VaryEfficaciesOverTime || !GetInputParameter2(ParamFile_dat, PreParamFile_dat, "Relative spatial contact rates over time given social distancing"			, "%lf", (void*)P.SD_SpatialEffects_OverTime, P.Num_SD_ChangeTimes, 1, 0))
		for (int ChangeTime = 0; ChangeTime < P.Num_SD_ChangeTimes; ChangeTime++) P.SD_SpatialEffects_OverTime[ChangeTime] = P.SocDistSpatialEffect; //// by default, initialize to Relative spatial contact rate given social distancing
	//// enhanced soc dist
	if (!P.VaryEfficaciesOverTime || !GetInputParameter2(ParamFile_dat, PreParamFile_dat, "Relative spatial contact rates over time given enhanced social distancing"	, "%lf", (void*)P.Enhanced_SD_SpatialEffects_OverTime, P.Num_SD_ChangeTimes, 1, 0))
		for (int ChangeTime = 0; ChangeTime < P.Num_SD_ChangeTimes; ChangeTime++) P.Enhanced_SD_SpatialEffects_OverTime[ChangeTime] = P.EnhancedSocDistSpatialEffect; //// by default, initialize to Relative spatial contact rate given enhanced social distancing
	//// case isolation
	if (!P.VaryEfficaciesOverTime || !GetInputParameter2(ParamFile_dat, PreParamFile_dat, "Residual contacts after case isolation over time"							, "%lf", (void*)P.CI_SpatialAndPlaceEffects_OverTime, P.Num_CI_ChangeTimes, 1, 0))
		for (int ChangeTime = 0; ChangeTime < P.Num_CI_ChangeTimes; ChangeTime++) P.CI_SpatialAndPlaceEffects_OverTime[ChangeTime] = P.CaseIsolationEffectiveness;
	//// household quarantine
	if (!P.VaryEfficaciesOverTime || !GetInputParameter2(ParamFile_dat, PreParamFile_dat, "Residual spatial contacts over time after household quarantine"				, "%lf", (void*)P.HQ_SpatialEffects_OverTime, P.Num_HQ_ChangeTimes, 1, 0))
		for (int ChangeTime = 0; ChangeTime < P.Num_HQ_ChangeTimes; ChangeTime++) P.HQ_SpatialEffects_OverTime[ChangeTime] = P.HQuarantineSpatialEffect;
	//// place closure
	if (!P.VaryEfficaciesOverTime || !GetInputParameter2(ParamFile_dat, PreParamFile_dat, "Relative spatial contact rates over time after place closure"				, "%lf", (void*)P.PC_SpatialEffects_OverTime, P.Num_PC_ChangeTimes, 1, 0))
		for (int ChangeTime = 0; ChangeTime < P.Num_PC_ChangeTimes; ChangeTime++) P.PC_SpatialEffects_OverTime[ChangeTime] = P.PlaceCloseSpatialRelContact;
	//// digital contact tracing
	if (!P.VaryEfficaciesOverTime || !GetInputParameter2(ParamFile_dat, PreParamFile_dat, "Residual contacts after digital contact tracing isolation over time"			, "%lf", (void*)P.DCT_SpatialAndPlaceEffects_OverTime, P.Num_DCT_ChangeTimes, 1, 0))
		for (int ChangeTime = 0; ChangeTime < P.Num_DCT_ChangeTimes; ChangeTime++) P.DCT_SpatialAndPlaceEffects_OverTime[ChangeTime] = P.DCTCaseIsolationEffectiveness;

	///// Household contact rates over time
	if (P.DoHouseholds)
	{
		//// soc dist
		if (!P.VaryEfficaciesOverTime || !GetInputParameter2(ParamFile_dat, PreParamFile_dat, "Relative household contact rates over time given social distancing"			, "%lf", (void*)P.SD_HouseholdEffects_OverTime, P.Num_SD_ChangeTimes, 1, 0))
			for (int ChangeTime = 0; ChangeTime < P.Num_SD_ChangeTimes; ChangeTime++) P.SD_HouseholdEffects_OverTime[ChangeTime] = P.SocDistHouseholdEffect;
		//// enhanced soc dist
		if (!P.VaryEfficaciesOverTime || !GetInputParameter2(ParamFile_dat, PreParamFile_dat, "Relative household contact rates over time given enhanced social distancing"	, "%lf", (void*)P.Enhanced_SD_HouseholdEffects_OverTime, P.Num_SD_ChangeTimes, 1, 0))
			for (int ChangeTime = 0; ChangeTime < P.Num_SD_ChangeTimes; ChangeTime++) P.Enhanced_SD_HouseholdEffects_OverTime[ChangeTime] = P.EnhancedSocDistHouseholdEffect;
		//// case isolation
		if (!P.VaryEfficaciesOverTime || !GetInputParameter2(ParamFile_dat, PreParamFile_dat, "Residual household contacts after case isolation over time"					, "%lf", (void*)P.CI_HouseholdEffects_OverTime, P.Num_CI_ChangeTimes, 1, 0))
			for (int ChangeTime = 0; ChangeTime < P.Num_CI_ChangeTimes; ChangeTime++) P.CI_HouseholdEffects_OverTime[ChangeTime] = P.CaseIsolationHouseEffectiveness;
		//// household quarantine
		if (!P.VaryEfficaciesOverTime || !GetInputParameter2(ParamFile_dat, PreParamFile_dat, "Relative household contact rates over time after quarantine"					, "%lf", (void*)P.HQ_HouseholdEffects_OverTime, P.Num_HQ_ChangeTimes, 1, 0))
			for (int ChangeTime = 0; ChangeTime < P.Num_HQ_ChangeTimes; ChangeTime++) P.HQ_HouseholdEffects_OverTime[ChangeTime] = P.HQuarantineHouseEffect;
		//// place closure
		if (!P.VaryEfficaciesOverTime || !GetInputParameter2(ParamFile_dat, PreParamFile_dat, "Relative household contact rates over time after place closure"				, "%lf", (void*)P.PC_HouseholdEffects_OverTime, P.Num_PC_ChangeTimes, 1, 0))
			for (int ChangeTime = 0; ChangeTime < P.Num_PC_ChangeTimes; ChangeTime++) P.PC_HouseholdEffects_OverTime[ChangeTime] = P.PlaceCloseHouseholdRelContact;
		//// digital contact tracing
		if (!P.VaryEfficaciesOverTime || !GetInputParameter2(ParamFile_dat, PreParamFile_dat, "Residual household contacts after digital contact tracing isolation over time", "%lf", (void*)P.DCT_HouseholdEffects_OverTime, P.Num_DCT_ChangeTimes, 1, 0))
			for (int ChangeTime = 0; ChangeTime < P.Num_DCT_ChangeTimes; ChangeTime++) P.DCT_HouseholdEffects_OverTime[ChangeTime] = P.DCTCaseIsolationHouseEffectiveness;
	}

	///// place contact rates over time
	if (P.DoPlaces)
	{
		//// soc dist
		if (!P.VaryEfficaciesOverTime || !GetInputParameter2(ParamFile_dat, PreParamFile_dat, "Relative place contact rates over time given social distancing by place type", "%lf", (void*) &P.SD_PlaceEffects_OverTime[0][0], P.Num_SD_ChangeTimes * P.PlaceTypeNum, 1, 0))
			for (int ChangeTime = 0; ChangeTime < P.Num_SD_ChangeTimes; ChangeTime++) //// by default populate to values of P.SocDistPlaceEffect
				for (int PlaceType = 0; PlaceType < P.PlaceTypeNum; PlaceType++)
					P.SD_PlaceEffects_OverTime[ChangeTime][PlaceType] = P.SocDistPlaceEffect[PlaceType];

		//// enhanced soc dist
		if (!P.VaryEfficaciesOverTime || !GetInputParameter2(ParamFile_dat, PreParamFile_dat, "Relative place contact rates over time given enhanced social distancing by place type", "%lf", (void*) &P.Enhanced_SD_PlaceEffects_OverTime[0][0], P.Num_SD_ChangeTimes * P.PlaceTypeNum, 1, 0))
			for (int ChangeTime = 0; ChangeTime < P.Num_SD_ChangeTimes; ChangeTime++) //// by default populate to values of P.EnhancedSocDistPlaceEffect
				for (int PlaceType = 0; PlaceType < P.PlaceTypeNum; PlaceType++)
					P.Enhanced_SD_PlaceEffects_OverTime[ChangeTime][PlaceType] = P.EnhancedSocDistPlaceEffect[PlaceType];

		//// household quarantine
		if (!P.VaryEfficaciesOverTime || !GetInputParameter2(ParamFile_dat, PreParamFile_dat, "Residual place contacts over time after household quarantine by place type", "%lf", (void*) &P.HQ_PlaceEffects_OverTime[0][0], P.Num_HQ_ChangeTimes * P.PlaceTypeNum, 1, 0))
			for (int ChangeTime = 0; ChangeTime < P.Num_HQ_ChangeTimes; ChangeTime++) //// by default populate to values of P.HQuarantinePlaceEffect
				for (int PlaceType = 0; PlaceType < P.PlaceTypeNum; PlaceType++)
					P.HQ_PlaceEffects_OverTime[ChangeTime][PlaceType] = P.HQuarantinePlaceEffect[PlaceType];

		//// place closure
		if (!P.VaryEfficaciesOverTime || !GetInputParameter2(ParamFile_dat, PreParamFile_dat, "Proportion of places remaining open after closure by place type over time", "%lf", (void*) &P.PC_PlaceEffects_OverTime[0][0], P.Num_PC_ChangeTimes * P.PlaceTypeNum, 1, 0))
			for (int ChangeTime = 0; ChangeTime < P.Num_PC_ChangeTimes; ChangeTime++) //// by default populate to values of P.PlaceCloseEffect
				for (int PlaceType = 0; PlaceType < P.PlaceTypeNum; PlaceType++)
					P.PC_PlaceEffects_OverTime[ChangeTime][PlaceType] = P.PlaceCloseEffect[PlaceType];

		if (!P.VaryEfficaciesOverTime || !GetInputParameter2(ParamFile_dat, PreParamFile_dat, "Proportional attendance after closure by place type over time", "%lf", (void*) &P.PC_PropAttending_OverTime[0][0], P.Num_PC_ChangeTimes * P.PlaceTypeNum, 1, 0))
			for (int ChangeTime = 0; ChangeTime < P.Num_PC_ChangeTimes; ChangeTime++) //// by default populate to values of P.PlaceClosePropAttending
				for (int PlaceType = 0; PlaceType < P.PlaceTypeNum; PlaceType++)
					P.PC_PropAttending_OverTime[ChangeTime][PlaceType] = P.PlaceClosePropAttending[PlaceType];
	}


	//// ****  compliance
	//// case isolation
	if (!P.VaryEfficaciesOverTime || !GetInputParameter2(ParamFile_dat, PreParamFile_dat, "Proportion of detected cases isolated over time", "%lf", (void*)P.CI_Prop_OverTime, P.Num_CI_ChangeTimes, 1, 0))
		for (int ChangeTime = 0; ChangeTime < P.Num_CI_ChangeTimes; ChangeTime++) P.CI_Prop_OverTime[ChangeTime] = P.CaseIsolationProp;
	//// household quarantine (individual level)
	if (!P.VaryEfficaciesOverTime || !GetInputParameter2(ParamFile_dat, PreParamFile_dat, "Individual level compliance with quarantine over time"	, "%lf", (void*)P.HQ_Individual_PropComply_OverTime, P.Num_HQ_ChangeTimes, 1, 0))
		for (int ChangeTime = 0; ChangeTime < P.Num_HQ_ChangeTimes; ChangeTime++) P.HQ_Individual_PropComply_OverTime[ChangeTime] = P.HQuarantinePropIndivCompliant;
	//// household quarantine (Household level)
	if (!P.VaryEfficaciesOverTime || !GetInputParameter2(ParamFile_dat, PreParamFile_dat, "Household level compliance with quarantine over time"	, "%lf", (void*)P.HQ_Household_PropComply_OverTime, P.Num_HQ_ChangeTimes, 1, 0))
		for (int ChangeTime = 0; ChangeTime < P.Num_HQ_ChangeTimes; ChangeTime++) P.HQ_Household_PropComply_OverTime[ChangeTime] = P.HQuarantinePropHouseCompliant;
	//// digital contact tracing
	if (!P.VaryEfficaciesOverTime || !GetInputParameter2(ParamFile_dat, PreParamFile_dat, "Proportion of digital contacts who self-isolate over time", "%lf", (void*)P.DCT_Prop_OverTime, P.Num_DCT_ChangeTimes, 1, 0))
		for (int ChangeTime = 0; ChangeTime < P.Num_DCT_ChangeTimes; ChangeTime++) P.DCT_Prop_OverTime[ChangeTime] = P.ProportionDigitalContactsIsolate;
	if (!P.VaryEfficaciesOverTime || !GetInputParameter2(ParamFile_dat, PreParamFile_dat, "Maximum number of contacts to trace per index case over time", "%i", (void*)P.DCT_MaxToTrace_OverTime, P.Num_DCT_ChangeTimes, 1, 0))
		for (int ChangeTime = 0; ChangeTime < P.Num_DCT_ChangeTimes; ChangeTime++) P.DCT_MaxToTrace_OverTime[ChangeTime] = P.MaxDigitalContactsToTrace;
	if (P.DoPlaces)
	{
		//// ****  thresholds
		//// place closure (global threshold)
		if (!P.VaryEfficaciesOverTime || !GetInputParameter2(ParamFile_dat, PreParamFile_dat, "Place closure incidence threshold over time", "%lf", (void*)P.PC_IncThresh_OverTime, P.Num_PC_ChangeTimes, 1, 0))
			for (int ChangeTime = 0; ChangeTime < P.Num_PC_ChangeTimes; ChangeTime++) P.PC_IncThresh_OverTime[ChangeTime] = P.PlaceCloseIncTrig1;
		//// place closure (fractional global threshold)
		if (!P.VaryEfficaciesOverTime || !GetInputParameter2(ParamFile_dat, PreParamFile_dat, "Place closure fractional incidence threshold over time", "%lf", (void*)P.PC_FracIncThresh_OverTime, P.Num_PC_ChangeTimes, 1, 0))
			for (int ChangeTime = 0; ChangeTime < P.Num_PC_ChangeTimes; ChangeTime++) P.PC_FracIncThresh_OverTime[ChangeTime] = P.PlaceCloseFracIncTrig;
		//// place closure (cell incidence threshold)
		if (!P.VaryEfficaciesOverTime || !GetInputParameter2(ParamFile_dat, PreParamFile_dat, "Trigger incidence per cell for place closure over time", "%i", (void*)P.PC_CellIncThresh_OverTime, P.Num_PC_ChangeTimes, 1, 0))
			for (int ChangeTime = 0; ChangeTime < P.Num_PC_ChangeTimes; ChangeTime++) P.PC_CellIncThresh_OverTime[ChangeTime] = P.PlaceCloseCellIncThresh1;
		for (int ChangeTime = 0; ChangeTime < P.Num_PC_ChangeTimes; ChangeTime++) if(P.PC_CellIncThresh_OverTime[ChangeTime]<0) P.PC_CellIncThresh_OverTime[ChangeTime] = 1000000000; // allows -1 to be used as a proxy for no cell-based triggering
	}
	//// household quarantine
	if (!P.VaryEfficaciesOverTime || !GetInputParameter2(ParamFile_dat, PreParamFile_dat, "Household quarantine trigger incidence per cell over time", "%lf", (void*)P.HQ_CellIncThresh_OverTime, P.Num_HQ_ChangeTimes, 1, 0))
		for (int ChangeTime = 0; ChangeTime < P.Num_HQ_ChangeTimes; ChangeTime++) P.HQ_CellIncThresh_OverTime[ChangeTime] = P.HHQuar_CellIncThresh;
	//// case isolation
	if (!P.VaryEfficaciesOverTime || !GetInputParameter2(ParamFile_dat, PreParamFile_dat, "Case isolation trigger incidence per cell over time", "%lf", (void*)P.CI_CellIncThresh_OverTime, P.Num_CI_ChangeTimes, 1, 0))
		for (int ChangeTime = 0; ChangeTime < P.Num_CI_ChangeTimes; ChangeTime++) P.CI_CellIncThresh_OverTime[ChangeTime] = P.CaseIsolation_CellIncThresh;
	//// soc dists
	if (!P.VaryEfficaciesOverTime || !GetInputParameter2(ParamFile_dat, PreParamFile_dat, "Trigger incidence per cell for social distancing over time", "%i", (void*)P.SD_CellIncThresh_OverTime, P.Num_SD_ChangeTimes, 1, 0))
		for (int ChangeTime = 0; ChangeTime < P.Num_SD_ChangeTimes; ChangeTime++) P.SD_CellIncThresh_OverTime[ChangeTime] = P.SocDistCellIncThresh;

	//// **** Durations (later add Case isolation and Household quarantine)
	// place closure
	if (!P.VaryEfficaciesOverTime || !GetInputParameter2(ParamFile_dat, PreParamFile_dat, "Duration of place closure over time", "%lf", (void*)P.PC_Durs_OverTime, P.Num_PC_ChangeTimes, 1, 0))
		for (int ChangeTime = 0; ChangeTime < P.Num_PC_ChangeTimes; ChangeTime++) P.PC_Durs_OverTime[ChangeTime] = P.PlaceCloseDurationBase;

	//// Guards: make unused change values in array equal to final used value
	if (P.VaryEfficaciesOverTime)
	{
		//// soc dist
		for (int SD_ChangeTime = P.Num_SD_ChangeTimes; SD_ChangeTime < MAX_NUM_INTERVENTION_CHANGE_TIMES - 1; SD_ChangeTime++)
		{
			//// non-enhanced
			P.SD_SpatialEffects_OverTime	[SD_ChangeTime] = P.SD_SpatialEffects_OverTime		[P.Num_SD_ChangeTimes - 1];
			P.SD_HouseholdEffects_OverTime	[SD_ChangeTime] = P.SD_HouseholdEffects_OverTime	[P.Num_SD_ChangeTimes - 1];
			for (int PlaceType = 0; PlaceType < P.PlaceTypeNum; PlaceType++)
				P.SD_PlaceEffects_OverTime[SD_ChangeTime][PlaceType] = P.SD_PlaceEffects_OverTime[P.Num_SD_ChangeTimes - 1][PlaceType];
			//// enhanced
			P.Enhanced_SD_SpatialEffects_OverTime	[SD_ChangeTime] = P.Enhanced_SD_SpatialEffects_OverTime		[P.Num_SD_ChangeTimes - 1];
			P.Enhanced_SD_HouseholdEffects_OverTime	[SD_ChangeTime] = P.Enhanced_SD_HouseholdEffects_OverTime	[P.Num_SD_ChangeTimes - 1];
			for (int PlaceType = 0; PlaceType < P.PlaceTypeNum; PlaceType++)
				P.Enhanced_SD_PlaceEffects_OverTime[SD_ChangeTime][PlaceType] = P.Enhanced_SD_PlaceEffects_OverTime[P.Num_SD_ChangeTimes - 1][PlaceType];

			P.SD_CellIncThresh_OverTime				[SD_ChangeTime] = P.SD_CellIncThresh_OverTime				[P.Num_SD_ChangeTimes - 1];
		}

		//// case isolation
		for (int CI_ChangeTime = P.Num_CI_ChangeTimes; CI_ChangeTime < MAX_NUM_INTERVENTION_CHANGE_TIMES - 1; CI_ChangeTime++)
		{
			P.CI_SpatialAndPlaceEffects_OverTime[CI_ChangeTime] = P.CI_SpatialAndPlaceEffects_OverTime	[P.Num_CI_ChangeTimes - 1];
			P.CI_HouseholdEffects_OverTime		[CI_ChangeTime] = P.CI_HouseholdEffects_OverTime		[P.Num_CI_ChangeTimes - 1];
			P.CI_Prop_OverTime					[CI_ChangeTime] = P.CI_Prop_OverTime					[P.Num_CI_ChangeTimes - 1];
			P.CI_CellIncThresh_OverTime			[CI_ChangeTime] = P.CI_CellIncThresh_OverTime			[P.Num_CI_ChangeTimes - 1];
		}

		//// household quarantine
		for (int HQ_ChangeTime = P.Num_HQ_ChangeTimes; HQ_ChangeTime < MAX_NUM_INTERVENTION_CHANGE_TIMES - 1; HQ_ChangeTime++)
		{
			P.HQ_SpatialEffects_OverTime	[HQ_ChangeTime] = P.HQ_SpatialEffects_OverTime	[P.Num_HQ_ChangeTimes - 1];
			P.HQ_HouseholdEffects_OverTime	[HQ_ChangeTime] = P.HQ_HouseholdEffects_OverTime[P.Num_HQ_ChangeTimes - 1];
			for (int PlaceType = 0; PlaceType < P.PlaceTypeNum; PlaceType++)
				P.HQ_PlaceEffects_OverTime[HQ_ChangeTime][PlaceType] = P.HQ_PlaceEffects_OverTime[P.Num_HQ_ChangeTimes - 1][PlaceType];

			P.HQ_Individual_PropComply_OverTime	[HQ_ChangeTime] = P.HQ_Individual_PropComply_OverTime	[P.Num_HQ_ChangeTimes - 1];
			P.HQ_Household_PropComply_OverTime	[HQ_ChangeTime] = P.HQ_Household_PropComply_OverTime	[P.Num_HQ_ChangeTimes - 1];

			P.HQ_CellIncThresh_OverTime			[HQ_ChangeTime] = P.HQ_CellIncThresh_OverTime			[P.Num_HQ_ChangeTimes - 1];
		}

		//// place closure
		for (int PC_ChangeTime = P.Num_PC_ChangeTimes; PC_ChangeTime < MAX_NUM_INTERVENTION_CHANGE_TIMES - 1; PC_ChangeTime++)
		{
			P.PC_SpatialEffects_OverTime	[PC_ChangeTime] = P.PC_SpatialEffects_OverTime	[P.Num_PC_ChangeTimes - 1];
			P.PC_HouseholdEffects_OverTime	[PC_ChangeTime] = P.PC_HouseholdEffects_OverTime[P.Num_PC_ChangeTimes - 1];
			for (int PlaceType = 0; PlaceType < P.PlaceTypeNum; PlaceType++)
			{
				P.PC_PlaceEffects_OverTime[PC_ChangeTime][PlaceType] = P.PC_PlaceEffects_OverTime[P.Num_PC_ChangeTimes - 1][PlaceType];
				P.PC_PropAttending_OverTime[PC_ChangeTime][PlaceType] = P.PC_PropAttending_OverTime[P.Num_PC_ChangeTimes - 1][PlaceType];
			}

			P.PC_IncThresh_OverTime			[PC_ChangeTime]	= P.PC_IncThresh_OverTime		[P.Num_PC_ChangeTimes - 1];
			P.PC_FracIncThresh_OverTime		[PC_ChangeTime]	= P.PC_FracIncThresh_OverTime	[P.Num_PC_ChangeTimes - 1];
			P.PC_CellIncThresh_OverTime		[PC_ChangeTime]	= P.PC_CellIncThresh_OverTime	[P.Num_PC_ChangeTimes - 1];
		}

		//// digital contact tracing
		for (int DCT_ChangeTime = P.Num_DCT_ChangeTimes; DCT_ChangeTime < MAX_NUM_INTERVENTION_CHANGE_TIMES - 1; DCT_ChangeTime++)
		{
			P.DCT_SpatialAndPlaceEffects_OverTime	[DCT_ChangeTime] = P.DCT_SpatialAndPlaceEffects_OverTime[P.Num_DCT_ChangeTimes - 1];
			P.DCT_HouseholdEffects_OverTime			[DCT_ChangeTime] = P.DCT_HouseholdEffects_OverTime		[P.Num_DCT_ChangeTimes - 1];
			P.DCT_Prop_OverTime						[DCT_ChangeTime] = P.DCT_Prop_OverTime					[P.Num_DCT_ChangeTimes - 1];
			P.DCT_MaxToTrace_OverTime				[DCT_ChangeTime] = P.DCT_MaxToTrace_OverTime			[P.Num_DCT_ChangeTimes - 1];
		}
	}
	if(P.FitIter==0)
	{
		if (P.DoPlaces)
		{
			if (!GetInputParameter2(ParamFile_dat, PreParamFile_dat, "Number of key workers randomly distributed in the population", "%i", (void*) & (P.KeyWorkerPopNum), 1, 1, 0)) P.KeyWorkerPopNum = 0;
			if (!GetInputParameter2(ParamFile_dat, PreParamFile_dat, "Number of key workers in different places by place type", "%i", (void*)P.KeyWorkerPlaceNum, P.PlaceTypeNum, 1, 0))
				for (i = 0; i < NUM_PLACE_TYPES; i++) P.KeyWorkerPlaceNum[i] = 0;
			if (!GetInputParameter2(ParamFile_dat, PreParamFile_dat, "Proportion of staff who are key workers per chosen place by place type", "%lf", (void*)P.KeyWorkerPropInKeyPlaces, P.PlaceTypeNum, 1, 0))
				for (i = 0; i < NUM_PLACE_TYPES; i++) P.KeyWorkerPropInKeyPlaces[i] = 1.0;
			if (!GetInputParameter2(ParamFile_dat, PreParamFile_dat, "Trigger incidence per cell for key worker prophylaxis", "%i", (void*) & (P.KeyWorkerProphCellIncThresh), 1, 1, 0)) P.KeyWorkerProphCellIncThresh = 1000000000;
			if (!GetInputParameter2(ParamFile_dat, PreParamFile_dat, "Key worker prophylaxis start time", "%lf", (void*) & (P.KeyWorkerProphTimeStartBase), 1, 1, 0)) P.KeyWorkerProphTimeStartBase = USHRT_MAX / P.TimeStepsPerDay;
			if (!GetInputParameter2(ParamFile_dat, PreParamFile_dat, "Duration of key worker prophylaxis", "%lf", (void*) & (P.KeyWorkerProphDuration), 1, 1, 0)) P.KeyWorkerProphDuration = 0;
			if (!GetInputParameter2(ParamFile_dat, PreParamFile_dat, "Time interval from start of key worker prophylaxis before policy restarted", "%lf", (void*) & (P.KeyWorkerProphRenewalDuration), 1, 1, 0)) P.KeyWorkerProphRenewalDuration = P.KeyWorkerProphDuration;
			if (P.DoHouseholds)
			{
				if (!GetInputParameter2(ParamFile_dat, PreParamFile_dat, "Proportion of key workers whose households are also treated as key workers", "%lf", (void*) & (P.KeyWorkerHouseProp), 1, 1, 0)) P.KeyWorkerHouseProp = 0;
			}
			if (!GetInputParameter2(ParamFile_dat, PreParamFile_dat, "Minimum radius for key worker prophylaxis", "%lf", (void*) & (P.KeyWorkerProphRadius), 1, 1, 0)) P.KeyWorkerProphRadius = 0;
		}
		else
		{
			P.KeyWorkerPopNum = 0;
			P.KeyWorkerProphTimeStartBase = 1e10;
		}

		//Added this to parameter list so that recording infection events (and the number to record) can easily be turned off and on: ggilani - 10/10/2014
		if (!GetInputParameter2(ParamFile_dat, PreParamFile_dat, "Record infection events", "%i", (void*) & (P.DoRecordInfEvents), 1, 1, 0)) P.DoRecordInfEvents = 0;
		if (P.DoRecordInfEvents)
		{
			if (!GetInputParameter2(ParamFile_dat, PreParamFile_dat, "Max number of infection events to record", "%i", (void*) & (P.MaxInfEvents), 1, 1, 0)) P.MaxInfEvents = 1000;
			if (!GetInputParameter2(ParamFile_dat, PreParamFile_dat, "Record infection events per run", "%i", (void*) & (P.RecordInfEventsPerRun), 1, 1, 0)) P.RecordInfEventsPerRun = 0;
		}
		else
		{
			P.MaxInfEvents = 0;
		}
		//Include a limit to the number of infections to simulate, if this happens before time runs out
		if (!GetInputParameter2(ParamFile_dat, PreParamFile_dat, "Limit number of infections", "%i", (void*) & (P.LimitNumInfections), 1, 1, 0)) P.LimitNumInfections = 0;
		if (P.LimitNumInfections)
		{
			if (!GetInputParameter2(ParamFile_dat, PreParamFile_dat, "Max number of infections", "%i", (void*) & (P.MaxNumInfections), 1, 1, 0)) P.MaxNumInfections = 60000;
		}
		//Add origin-destination matrix parameter
		if (!GetInputParameter2(ParamFile_dat, PreParamFile_dat, "Output origin destination matrix", "%i", (void*) & (P.DoOriginDestinationMatrix), 1, 1, 0)) P.DoOriginDestinationMatrix = 0;

		if (!GetInputParameter2all(ParamFile_dat, PreParamFile_dat,AdminFile_dat, "Mean child age gap", "%i", (void*) & (P.MeanChildAgeGap), 1, 1, 0)) P.MeanChildAgeGap=2;
		if (!GetInputParameter2all(ParamFile_dat, PreParamFile_dat,AdminFile_dat, "Min adult age", "%i", (void*)&(P.MinAdultAge), 1, 1, 0)) P.MinAdultAge = 19;
		if (!GetInputParameter2all(ParamFile_dat, PreParamFile_dat,AdminFile_dat, "Max MF partner age gap", "%i", (void*) & (P.MaxMFPartnerAgeGap), 1, 1, 0)) P.MaxMFPartnerAgeGap = 5;
		if (!GetInputParameter2all(ParamFile_dat, PreParamFile_dat,AdminFile_dat, "Max FM partner age gap", "%i", (void*) & (P.MaxFMPartnerAgeGap), 1, 1, 0)) P.MaxFMPartnerAgeGap = 5;
		if (!GetInputParameter2all(ParamFile_dat, PreParamFile_dat,AdminFile_dat, "Min parent age gap", "%i", (void*) & (P.MinParentAgeGap), 1, 1, 0)) P.MinParentAgeGap = 19;
		if (!GetInputParameter2all(ParamFile_dat, PreParamFile_dat,AdminFile_dat, "Max parent age gap", "%i", (void*) & (P.MaxParentAgeGap), 1, 1, 0)) P.MaxParentAgeGap = 44;
		if (!GetInputParameter2all(ParamFile_dat, PreParamFile_dat,AdminFile_dat, "Max child age", "%i", (void*) & (P.MaxChildAge), 1, 1, 0)) P.MaxChildAge = 20;
		if (!GetInputParameter2all(ParamFile_dat, PreParamFile_dat,AdminFile_dat, "One Child Two Pers Prob", "%lf", (void*) & (P.OneChildTwoPersProb), 1, 1, 0)) P.OneChildTwoPersProb = 0.08;
		if (!GetInputParameter2all(ParamFile_dat, PreParamFile_dat,AdminFile_dat, "Two Child Three Pers Prob", "%lf", (void*) & (P.TwoChildThreePersProb), 1, 1, 0)) P.TwoChildThreePersProb = 0.11;
		if (!GetInputParameter2all(ParamFile_dat, PreParamFile_dat,AdminFile_dat, "One Pers House Prob Old", "%lf", (void*) & (P.OnePersHouseProbOld), 1, 1, 0)) P.OnePersHouseProbOld = 0.5;
		if (!GetInputParameter2all(ParamFile_dat, PreParamFile_dat,AdminFile_dat, "Two Pers House Prob Old", "%lf", (void*) & (P.TwoPersHouseProbOld), 1, 1, 0)) P.TwoPersHouseProbOld = 0.5;
		if (!GetInputParameter2all(ParamFile_dat, PreParamFile_dat,AdminFile_dat, "One Pers House Prob Young", "%lf", (void*) & (P.OnePersHouseProbYoung), 1, 1, 0)) P.OnePersHouseProbYoung = 0.23;
		if (!GetInputParameter2all(ParamFile_dat, PreParamFile_dat,AdminFile_dat, "Two Pers House Prob Young", "%lf", (void*) & (P.TwoPersHouseProbYoung), 1, 1, 0)) P.TwoPersHouseProbYoung = 0.23;
		if (!GetInputParameter2all(ParamFile_dat, PreParamFile_dat,AdminFile_dat, "One Child Prob Youngest Child Under Five", "%lf", (void*) & (P.OneChildProbYoungestChildUnderFive), 1, 1, 0)) P.OneChildProbYoungestChildUnderFive = 0.5;
		if (!GetInputParameter2all(ParamFile_dat, PreParamFile_dat,AdminFile_dat, "Two Children Prob Youngest Under Five", "%lf", (void*) & (P.TwoChildrenProbYoungestUnderFive), 1, 1, 0)) P.TwoChildrenProbYoungestUnderFive = 0.0;
		if (!GetInputParameter2all(ParamFile_dat, PreParamFile_dat,AdminFile_dat, "Prob Youngest Child Under Five", "%lf", (void*) & (P.ProbYoungestChildUnderFive), 1, 1, 0)) P.ProbYoungestChildUnderFive = 0;
		if (!GetInputParameter2all(ParamFile_dat, PreParamFile_dat,AdminFile_dat, "Zero Child Three Pers Prob", "%lf", (void*) & (P.ZeroChildThreePersProb), 1, 1, 0)) P.ZeroChildThreePersProb = 0.25;
		if (!GetInputParameter2all(ParamFile_dat, PreParamFile_dat,AdminFile_dat, "One Child Four Pers Prob", "%lf", (void*) & (P.OneChildFourPersProb), 1, 1, 0)) P.OneChildFourPersProb = 0.2;
		if (!GetInputParameter2all(ParamFile_dat, PreParamFile_dat,AdminFile_dat, "Young And Single Slope", "%lf", (void*) & (P.YoungAndSingleSlope), 1, 1, 0)) P.YoungAndSingleSlope = 0.7;
		if (!GetInputParameter2all(ParamFile_dat, PreParamFile_dat,AdminFile_dat, "Young And Single", "%i", (void*) & (P.YoungAndSingle), 1, 1, 0)) P.YoungAndSingle = 36;
		if (!GetInputParameter2all(ParamFile_dat, PreParamFile_dat,AdminFile_dat, "No Child Pers Age", "%i", (void*) & (P.NoChildPersAge), 1, 1, 0)) P.NoChildPersAge = 44;
		if (!GetInputParameter2all(ParamFile_dat, PreParamFile_dat,AdminFile_dat, "Old Pers Age", "%i", (void*) & (P.OldPersAge), 1, 1, 0)) P.OldPersAge = 60;
		if (!GetInputParameter2all(ParamFile_dat, PreParamFile_dat,AdminFile_dat, "Three Child Five Pers Prob", "%lf", (void*) & (P.ThreeChildFivePersProb), 1, 1, 0)) P.ThreeChildFivePersProb = 0.5;
		if (!GetInputParameter2all(ParamFile_dat, PreParamFile_dat,AdminFile_dat, "Older Gen Gap", "%i", (void*) & (P.OlderGenGap), 1, 1, 0)) P.OlderGenGap = 19;
	}
	// Close input files.
	fclose(ParamFile_dat);
	if (PreParamFile_dat != NULL) fclose(PreParamFile_dat);
	if (ParamFile_dat != AdminFile_dat && AdminFile_dat != NULL) fclose(AdminFile_dat);

	if (P.DoOneGen != 0) P.DoOneGen = 1;
	P.ColourPeriod = 2000;
	P.MoveRestrRadius2 = P.MoveRestrRadius * P.MoveRestrRadius;
	P.SocDistRadius2 = P.SocDistRadius * P.SocDistRadius;
	P.VaccRadius2 = P.VaccRadius * P.VaccRadius;
	P.VaccMinRadius2 = P.VaccMinRadius * P.VaccMinRadius;
	P.TreatRadius2 = P.TreatRadius * P.TreatRadius;
	P.PlaceCloseRadius2 = P.PlaceCloseRadius * P.PlaceCloseRadius;
	P.KeyWorkerProphRadius2 = P.KeyWorkerProphRadius * P.KeyWorkerProphRadius;
	if (P.TreatRadius2 == 0) P.TreatRadius2 = -1;
	if (P.VaccRadius2 == 0) P.VaccRadius2 = -1;
	if (P.PlaceCloseRadius2 == 0) P.PlaceCloseRadius2 = -1;
	if (P.MoveRestrRadius2 == 0) P.MoveRestrRadius2 = -1;
	if (P.SocDistRadius2 == 0) P.SocDistRadius2 = -1;
	if (P.KeyWorkerProphRadius2 == 0) P.KeyWorkerProphRadius2 = -1;
/*	if (P.TreatCellIncThresh < 1) P.TreatCellIncThresh = 1;
	if (P.CaseIsolation_CellIncThresh < 1) P.CaseIsolation_CellIncThresh = 1;
	if (P.DigitalContactTracing_CellIncThresh < 1) P.DigitalContactTracing_CellIncThresh = 1;
	if (P.HHQuar_CellIncThresh < 1) P.HHQuar_CellIncThresh = 1;
	if (P.MoveRestrCellIncThresh < 1) P.MoveRestrCellIncThresh = 1;
	if (P.PlaceCloseCellIncThresh < 1) P.PlaceCloseCellIncThresh = 1;
	if (P.KeyWorkerProphCellIncThresh < 1) P.KeyWorkerProphCellIncThresh = 1;
*/

	//// Make unsigned short versions of various intervention variables. And scaled them by number of timesteps per day
	P.usHQuarantineHouseDuration = ((unsigned short int) (P.HQuarantineHouseDuration * P.TimeStepsPerDay));
	P.usVaccTimeToEfficacy = ((unsigned short int) (P.VaccTimeToEfficacy * P.TimeStepsPerDay));
	P.usVaccTimeEfficacySwitch = ((unsigned short int) (P.VaccTimeEfficacySwitch * P.TimeStepsPerDay));
	P.usCaseIsolationDelay = ((unsigned short int) (P.CaseIsolationDelay * P.TimeStepsPerDay));
	P.usCaseIsolationDuration = ((unsigned short int) (P.CaseIsolationDuration * P.TimeStepsPerDay));
	P.usCaseAbsenteeismDuration = ((unsigned short int) (P.CaseAbsenteeismDuration * P.TimeStepsPerDay));
	P.usCaseAbsenteeismDelay = ((unsigned short int) (P.CaseAbsenteeismDelay * P.TimeStepsPerDay));
	if (P.DoUTM_coords)
	{
		for (i = 0; i <= 1000; i++)
		{
			asin2sqx[i] = asin(sqrt(((double)(i)) / 1000));
			asin2sqx[i] = asin2sqx[i] * asin2sqx[i];
		}
		for (t = 0; t <= 360; t++)
		{
			sinx[(int)t] = sin(PI * t / 180);
			cosx[(int)t] = cos(PI * t / 180);
		}
	}
	if (P.R0scale != 1.0)
	{
		P.HouseholdTrans *= P.R0scale;
		if (P.FixLocalBeta) P.LocalBeta *= P.R0scale;
		P.R0 *= P.R0scale;
		for (int j = 0; j < P.PlaceTypeNum; j++) P.PlaceTypeTrans[j] *= P.R0scale;
		fprintf(stderr, "Rescaled transmission coefficients by factor of %lg\n", P.R0scale);
	}
	fprintf(stderr, "Parameters read\n");
}

void ReadInterventions(char* IntFile)
{
	FILE* dat;
	double r, s, startt, stopt;
	int j, k, au, ni, f, nsr;
	char buf[65536], txt[65536];
	Intervention CurInterv;

	fprintf(stderr, "Reading intervention file.\n");
	if (!(dat = fopen(IntFile, "rb"))) ERR_CRITICAL("Unable to open intervention file\n");
	if(fscanf(dat, "%*[^<]") != 0) { // needs to be separate line because start of file
        ERR_CRITICAL("fscanf failed in ReadInterventions\n");
    }
	if(fscanf(dat, "<%[^>]", txt) != 1) {
        ERR_CRITICAL("fscanf failed in ReadInterventions\n");
    }
	if (strcmp(txt, "\?xml version=\"1.0\" encoding=\"ISO-8859-1\"\?") != 0) ERR_CRITICAL("Intervention file not XML.\n");
	if(fscanf(dat, "%*[^<]<%[^>]", txt) != 1) {
        ERR_CRITICAL("fscanf failed in ReadInterventions\n");
    }
	if (strcmp(txt, "InterventionSettings") != 0) ERR_CRITICAL("Intervention has no top level.\n");
	ni = 0;
	while (!feof(dat))
	{
		if(fscanf(dat, "%*[^<]<%[^>]", txt) != 1) {
            ERR_CRITICAL("fscanf failed in ReadInterventions\n");
        }
		if (strcmp(txt, "intervention") == 0)
		{
			ni++;
			if(fscanf(dat, "%*[^<]<%[^>]", txt) != 1) {
                ERR_CRITICAL("fscanf failed in ReadInterventions\n");
            }
			if (strcmp(txt, "parameters") != 0) ERR_CRITICAL("Incomplete intervention parameter specification in intervention file\n");
			if (!GetXMLNode(dat, "Type", "parameters", txt, 1)) ERR_CRITICAL("Incomplete intervention parameter specification in intervention file\n");
			if (strcmp(txt, "Treatment") == 0)
				CurInterv.InterventionType = 0;
			else if (strcmp(txt, "Vaccination") == 0)
				CurInterv.InterventionType = 1;
			else if (strcmp(txt, "ITN") == 0)
				CurInterv.InterventionType = 2;
			else if (strcmp(txt, "IRS") == 0)
				CurInterv.InterventionType = 3;
			else if (strcmp(txt, "GM") == 0)
				CurInterv.InterventionType = 4;
			else if (strcmp(txt, "MSAT") == 0)
				CurInterv.InterventionType = 5;
			else
				sscanf(txt, "%i", &CurInterv.InterventionType);
			if (!GetXMLNode(dat, "AUThresh", "parameters", txt, 1)) ERR_CRITICAL("Incomplete intervention parameter specification in intervention file\n");
			sscanf(txt, "%i", &CurInterv.DoAUThresh);
			if (!GetXMLNode(dat, "StartTime", "parameters", txt, 1)) ERR_CRITICAL("Incomplete intervention parameter specification in intervention file\n");
			sscanf(txt, "%lf", &CurInterv.StartTime);
			startt = CurInterv.StartTime;
			if (!GetXMLNode(dat, "StopTime", "parameters", txt, 1)) ERR_CRITICAL("Incomplete intervention parameter specification in intervention file\n");
			sscanf(txt, "%lf", &CurInterv.StopTime);
			stopt = CurInterv.StopTime;
			if (!GetXMLNode(dat, "MinDuration", "parameters", txt, 1)) ERR_CRITICAL("Incomplete intervention parameter specification in intervention file\n");
			sscanf(txt, "%lf", &CurInterv.MinDuration);
			CurInterv.MinDuration *= DAYS_PER_YEAR;
			if (!GetXMLNode(dat, "RepeatInterval", "parameters", txt, 1)) ERR_CRITICAL("Incomplete intervention parameter specification in intervention file\n");
			sscanf(txt, "%lf", &CurInterv.RepeatInterval);
			CurInterv.RepeatInterval *= DAYS_PER_YEAR;
			if (!GetXMLNode(dat, "MaxPrevAtStart", "parameters", txt, 1)) ERR_CRITICAL("Incomplete intervention parameter specification in intervention file\n");
			sscanf(txt, "%lf", &CurInterv.StartThresholdHigh);
			if (!GetXMLNode(dat, "MinPrevAtStart", "parameters", txt, 1)) ERR_CRITICAL("Incomplete intervention parameter specification in intervention file\n");
			sscanf(txt, "%lf", &CurInterv.StartThresholdLow);
			if (!GetXMLNode(dat, "MaxPrevAtStop", "parameters", txt, 1)) ERR_CRITICAL("Incomplete intervention parameter specification in intervention file\n");
			sscanf(txt, "%lf", &CurInterv.StopThreshold);
			if (GetXMLNode(dat, "NoStartAfterMinDur", "parameters", txt, 1))
				sscanf(txt, "%i", &CurInterv.NoStartAfterMin);
			else
				CurInterv.NoStartAfterMin = 0;
			if (!GetXMLNode(dat, "Level", "parameters", txt, 1)) ERR_CRITICAL("Incomplete intervention parameter specification in intervention file\n");
			sscanf(txt, "%lf", &CurInterv.Level);
			if (GetXMLNode(dat, "LevelCellVar", "parameters", txt, 1))
				sscanf(txt, "%lf", &CurInterv.LevelCellVar);
			else
				CurInterv.LevelCellVar = 0;
			if (GetXMLNode(dat, "LevelAUVar", "parameters", txt, 1))
				sscanf(txt, "%lf", &CurInterv.LevelAUVar);
			else
				CurInterv.LevelCellVar = 0;
			if (GetXMLNode(dat, "LevelCountryVar", "parameters", txt, 1))
				sscanf(txt, "%lf", &CurInterv.LevelCountryVar);
			else
				CurInterv.LevelCellVar = 0;
			if (GetXMLNode(dat, "LevelClustering", "parameters", txt, 1))
				sscanf(txt, "%lf", &CurInterv.LevelClustering);
			else
				CurInterv.LevelClustering = 0;
			if (GetXMLNode(dat, "ControlParam", "parameters", txt, 1))
				sscanf(txt, "%lf", &CurInterv.ControlParam);
			else
				CurInterv.ControlParam = 0;
			if (GetXMLNode(dat, "TimeOffset", "parameters", txt, 1))
				sscanf(txt, "%lf", &CurInterv.TimeOffset);
			else
				CurInterv.TimeOffset = 0;

			if (!GetXMLNode(dat, "MaxRounds", "parameters", txt, 1)) ERR_CRITICAL("Incomplete intervention parameter specification in intervention file\n");
			sscanf(txt, "%u", &CurInterv.MaxRounds);
			if (!GetXMLNode(dat, "MaxResource", "parameters", txt, 1)) ERR_CRITICAL("Incomplete intervention parameter specification in intervention file\n");
			sscanf(txt, "%u", &CurInterv.MaxResource);
			if (GetXMLNode(dat, "NumSequentialReplicas", "parameters", txt, 1))
				sscanf(txt, "%i", &nsr);
			else
				nsr = 0;
			do {
                if(fscanf(dat, "%*[^<]<%[^>]", txt) != 1) {
                    ERR_CRITICAL("fscanf failed in ReadInterventions\n");
                }
            } while ((strcmp(txt, "/intervention") != 0) && (strcmp(txt, "/parameters") != 0) && (!feof(dat)));
			if (strcmp(txt, "/parameters") != 0) ERR_CRITICAL("Incomplete intervention parameter specification in intervention file\n");
			if(fscanf(dat, "%*[^<]<%[^>]", txt) != 1) {
                ERR_CRITICAL("fscanf failed in ReadInterventions\n");
            }
			if ((strcmp(txt, "adunits") != 0) && (strcmp(txt, "countries") != 0)) ERR_CRITICAL("Incomplete adunits/countries specification in intervention file\n");
			if (strcmp(txt, "adunits") == 0)
			{
				while (GetXMLNode(dat, "A", "adunits", buf, 0))
				{
					sscanf(buf, "%s", txt);
					j = atoi(txt);
					if (j == 0)
					{
						f = 1; au = -1;
						do
						{
							au++; f = strcmp(txt, AdUnits[au].ad_name);
						} while ((f) && (au < P.NumAdunits));
						if (!f)
						{
							r = fabs(CurInterv.Level) + (2.0 * ranf() - 1) * CurInterv.LevelAUVar;
							if ((CurInterv.Level < 1) && (r > 1))
								r = 1;
							else if (r < 0)
								r = 0;
							for (k = 0; k <= nsr; k++)
							{
								AdUnits[au].InterventionList[AdUnits[au].NI] = CurInterv;
								AdUnits[au].InterventionList[AdUnits[au].NI].Level = r;
								AdUnits[au].InterventionList[AdUnits[au].NI].StartTime = startt + ((double)k) * (stopt - startt);
								AdUnits[au].InterventionList[AdUnits[au].NI].StopTime = stopt + ((double)k) * (stopt - startt);
								AdUnits[au].NI++;
							}
						}
					}
					else
					{
						k = (j % P.AdunitLevel1Mask) / P.AdunitLevel1Divisor;
						au = P.AdunitLevel1Lookup[k];
						if ((au >= 0) && (AdUnits[au].id / P.AdunitLevel1Divisor == j / P.AdunitLevel1Divisor))
						{
							r = CurInterv.Level + (2.0 * ranf() - 1) * CurInterv.LevelAUVar;
							if ((CurInterv.Level < 1) && (r > 1))
								r = 1;
							else if (r < 0)
								r = 0;
							for (k = 0; k <= nsr; k++)
							{
								AdUnits[au].InterventionList[AdUnits[au].NI] = CurInterv;
								AdUnits[au].InterventionList[AdUnits[au].NI].Level = r;
								AdUnits[au].InterventionList[AdUnits[au].NI].StartTime = startt + ((double)k) * (stopt - startt);
								AdUnits[au].InterventionList[AdUnits[au].NI].StopTime = stopt + ((double)k) * (stopt - startt);
								AdUnits[au].NI++;
							}
						}
					}
				}
			}
			else
			{
				while (GetXMLNode(dat, "C", "countries", buf, 0))
				{
					s = (2.0 * ranf() - 1) * CurInterv.LevelCountryVar;
					sscanf(buf, "%s", txt);
					j = atoi(txt);
					for (au = 0; au < P.NumAdunits; au++)
						if (((j == 0) && (strcmp(txt, AdUnits[au].cnt_name) == 0)) || ((j > 0) && (j == AdUnits[au].cnt_id)))
						{
							r = CurInterv.Level + (2.0 * ranf() - 1) * CurInterv.LevelAUVar + s;
							if ((CurInterv.Level < 1) && (r > 1))
								r = 1;
							else if (r < 0)
								r = 0;
							for (k = 0; k <= nsr; k++)
							{
								AdUnits[au].InterventionList[AdUnits[au].NI] = CurInterv;
								AdUnits[au].InterventionList[AdUnits[au].NI].Level = r;
								AdUnits[au].InterventionList[AdUnits[au].NI].StartTime = startt + ((double)k) * (stopt - startt);
								AdUnits[au].InterventionList[AdUnits[au].NI].StopTime = stopt + ((double)k) * (stopt - startt);
								AdUnits[au].NI++;
							}
						}
				}
			}
			if(fscanf(dat, "%*[^<]<%[^>]", txt) != 1) {
                ERR_CRITICAL("fscanf failed in ReadInterventions\n");
            }
			if (strcmp(txt, "/intervention") != 0) ERR_CRITICAL("Incorrect intervention specification in intervention file\n");
		}
	}
	if (strcmp(txt, "/InterventionSettings") != 0) ERR_CRITICAL("Intervention has no top level closure.\n");
	fprintf(stderr, "%i interventions read\n", ni);
	fclose(dat);
}
int GetXMLNode(FILE* dat, const char* NodeName, const char* ParentName, char* Value, int ResetFilePos)
{
	// ResetFilePos=1 leaves dat cursor in same position as when function was called. 0 leaves it at end of NodeName closure
	// GetXMLNode returns 1 if NodeName found, 0 otherwise. If NodeName not found, ParentName closure must be

	char buf[65536], CloseNode[2048], CloseParent[2048];
	int CurPos, ret;

	sprintf(CloseParent, "/%s", ParentName);
	CurPos = ftell(dat);
	do
	{
		if(fscanf(dat, "%*[^<]<%[^>]", buf) != 1) {
            ERR_CRITICAL("fscanf failed in GetXMLNode");
        }
	} while ((strcmp(buf, CloseParent) != 0) && (strcmp(buf, NodeName) != 0) && (!feof(dat)));
	if (strcmp(buf, CloseParent) == 0)
		ret = 0;
	else
	{
		if (strcmp(buf, NodeName) != 0) ERR_CRITICAL("Incomplete node specification in XML file\n");
		if(fscanf(dat, ">%[^<]", buf) != 1) {
            ERR_CRITICAL("fscanf failed in GetXMLNode");
        }
		if (strlen(buf) < 2048) strcpy(Value, buf);
		//		fprintf(stderr,"# %s=%s\n",NodeName,Value);
		if(fscanf(dat, "<%[^>]", buf) != 1) {
            ERR_CRITICAL("fscanf failed in GetXMLNode");
        }
		sprintf(CloseNode, "/%s", NodeName);
		if (strcmp(buf, CloseNode) != 0) ERR_CRITICAL("Incomplete node specification in XML file\n");
		ret = 1;
	}
	if (ResetFilePos) fseek(dat, CurPos, 0);
	return ret;
}
void ReadAirTravel(char* AirTravelFile)
{
	int i, j, k, l;
	float sc, t, t2;
	float* buf;
	double traf;
	char outname[1024];
	FILE* dat;

	fprintf(stderr, "Reading airport data...\nAirports with no connections = ");
	if (!(dat = fopen(AirTravelFile, "rb"))) ERR_CRITICAL("Unable to open airport file\n");
	if(fscanf(dat, "%i %i", &P.Nairports, &P.Air_popscale) != 2) {
        ERR_CRITICAL("fscanf failed in void ReadAirTravel\n");
    }
	sc = (float)((double)P.PopSize / (double)P.Air_popscale);
	if (P.Nairports > MAX_AIRPORTS) ERR_CRITICAL("Too many airports\n");
	if (P.Nairports < 2) ERR_CRITICAL("Too few airports\n");
	if (!(buf = (float*)calloc(P.Nairports + 1, sizeof(float)))) ERR_CRITICAL("Unable to allocate airport storage\n");
	if (!(Airports = (Airport*)calloc(P.Nairports, sizeof(Airport)))) ERR_CRITICAL("Unable to allocate airport storage\n");
	for (i = 0; i < P.Nairports; i++)
	{
		if(fscanf(dat, "%f %f %lf", &(Airports[i].loc.x), &(Airports[i].loc.y), &traf) != 3) {
            ERR_CRITICAL("fscanf failed in void ReadAirTravel\n");
        }
		traf *= (P.AirportTrafficScale * sc);
		if ((Airports[i].loc.x < P.SpatialBoundingBox[0]) || (Airports[i].loc.x >= P.SpatialBoundingBox[2])
			|| (Airports[i].loc.y < P.SpatialBoundingBox[1]) || (Airports[i].loc.y >= P.SpatialBoundingBox[3]))
		{
			Airports[i].loc.x = Airports[i].loc.y = -1;
			Airports[i].total_traffic = 0;
		}
		else
		{
			Airports[i].loc.x -= (float)P.SpatialBoundingBox[0];
			Airports[i].loc.y -= (float)P.SpatialBoundingBox[1];
			Airports[i].total_traffic = (float)traf;
		}
		t = 0;
		for (j = k = 0; j < P.Nairports; j++)
		{
			if(fscanf(dat, "%f", buf + j) != 1) {
                ERR_CRITICAL("fscanf failed in void ReadAirTravel\n");
            }
			if (buf[j] > 0) { k++; t += buf[j]; }
		}
		Airports[i].num_connected = k;
		if (Airports[i].num_connected > 0)
		{
			if (!(Airports[i].prop_traffic = (float*)calloc(Airports[i].num_connected, sizeof(float)))) ERR_CRITICAL("Unable to allocate airport storage\n");
			if (!(Airports[i].conn_airports = (unsigned short int*) calloc(Airports[i].num_connected, sizeof(unsigned short int)))) ERR_CRITICAL("Unable to allocate airport storage\n");
			for (j = k = 0; j < P.Nairports; j++)
				if (buf[j] > 0)
				{
					Airports[i].conn_airports[k] = j;
					Airports[i].prop_traffic[k] = buf[j] / t;
					k++;
				}
		}
		else
		{
			if (Airports[i].total_traffic > 0)
				fprintf(stderr, "#%i# ", i);
			else
				fprintf(stderr, "%i ", i);
		}
	}
	fclose(dat);
	free(buf);
	fprintf(stderr, "\nAirport data read OK.\n");
	for (i = 0; i < P.Nairports; i++)
	{
		/*		fprintf(stderr,"(%f %i|",Airports[i].total_traffic,Airports[i].num_connected);
		*/		t = 0; k = 0;
	for (j = Airports[i].num_connected - 1; j >= 0; j--)
	{
		if ((Airports[i].prop_traffic[j] > 0) && (Airports[Airports[i].conn_airports[j]].total_traffic == 0))
		{
			t += Airports[i].prop_traffic[j];
			Airports[i].num_connected--;
			if (j < Airports[i].num_connected)
			{
				Airports[i].prop_traffic[j] = Airports[i].prop_traffic[Airports[i].num_connected];
				Airports[i].conn_airports[j] = Airports[i].conn_airports[Airports[i].num_connected];
			}
			Airports[i].prop_traffic[Airports[i].num_connected] = 0;
			Airports[i].conn_airports[Airports[i].num_connected] = 0;
		}
		else if (Airports[i].prop_traffic[j] > 0)
			k = 1;
	}
	/*		fprintf(stderr,"%f %i ",t,k);
	*/		t = 1.0f - t;
	if (k)
	{
		Airports[i].total_traffic *= t;
		t2 = 0;
		for (j = 0; j < Airports[i].num_connected; j++)
		{
			Airports[i].prop_traffic[j] = t2 + Airports[i].prop_traffic[j];
			t2 = Airports[i].prop_traffic[j];
		}
		for (j = 0; j < Airports[i].num_connected; j++)
			Airports[i].prop_traffic[j] /= t2;
		/*			if((Airports[i].num_connected>0)&&(Airports[i].prop_traffic[Airports[i].num_connected-1]!=1))
						fprintf(stderr,"<%f> ",Airports[i].prop_traffic[Airports[i].num_connected-1]);
		*/
	}
	else
	{
		Airports[i].total_traffic = 0; Airports[i].num_connected = 0;
	}
	if (Airports[i].num_connected > 0)
	{
		for (j = k = 0; k < 128; k++)
		{
			t = (float)((double)k / 128);
			while (Airports[i].prop_traffic[j] < t) j++;
			Airports[i].Inv_prop_traffic[k] = j;
		}
		Airports[i].Inv_prop_traffic[128] = Airports[i].num_connected - 1;
	}
	/*		fprintf(stderr,"%f) ",Airports[i].total_traffic);
	*/
	}
	fprintf(stderr, "Airport data clipped OK.\n");
	for (i = 0; i < MAX_DIST; i++) AirTravelDist[i] = 0;
	for (i = 0; i < P.Nairports; i++)
		if (Airports[i].total_traffic > 0)
		{
			for (j = 0; j < Airports[i].num_connected; j++)
			{
				k = (int)Airports[i].conn_airports[j];
				traf = floor(sqrt(dist2_raw(Airports[i].loc.x, Airports[i].loc.y, Airports[k].loc.x, Airports[k].loc.y)) / OUTPUT_DIST_SCALE);
				l = (int)traf;
				//fprintf(stderr,"%(%i) ",l);
				if (l < MAX_DIST)
					AirTravelDist[l] += Airports[i].total_traffic * Airports[i].prop_traffic[j];
			}
		}
	sprintf(outname, "%s.airdist.xls", OutFile);
	if (!(dat = fopen(outname, "wb"))) ERR_CRITICAL("Unable to open air travel output file\n");
	fprintf(dat, "dist\tfreq\n");
	for (i = 0; i < MAX_DIST; i++)
		fprintf(dat, "%i\t%.10f\n", i, AirTravelDist[i]);
	fclose(dat);
}

void InitModel(int run) // passing run number so we can save run number in the infection event log: ggilani - 15/10/2014
{
	int nim;
	int NumSeedingInfections_byLocation[MAX_NUM_SEED_LOCATIONS];

	if (P.OutputBitmap)
	{
#ifdef _WIN32
		//if (P.OutputBitmap == 1)
		//{
		//	char buf[200];
		//	sprintf(buf, "%s.ge" DIRECTORY_SEPARATOR "%s.avi", OutFile, OutFile);
		//	avi = CreateAvi(buf, P.BitmapMovieFrame, NULL);
		//}
#endif
		for (unsigned p = 0; p < bmh->imagesize; p++)
		{
			bmInfected[p] = bmRecovered[p] = bmTreated[p] = 0;
		}
	}
	ns = 0;
	State.S = P.PopSize;
	State.L = State.I = State.R = State.D = 0;
	State.cumI = State.cumR = State.cumC = State.cumFC = State.cumCT = State.cumCC = State.cumTC = State.cumD = State.cumDC = State.trigDetectedCases = State.DCT = State.cumDCT
		= State.cumTG = State.cumSI = State.nTG = State.cumHQ = State.cumAC = State.cumAH = State.cumAA = State.cumACS = State.cumAPC = State.cumAPA = State.cumAPCS = 0;
	State.cumT = State.cumUT = State.cumTP = State.cumV = State.sumRad2 = State.maxRad2 = State.cumV_daily = State.cumVG = 0; //added State.cumVG
	State.mvacc_cum = 0;
	if (P.DoSeverity)
	{
		State.Mild		= State.ILI			= State.SARI	= State.Critical	= State.CritRecov		= 0;
		State.cumMild	= State.cumILI		= State.cumSARI = State.cumCritical = State.cumCritRecov	= 0;
		State.cumDeath_ILI = State.cumDeath_SARI = State.cumDeath_Critical = 0;

		if (P.DoAdUnits)
			for (int AdminUnit = 0; AdminUnit <= P.NumAdunits; AdminUnit++)
			{
				State.Mild_adunit[AdminUnit] = State.ILI_adunit[AdminUnit] =
				State.SARI_adunit[AdminUnit] = State.Critical_adunit[AdminUnit] = State.CritRecov_adunit[AdminUnit] =
				State.cumMild_adunit[AdminUnit] = State.cumILI_adunit[AdminUnit] =
				State.cumSARI_adunit[AdminUnit] = State.cumCritical_adunit[AdminUnit] = State.cumCritRecov_adunit[AdminUnit] =
				State.cumDeath_ILI_adunit[AdminUnit] = State.cumDeath_SARI_adunit[AdminUnit] = State.cumDeath_Critical_adunit[AdminUnit] =
				State.cumD_adunit[AdminUnit] = 0;
			}
		for (int AgeGroup = 0; AgeGroup < NUM_AGE_GROUPS; AgeGroup++)
		{
			State.Mild_age[AgeGroup] = State.ILI_age[AgeGroup] =
				State.SARI_age[AgeGroup] = State.Critical_age[AgeGroup] = State.CritRecov_age[AgeGroup] =
				State.cumMild_age[AgeGroup] = State.cumILI_age[AgeGroup] =
				State.cumSARI_age[AgeGroup] = State.cumCritical_age[AgeGroup] = State.cumCritRecov_age[AgeGroup] =
				State.cumDeath_ILI_age[AgeGroup] = State.cumDeath_SARI_age[AgeGroup] = State.cumDeath_Critical_age[AgeGroup] = 0;
		}
	}
	if (P.DoAdUnits && P.OutputAdUnitAge)
		for (int Adunit = 0; Adunit < P.NumAdunits; Adunit++)
			for (int AgeGroup = 0; AgeGroup < NUM_AGE_GROUPS; AgeGroup++)
			{
				State.prevInf_age_adunit[AgeGroup][Adunit] = 0;
				State.cumInf_age_adunit	[AgeGroup][Adunit] = 0;
			}

	for (int i = 0; i < NUM_AGE_GROUPS; i++) State.cumCa[i] = State.cumIa[i] = State.cumDa[i] = 0;
	for (int i = 0; i < 2; i++) State.cumC_keyworker[i] = State.cumI_keyworker[i] = State.cumT_keyworker[i] = 0;
	for (int i = 0; i < NUM_PLACE_TYPES; i++) State.NumPlacesClosed[i] = 0;
	for (int i = 0; i < INFECT_TYPE_MASK; i++) State.cumItype[i] = 0;
	//initialise cumulative case counts per country to zero: ggilani 12/11/14
	for (int i = 0; i < MAX_COUNTRIES; i++) State.cumC_country[i] = 0;
	if (P.DoAdUnits)
		for (int i = 0; i <= P.NumAdunits; i++)
		{
			State.cumI_adunit[i] = State.cumC_adunit[i] = State.cumD_adunit[i] = State.cumT_adunit[i] = State.cumH_adunit[i] =
				State.cumDC_adunit[i] = State.cumCT_adunit[i] = State.cumCC_adunit[i] = State.trigDC_adunit[i] = State.DCT_adunit[i] = State.cumDCT_adunit[i] = 0; //added hospitalisation, added detected cases, contact tracing per adunit, cases who are contacts: ggilani 03/02/15, 15/06/17
			AdUnits[i].place_close_trig = 0;
			AdUnits[i].CaseIsolationTimeStart = AdUnits[i].HQuarantineTimeStart = AdUnits[i].DigitalContactTracingTimeStart = AdUnits[i].SocialDistanceTimeStart = AdUnits[i].PlaceCloseTimeStart = 1e10;
			AdUnits[i].ndct = 0; //noone being digitally contact traced at beginning of run
		}

	//update state variables for storing contact distribution
	for (int i = 0; i < MAX_CONTACTS+1; i++) State.contact_dist[i] = 0;

	for (int j = 0; j < MAX_NUM_THREADS; j++)
	{
		StateT[j].L = StateT[j].I = StateT[j].R = StateT[j].D = 0;
		StateT[j].cumI = StateT[j].cumR = StateT[j].cumC = StateT[j].cumFC = StateT[j].cumCT = StateT[j].cumCC = StateT[j].DCT = StateT[j].cumDCT
			= StateT[j].cumTG = StateT[j].cumSI = StateT[j].nTG = StateT[j].cumTC = StateT[j].cumD = StateT[j].cumDC = StateT[j].cumHQ = StateT[j].cumAC
			= StateT[j].cumACS = StateT[j].cumAH = StateT[j].cumAA = StateT[j].cumAPC = StateT[j].cumAPA = StateT[j].cumAPCS = 0;
		StateT[j].cumT = StateT[j].cumUT = StateT[j].cumTP = StateT[j].cumV = StateT[j].sumRad2 = StateT[j].maxRad2 = StateT[j].cumV_daily =  0;
		for (int i = 0; i < NUM_AGE_GROUPS; i++) StateT[j].cumCa[i] = StateT[j].cumIa[i] = StateT[j].cumDa[i] = 0;
		for (int i = 0; i < 2; i++) StateT[j].cumC_keyworker[i] = StateT[j].cumI_keyworker[i] = StateT[j].cumT_keyworker[i] = 0;
		for (int i = 0; i < NUM_PLACE_TYPES; i++) StateT[j].NumPlacesClosed[i] = 0;
		for (int i = 0; i < INFECT_TYPE_MASK; i++) StateT[j].cumItype[i] = 0;
		//initialise cumulative case counts per country per thread to zero: ggilani 12/11/14
		for (int i = 0; i < MAX_COUNTRIES; i++) StateT[j].cumC_country[i] = 0;
		if (P.DoAdUnits)
			for (int i = 0; i <= P.NumAdunits; i++)
				StateT[j].cumI_adunit[i] = StateT[j].cumC_adunit[i] = StateT[j].cumD_adunit[i] = StateT[j].cumT_adunit[i] = StateT[j].cumH_adunit[i] = StateT[j].cumDC_adunit[i] =
				StateT[j].cumCT_adunit[i] = StateT[j].cumCC_adunit[i] = StateT[j].nct_queue[i] = StateT[j].cumDCT_adunit[i] = StateT[j].DCT_adunit[i] = StateT[j].ndct_queue[i] = 0; //added hospitalisation, detected cases, contact tracing per adunit, cases who are contacts: ggilani 03/02/15, 15/06/17

		if (P.DoSeverity)
		{
			StateT[j].Mild		= StateT[j].ILI		= StateT[j].SARI	= StateT[j].Critical	= StateT[j].CritRecov		= 0;
			StateT[j].cumMild	= StateT[j].cumILI	= StateT[j].cumSARI = StateT[j].cumCritical = StateT[j].cumCritRecov	= 0;
			StateT[j].cumDeath_ILI = StateT[j].cumDeath_SARI = StateT[j].cumDeath_Critical = 0;

			for (int AdminUnit = 0; AdminUnit <= P.NumAdunits; AdminUnit++)
			{
				StateT[j].Mild_adunit[AdminUnit] = StateT[j].ILI_adunit[AdminUnit] =
				StateT[j].SARI_adunit[AdminUnit] = StateT[j].Critical_adunit[AdminUnit] = StateT[j].CritRecov_adunit[AdminUnit] =
				StateT[j].cumMild_adunit[AdminUnit] = StateT[j].cumILI_adunit[AdminUnit] =
				StateT[j].cumSARI_adunit[AdminUnit] = StateT[j].cumCritical_adunit[AdminUnit] = StateT[j].cumCritRecov_adunit[AdminUnit] =
				StateT[j].cumDeath_ILI_adunit[AdminUnit] = StateT[j].cumDeath_SARI_adunit[AdminUnit] = StateT[j].cumDeath_Critical_adunit[AdminUnit] =
				StateT[j].cumD_adunit[AdminUnit] =  0;
			}
			for (int AgeGroup = 0; AgeGroup < NUM_AGE_GROUPS; AgeGroup++)
			{
				StateT[j].Mild_age[AgeGroup] = StateT[j].ILI_age[AgeGroup] =
					StateT[j].SARI_age[AgeGroup] = StateT[j].Critical_age[AgeGroup] = StateT[j].CritRecov_age[AgeGroup] =
					StateT[j].cumMild_age[AgeGroup] = StateT[j].cumILI_age[AgeGroup] =
					StateT[j].cumSARI_age[AgeGroup] = StateT[j].cumCritical_age[AgeGroup] = StateT[j].cumCritRecov_age[AgeGroup] =
					StateT[j].cumDeath_ILI_age[AgeGroup] = StateT[j].cumDeath_SARI_age[AgeGroup] = StateT[j].cumDeath_Critical_age[AgeGroup] = 0;
			}

		}
		//resetting thread specific parameters for storing contact distribution
		for (int i = 0; i < MAX_CONTACTS+1; i++) StateT[j].contact_dist[i] = 0;

	}
	nim = 0;

	if (P.DoAdUnits && P.OutputAdUnitAge)
		for (int Thread = 0; Thread < P.NumThreads; Thread++)
			for (int Adunit = 0; Adunit < P.NumAdunits; Adunit++)
				for (int AgeGroup = 0; AgeGroup < NUM_AGE_GROUPS; AgeGroup++)
				{
					StateT[Thread].prevInf_age_adunit[AgeGroup][Adunit] = 0;
					StateT[Thread].cumInf_age_adunit [AgeGroup][Adunit] = 0;
				}


#pragma omp parallel for schedule(static,1) default(none) \
		shared(P, Hosts)
	for (int tn = 0; tn < P.NumThreads; tn++)
		for (int k = tn; k < P.PopSize; k+= P.NumThreads)
		{
			Hosts[k].absent_start_time = USHRT_MAX - 1;
			Hosts[k].absent_stop_time = 0;
			if (P.DoAirports) Hosts[k].PlaceLinks[P.HotelPlaceType] = -1;
			Hosts[k].vacc_start_time = Hosts[k].treat_start_time = Hosts[k].quar_start_time = Hosts[k].isolation_start_time = Hosts[k].absent_start_time = Hosts[k].dct_start_time = Hosts[k].dct_trigger_time = USHRT_MAX - 1;
			Hosts[k].treat_stop_time = Hosts[k].absent_stop_time = Hosts[k].dct_end_time = 0;
			Hosts[k].quar_comply = 2;
			Hosts[k].to_die = 0;
			Hosts[k].Travelling = 0;
			Hosts[k].detected = 0; //set detected to zero initially: ggilani - 19/02/15
			Hosts[k].detected_time = 0;
			Hosts[k].digitalContactTraced = 0;
			Hosts[k].inf = InfStat_Susceptible;
			Hosts[k].num_treats = 0;
			Hosts[k].latent_time = Hosts[k].recovery_or_death_time = 0; //also set hospitalisation time to zero: ggilani 28/10/2014
			Hosts[k].infector = -1;
			Hosts[k].infect_type = 0;
			Hosts[k].index_case_dct = 0;
			Hosts[k].ProbAbsent =(float) ranf_mt(tn);
			Hosts[k].ProbCare = (float) ranf_mt(tn);
			Hosts[k].susc = (float)((P.DoPartialImmunity) ? (1.0 - P.InitialImmunity[HOST_AGE_GROUP(k)]) : 1.0);
			if(P.SusceptibilitySD > 0) Hosts[k].susc *= (float) gen_gamma_mt(1 / (P.SusceptibilitySD * P.SusceptibilitySD), 1 / (P.SusceptibilitySD * P.SusceptibilitySD), tn);
			if (P.DoSeverity)
			{
				Hosts[k].SARI_time = USHRT_MAX - 1; //// think better to set to initialize to maximum possible value, but keep this way for now.
				Hosts[k].Critical_time = USHRT_MAX - 1;
				Hosts[k].RecoveringFromCritical_time = USHRT_MAX - 1;
				Hosts[k].Severity_Current = Severity_Asymptomatic;
				Hosts[k].Severity_Final = Severity_Asymptomatic;
				Hosts[k].inf = InfStat_Susceptible;
			}
		}

#pragma omp parallel for reduction(+:nim) schedule(static,1) default(none) \
		shared(P, Cells, Hosts, Households)
	for (int tn = 0; tn < P.NumThreads; tn++)
	{
		for (int i = tn; i < P.NC; i+=P.NumThreads)
		{
			if ((Cells[i].tot_treat != 0) || (Cells[i].tot_vacc != 0) || (Cells[i].S != Cells[i].n) || (Cells[i].D > 0) || (Cells[i].R > 0))
			{
				for (int j = 0; j < Cells[i].n; j++)
				{
					int k = Cells[i].members[j];
					Cells[i].susceptible[j] = k; //added this in here instead
					Hosts[k].listpos = j;
				}
				Cells[i].S = Cells[i].n;
				Cells[i].L = Cells[i].I = Cells[i].R = Cells[i].cumTC = Cells[i].D = 0;
				Cells[i].infected = Cells[i].latent = Cells[i].susceptible + Cells[i].S;
				Cells[i].tot_treat = Cells[i].tot_vacc = 0;
				for (int l = 0; l < MAX_INTERVENTION_TYPES; l++) Cells[i].CurInterv[l] = -1;

				// Next loop needs to count down for DoImmune host list reordering to work
				if(!P.DoPartialImmunity)
					for (int j = Cells[i].n - 1; j >= 0; j--)
					{
						int k = Cells[i].members[j];
						if (P.DoWholeHouseholdImmunity)
						{
	// note that this breaks determinism of runs if executed due to reordering of Cell members list each realisation
							if (P.InitialImmunity[0] != 0)
							{
								if (Households[Hosts[k].hh].FirstPerson == k)
								{
									if ((P.InitialImmunity[0] == 1) || (ranf_mt(tn) < P.InitialImmunity[0]))
									{
										nim += Households[Hosts[k].hh].nh;
										for (int m = Households[Hosts[k].hh].nh - 1; m >= 0; m--)
											DoImmune(k + m);
									}
								}
							}
						}
						else
						{
							int m = HOST_AGE_GROUP(k);
							if ((P.InitialImmunity[m] == 1) || ((P.InitialImmunity[m] > 0) && (ranf_mt(tn) < P.InitialImmunity[m])))
							{
								DoImmune(k); nim += 1;
							}
						}
					}
			}
		}
	}

#pragma omp parallel for schedule(static,500) default(none) \
		shared(P, Mcells, McellLookup)
	for (int l = 0; l < P.NMCP; l++)
	{
		int i = (int)(McellLookup[l] - Mcells);
		Mcells[i].vacc_start_time = Mcells[i].treat_start_time = USHRT_MAX - 1;
		Mcells[i].treat_end_time = 0;
		Mcells[i].treat_trig = Mcells[i].vacc_trig = Mcells[i].vacc = Mcells[i].treat = 0;
		Mcells[i].place_trig = Mcells[i].move_trig = Mcells[i].socdist_trig = Mcells[i].keyworkerproph_trig =
			Mcells[i].placeclose = Mcells[i].moverest = Mcells[i].socdist = Mcells[i].keyworkerproph = 0;
		Mcells[i].move_start_time = USHRT_MAX - 1;
		Mcells[i].place_end_time = Mcells[i].move_end_time =
			Mcells[i].socdist_end_time = Mcells[i].keyworkerproph_end_time = 0;
	}
	if (P.DoPlaces)
#pragma omp parallel for schedule(static,1) default(none) \
			shared(P, Places)
		for (int m = 0; m < P.PlaceTypeNum; m++)
		{
			for(int l = 0; l < P.Nplace[m]; l++)
			{
				Places[m][l].close_start_time = USHRT_MAX - 1;
				Places[m][l].treat = Places[m][l].control_trig = 0;
				Places[m][l].treat_end_time = Places[m][l].close_end_time = 0;
				Places[m][l].ProbClose = (float) ranf_mt(m);
				if (P.AbsenteeismPlaceClosure)
				{
					Places[m][l].AbsentLastUpdateTime = 0;
					for (int i2 = 0; i2 < P.MaxAbsentTime; i2++) Places[m][l].Absent[i2] = 0;
				}
			}
		}

	//// **** //// **** //// **** Initialize Current effects
	//// **** soc dist
	P.SocDistDurationCurrent			= P.SocDistDuration;
	P.SocDistSpatialEffectCurrent		= P.SD_SpatialEffects_OverTime	[0];				//// spatial
	P.SocDistHouseholdEffectCurrent		= P.SD_HouseholdEffects_OverTime[0];				//// household
	for (int PlaceType = 0; PlaceType < P.PlaceTypeNum; PlaceType++)
		P.SocDistPlaceEffectCurrent[PlaceType] = P.SD_PlaceEffects_OverTime[0][PlaceType];	//// place
	P.SocDistCellIncThresh				= P.SD_CellIncThresh_OverTime	[0];				//// cell incidence threshold

	//// **** enhanced soc dist
	P.EnhancedSocDistSpatialEffectCurrent		= P.Enhanced_SD_SpatialEffects_OverTime		[0];	//// spatial
	P.EnhancedSocDistHouseholdEffectCurrent		= P.Enhanced_SD_HouseholdEffects_OverTime	[0];	//// household
	for (int PlaceType = 0; PlaceType < P.PlaceTypeNum; PlaceType++)
		P.EnhancedSocDistPlaceEffectCurrent[PlaceType] = P.Enhanced_SD_PlaceEffects_OverTime[0][PlaceType];	//// place

	//// **** case isolation
	P.CaseIsolationEffectiveness		= P.CI_SpatialAndPlaceEffects_OverTime	[0];	//// spatial / place
	P.CaseIsolationHouseEffectiveness	= P.CI_HouseholdEffects_OverTime		[0];	//// household
	P.CaseIsolationProp					= P.CI_Prop_OverTime					[0];	//// compliance
	P.CaseIsolation_CellIncThresh		= P.CI_CellIncThresh_OverTime			[0];	//// cell incidence threshold


	//// **** household quarantine
	P.HQuarantineSpatialEffect	= P.HQ_SpatialEffects_OverTime	[0];	//// spatial
	P.HQuarantineHouseEffect	= P.HQ_HouseholdEffects_OverTime[0];	//// household
	for (int PlaceType = 0; PlaceType < P.PlaceTypeNum; PlaceType++)
		P.HQuarantinePlaceEffect[PlaceType] = P.HQ_PlaceEffects_OverTime	[0][PlaceType];	//// place
	P.HQuarantinePropIndivCompliant = P.HQ_Individual_PropComply_OverTime	[0]; //// individual compliance
	P.HQuarantinePropHouseCompliant = P.HQ_Household_PropComply_OverTime	[0]; //// household compliance
	P.HHQuar_CellIncThresh			= P.HQ_CellIncThresh_OverTime			[0]; //// cell incidence threshold


	//// **** place closure
	P.PlaceCloseSpatialRelContact	= P.PC_SpatialEffects_OverTime	[0];			//// spatial
	P.PlaceCloseHouseholdRelContact = P.PC_HouseholdEffects_OverTime[0];			//// household
	for (int PlaceType = 0; PlaceType < P.PlaceTypeNum; PlaceType++)
	{
		P.PlaceCloseEffect[PlaceType] = P.PC_PlaceEffects_OverTime[0][PlaceType];	//// place
		P.PlaceClosePropAttending[PlaceType] = P.PC_PropAttending_OverTime[0][PlaceType];
	}
	P.PlaceCloseIncTrig1			= P.PC_IncThresh_OverTime		[0];			//// global incidence threshold
	P.PlaceCloseFracIncTrig			= P.PC_FracIncThresh_OverTime	[0];			//// fractional incidence threshold
	P.PlaceCloseCellIncThresh1		= P.PC_CellIncThresh_OverTime	[0];			//// cell incidence threshold
	P.PlaceCloseDurationBase = P.PC_Durs_OverTime[0]; //// duration of place closure


	//// **** digital contact tracing
	P.DCTCaseIsolationEffectiveness			= P.DCT_SpatialAndPlaceEffects_OverTime	[0];	//// spatial / place
	P.DCTCaseIsolationHouseEffectiveness	= P.DCT_HouseholdEffects_OverTime		[0];	//// household
	P.ProportionDigitalContactsIsolate		= P.DCT_Prop_OverTime					[0];	//// compliance
	P.MaxDigitalContactsToTrace				= P.DCT_MaxToTrace_OverTime				[0];



	for (int i = 0; i < MAX_NUM_THREADS; i++)
	{
		for (int j = 0; j < MAX_NUM_THREADS; j++)	StateT[i].n_queue[j] = 0;
		for (int j = 0; j < P.PlaceTypeNum; j++)	StateT[i].np_queue[j] = 0;
	}
	if (DoInitUpdateProbs)
	{
		UpdateProbs(0);
		DoInitUpdateProbs = 0;
	}
	//initialise event log to zero at the beginning of every run: ggilani - 10/10/2014. UPDATE: 15/10/14 - we are now going to store all events from all realisations in one file
	if ((P.DoRecordInfEvents) && (P.RecordInfEventsPerRun))
	{
		nEvents = 0;
		for (int i = 0; i < P.MaxInfEvents; i++)
		{
			InfEventLog[i].t = InfEventLog[i].infectee_x = InfEventLog[i].infectee_y = InfEventLog[i].t_infector = 0.0;
			InfEventLog[i].infectee_ind = InfEventLog[i].infector_ind = 0;
			InfEventLog[i].infectee_adunit = InfEventLog[i].listpos = InfEventLog[i].infectee_cell = InfEventLog[i].infector_cell = InfEventLog[i].thread = 0;
		}
	}

	for (int i = 0; i < P.NumSeedLocations; i++) NumSeedingInfections_byLocation[i] = (int) (((double) P.NumInitialInfections[i]) * P.InitialInfectionsAdminUnitWeight[i]* P.SeedingScaling +0.5);
	SeedInfection(0, NumSeedingInfections_byLocation, 0, run);
	P.ControlPropCasesId = P.PreAlertControlPropCasesId;
	P.TreatTimeStart = 1e10;

	P.VaccTimeStart = 1e10;
	P.MoveRestrTimeStart = 1e10;
	P.PlaceCloseTimeStart = 1e10;
	P.PlaceCloseTimeStart2 = 2e10;
	P.SocDistTimeStart = 1e10;
	P.AirportCloseTimeStart = 1e10;
	//P.DigitalContactTracingTimeStart = 1e10;
	P.HQuarantineTimeStart = 1e10;
	P.KeyWorkerProphTimeStart = 1e10;
	P.TreatMaxCourses = P.TreatMaxCoursesBase;
	P.VaccMaxCourses = P.VaccMaxCoursesBase;
	P.PlaceCloseDuration = P.PlaceCloseDurationBase; //// duration of place closure
	P.PlaceCloseIncTrig = P.PlaceCloseIncTrig1;
	P.PlaceCloseTimeStartPrevious = 1e10;
	P.PlaceCloseCellIncThresh = P.PlaceCloseCellIncThresh1;
	P.ResetSeedsFlag = 0; //added this to allow resetting seeds part way through run: ggilani 27/11/2019
	if (!P.StopCalibration) P.DateTriggerReached_SimTime = 0;
	if (P.InitialInfectionCalTime > 0)
	{
		P.HolidaysStartDay_SimTime = -P.InitialInfectionCalTime;
		P.DateTriggerReached_SimTime = P.Epidemic_StartDate_CalTime = P.Interventions_StartDate_CalTime - P.InitialInfectionCalTime;
	}
	fprintf(stderr, "Finished InitModel.\n");
}

void SeedInfection(double t, int* NumSeedingInfections_byLocation, int rf, int run) //adding run number to pass it to event log
{
	/* *NumSeedingInfections_byLocation is an array of the number of seeding infections by location. During runtime, usually just a single int (given by a poisson distribution)*/
	/*rf set to 0 when initializing model, otherwise set to 1 during runtime. */

	int i /*seed location index*/;
	int j /*microcell number*/;
	int k, l /*k,l are grid coords at first, then l changed to be person within Microcell j, then k changed to be index of new infection*/;
	int m = 0/*guard against too many infections and infinite loop*/;
	int f /*range = {0, 1000}*/;
	int n /*number of seed locations?*/;

	n = ((rf == 0) ? P.NumSeedLocations : 1);
	for (i = 0; i < n; i++)
	{
		if ((!P.DoRandomInitialInfectionLoc) || ((P.DoAllInitialInfectioninSameLoc) && (rf))) //// either non-random locations, doing all initial infections in same location, and not initializing.
		{
			k = (int)(P.LocationInitialInfection[i][0] / P.in_microcells_.width);
			l = (int)(P.LocationInitialInfection[i][1] / P.in_microcells_.height);
			j = k * P.get_number_of_micro_cells_high() + l;
			m = 0;
			for (k = 0; (k < NumSeedingInfections_byLocation[i]) && (m < 10000); k++)
			{
				l = Mcells[j].members[(int)(ranf() * ((double)Mcells[j].n))]; //// randomly choose member of microcell j. Name this member l
				if (Hosts[l].inf == InfStat_Susceptible) //// If Host l is uninfected.
				{
					if ((CalcPersonSusc(l, 0, 0, 0) > 0) && (Hosts[l].age <= P.MaxAgeForInitialInfection) && (P.CareHomeAllowInitialInfections || P.CareHomePlaceType<0 || Hosts[l].PlaceLinks[P.CareHomePlaceType]<0))
					{
						//only reset the initial location if rf==0, i.e. when initial seeds are being set, not when imported cases are being set
						if (rf == 0)
						{
							P.LocationInitialInfection[i][0] = Households[Hosts[l].hh].loc.x;
							P.LocationInitialInfection[i][1] = Households[Hosts[l].hh].loc.y;
						}
						Hosts[l].infector = -2;
						Hosts[l].infect_type = INFECT_TYPE_MASK - 1;
						DoInfect(l, t, 0, run); ///// guessing this updates a number of things about person l at time t in thread 0 for this run.
						m = 0;
					}
				}
				else { k--; m++; } //// k-- means if person l chosen is already infected, go again. The m < 10000 is a guard against a) too many infections; b) an infinite loop if no more uninfected people left.
			}
		}
		else if (P.DoAllInitialInfectioninSameLoc)
		{
			f = 0;
			do
			{
				m = 0;
				do
				{
					l = (int)(ranf() * ((double)P.PopSize));
					j = Hosts[l].mcell;
					//fprintf(stderr,"%i ",AdUnits[Mcells[j].adunit].id);
				} while ((Mcells[j].n < NumSeedingInfections_byLocation[i]) || (Mcells[j].n > P.MaxPopDensForInitialInfection)
					|| (Mcells[j].n < P.MinPopDensForInitialInfection)
					|| ((P.InitialInfectionsAdminUnit[i] > 0) && ((AdUnits[Mcells[j].adunit].id % P.AdunitLevel1Mask) / P.AdunitLevel1Divisor != (P.InitialInfectionsAdminUnit[i] % P.AdunitLevel1Mask) / P.AdunitLevel1Divisor)));
				for (k = 0; (k < NumSeedingInfections_byLocation[i]) && (m < 10000); k++)
				{
					l = Mcells[j].members[(int)(ranf() * ((double)Mcells[j].n))];
					if (Hosts[l].inf == InfStat_Susceptible)
					{
						if ((CalcPersonSusc(l, 0, 0, 0) > 0) && (Hosts[l].age <= P.MaxAgeForInitialInfection) && (P.CareHomeAllowInitialInfections || P.CareHomePlaceType < 0 || Hosts[l].PlaceLinks[P.CareHomePlaceType] < 0))
						{
							P.LocationInitialInfection[i][0] = Households[Hosts[l].hh].loc.x;
							P.LocationInitialInfection[i][1] = Households[Hosts[l].hh].loc.y;
							Hosts[l].infector = -2; Hosts[l].infect_type = INFECT_TYPE_MASK - 1;
							DoInfect(l, t, 0, run);
							m = 0;
						}
					}
					else
					{
						k--; m++;
					}
				}
				if (m)
					f++;
				else
					f = 0;
			} while ((f > 0) && (f < 1000));
		}
		else
		{
			m = 0;
			for (k = 0; (k < NumSeedingInfections_byLocation[i]) && (m < 10000); k++)
			{
				do
				{
					l = (int)(ranf() * ((double)P.PopSize));
					j = Hosts[l].mcell;
					//fprintf(stderr,"@@ %i %i ",AdUnits[Mcells[j].adunit].id, (int)(AdUnits[Mcells[j].adunit].id / P.CountryDivisor));
				} while ((Mcells[j].n == 0) || (Mcells[j].n > P.MaxPopDensForInitialInfection)
					|| (Mcells[j].n < P.MinPopDensForInitialInfection)
					|| ((P.InitialInfectionsAdminUnit[i] > 0) && ((AdUnits[Mcells[j].adunit].id % P.AdunitLevel1Mask) / P.AdunitLevel1Divisor != (P.InitialInfectionsAdminUnit[i] % P.AdunitLevel1Mask) / P.AdunitLevel1Divisor)));
				l = Mcells[j].members[(int)(ranf() * ((double)Mcells[j].n))];
				if (Hosts[l].inf == InfStat_Susceptible)
				{
					if ((CalcPersonSusc(l, 0, 0, 0) > 0) && (Hosts[l].age<=P.MaxAgeForInitialInfection) && (P.CareHomeAllowInitialInfections || P.CareHomePlaceType < 0 || Hosts[l].PlaceLinks[P.CareHomePlaceType] < 0))
					{
						P.LocationInitialInfection[i][0] = Households[Hosts[l].hh].loc.x;
						P.LocationInitialInfection[i][1] = Households[Hosts[l].hh].loc.y;
						Hosts[l].infector = -2; Hosts[l].infect_type = INFECT_TYPE_MASK - 1;
						DoInfect(l, t, 0, run);
						m = 0;
					}
					else
					{
						k--; m++;
					}
				}
				else
				{
					k--; m++;
				}
			}
		}
	}
	if (m > 0) fprintf(stderr, "### Seeding error ###\n");
}


int RunModel(int run) //added run number as parameter
{
	int j, k, l, fs, fs2, NumSeedingInfections, NumSeedingInfections_byLocation[MAX_NUM_SEED_LOCATIONS] /*Denotes either Num imported Infections given rate ir, or number false positive "infections"*/;
	double ir; // infection import rate?;
	double t, cI, lcI, t2;
	unsigned short int ts;
	int continueEvents = 1;


/*	fprintf(stderr, "Checking consistency of initial state...\n");
	int i, i2, k2;
	for (i = j = k = ni = fs2 = i2 = 0; i < P.N; i++)
	{
		if (i % 1000 == 0) fprintf(stderr, "\r*** %i              ", i);
		if (Hosts[i].inf == 0) j++;
		if ((Hosts[i].pcell < P.NC) && (Hosts[i].pcell >= 0))
		{
			if (Cells[Hosts[i].pcell].susceptible[Hosts[i].listpos] != i)
			{
				k++;
				for (l = fs = 0; (l < Cells[Hosts[i].pcell].n) && (!fs); l++)
					fs = (Cells[Hosts[i].pcell].susceptible[l] == i);
				if (!fs) NumSeedingInfections++;
			}
			else
			{
				if ((Hosts[i].listpos > Cells[Hosts[i].pcell].S - 1) && (Hosts[i].inf == InfStat_Susceptible)) i2++;
				if ((Hosts[i].listpos < Cells[Hosts[i].pcell].S + Cells[Hosts[i].pcell].L + Cells[Hosts[i].pcell].I - 1) && (abs(Hosts[i].inf) == InfStat_Recovered)) i2++;
			}
			if ((Cells[Hosts[i].pcell].S + Cells[Hosts[i].pcell].L + Cells[Hosts[i].pcell].I + Cells[Hosts[i].pcell].R + Cells[Hosts[i].pcell].D) != Cells[Hosts[i].pcell].n)
			{
				k2++;
			}
		}
		else
			fs2++;
	}
	fprintf(stderr, "\n*** susceptibles=%i\nincorrect listpos=%i\nhosts not found in cell list=%i\nincorrect cell refs=%i\nincorrect positioning in cell susc list=%i\nwrong cell totals=%i\n", j, k, NumSeedingInfections, fs2, i2, k2);
*/
	InterruptRun = 0;
	lcI = 1;
	if (P.DoLoadSnapshot)
	{
		P.ts_age = (int)(P.SnapshotLoadTime * P.TimeStepsPerDay);
		t = ((double)P.ts_age) * P.TimeStep;
	}
	else
	{
		t = 0;
		P.ts_age = 0;
	}
	fs = 1;
	fs2 = 0;

	for (ns = 1; ((ns < P.NumSamples) && (!InterruptRun)); ns++) //&&(continueEvents) <-removed this
	{
		RecordSample(t, ns - 1);
		CalibrationThresholdCheck(t, ns - 1);
		fprintf(stderr, "\r    t=%lg   %i    %i|%i    %i     %i [=%i]  %i (%lg %lg %lg)   %lg    ", t,
			State.S, State.L, State.I, State.R, State.D, State.S + State.L + State.I + State.R + State.D, State.cumD, State.cumT, State.cumV, State.cumVG, sqrt(State.maxRad2) / 1000); //added State.cumVG
		if (!InterruptRun)
		{
			//Only run to a certain number of infections: ggilani 28/10/14
			if (P.LimitNumInfections) continueEvents = (State.cumI < P.MaxNumInfections);

			for (j = 0; ((j < P.UpdatesPerSample) && (!InterruptRun) && (continueEvents)); j++)
			{
				ts = (unsigned short int) (P.TimeStepsPerDay * t);

				//if we are to reset random numbers after an intervention event, specific time
				if (P.ResetSeedsPostIntervention)
					if ((P.ResetSeedsFlag == 0) && (ts >= (P.TimeToResetSeeds * P.TimeStepsPerDay)))
					{
						setall(&P.nextRunSeed1, &P.nextRunSeed2);
						P.ResetSeedsFlag = 1;
					}

				if (fs)
				{
					if (P.DoAirports) TravelDepartSweep(t);
					k = (int)t;
					if (P.DurImportTimeProfile > 0)
					{
						if (k < P.DurImportTimeProfile)
							ir = P.ImportInfectionTimeProfile[k] * ((t > P.InfectionImportChangeTime) ? (P.InfectionImportRate2 / P.InfectionImportRate1) : 1.0);
						else
							ir = 0;
					}
					else	ir = (t > P.InfectionImportChangeTime) ? P.InfectionImportRate2 : P.InfectionImportRate1;
					if (ir > 0) //// if infection import rate > 0, seed some infections
					{
						for (k = NumSeedingInfections = 0; k < P.NumSeedLocations; k++) NumSeedingInfections += (NumSeedingInfections_byLocation[k] = (int)ignpoi(P.TimeStep * ir * P.InitialInfectionsAdminUnitWeight[k] * P.SeedingScaling)); //// sample number imported infections from Poisson distribution.
						if (NumSeedingInfections > 0)		SeedInfection(t, NumSeedingInfections_byLocation, 1, run);
					}
					if (P.FalsePositivePerCapitaIncidence > 0)
					{
						NumSeedingInfections = (int)ignpoi(P.TimeStep * P.FalsePositivePerCapitaIncidence * ((double)P.PopSize));
						if (NumSeedingInfections > 0)
						{
							for (k = 0; k < NumSeedingInfections; k++)
							{
								do
								{
									l = (int)(((double)P.PopSize) * ranf()); //// choose person l randomly from entire population. (but change l if while condition not satisfied?)
								} while ((abs(Hosts[l].inf) == InfStat_Dead) || (ranf() > P.FalsePositiveAgeRate[HOST_AGE_GROUP(l)]));
								DoFalseCase(l, t, ts, 0);
							}
						}
					}
					InfectSweep(t, run);  // loops over all infectious people and decides which susceptible people to infect (at household, place and spatial level), and adds them to queue. Then changes each person's various characteristics using DoInfect function.  adding run number as a parameter to infect sweep so we can track run number: ggilani - 15/10/14
					//// IncubRecoverySweep loops over all infecteds (either latent or infectious). If t is the right time, latent people moved to being infected, and infectious people moved to being clinical cases. Possibly also add them to recoveries or deaths. Add them to hospitalisation & hospitalisation discharge queues.
					if (!P.DoSI) IncubRecoverySweep(t, run);
					// If doing new contact tracing, update numbers of people under contact tracing after each time step

					if (P.DoDigitalContactTracing) DigitalContactTracingSweep(t);

					fs2 = ((P.DoDeath) || (State.L + State.I > 0) || (ir > 0) || (P.FalsePositivePerCapitaIncidence > 0));
					///// TreatSweep loops over microcells to decide which cells are treated (either with treatment, vaccine, social distancing, movement restrictions etc.). Calls DoVacc, DoPlaceClose, DoProphNoDelay etc. to change (threaded) State variables
					if (!TreatSweep(t))
					{
						if ((!fs2) && (State.L + State.I == 0) && (P.FalsePositivePerCapitaIncidence == 0)) { if ((ir == 0) && (((int)t) > P.DurImportTimeProfile)) fs = 0; }
					}
					if (P.DoAirports) TravelReturnSweep(t);
				}
				t += P.TimeStep;
				if (P.DoDeath) P.ts_age++;
				if ((P.DoSaveSnapshot) && (t <= P.SnapshotSaveTime) && (t + P.TimeStep > P.SnapshotSaveTime)) SaveSnapshot();
				if (t > P.TreatNewCoursesStartTime) P.TreatMaxCourses += P.TimeStep * P.TreatNewCoursesRate;
				if ((t > P.VaccNewCoursesStartTime) && (t < P.VaccNewCoursesEndTime)) P.VaccMaxCourses += P.TimeStep * P.VaccNewCoursesRate;
				cI = ((double)(State.S)) / ((double)P.PopSize);
				if ((lcI - cI) > 0.2)
				{
					lcI = cI;
					UpdateProbs(0);
					DoInitUpdateProbs = 1;
				}
			}
		}
	}
	if (!InterruptRun) RecordSample(t, P.NumSamples - 1);
	fprintf(stderr, "\nEnd of run\n");
	t2 = t + P.SampleTime;
//	if(!InterruptRun)
	while (fs)
	{
		fs = TreatSweep(t2);
		t2 += P.SampleStep;
	}
	//	fprintf(stderr,"End RunModel\n");
	if (P.DoAirports)
	{
		t2 = t;
		for (t2 = t; t2 <= t + MAX_TRAVEL_TIME; t2 += P.TimeStep)
			TravelReturnSweep(t2);
	}
/*	if (!InterruptRun)
	{
		fprintf(stderr, "Checking consistency of final state...\n");
		int i, i2, k2;
		for (i = j = k = NumSeedingInfections = fs2 = i2 = 0; i < P.PopSize; i++)
		{
			if (i % 1000 == 0) fprintf(stderr, "\r*** %i              ", i);
			if (Hosts[i].inf == 0) j++;
			if ((Hosts[i].pcell < P.NC) && (Hosts[i].pcell >= 0))
			{
				if (Cells[Hosts[i].pcell].susceptible[Hosts[i].listpos] != i)
				{
					k++;
					for (l = fs = 0; (l < Cells[Hosts[i].pcell].n) && (!fs); l++)
						fs = (Cells[Hosts[i].pcell].susceptible[l] == i);
					if (!fs) NumSeedingInfections++;
				}
				else
				{
					if ((Hosts[i].listpos > Cells[Hosts[i].pcell].S - 1) && (Hosts[i].inf == InfStat_Susceptible)) i2++;
					if ((Hosts[i].listpos < Cells[Hosts[i].pcell].S + Cells[Hosts[i].pcell].L + Cells[Hosts[i].pcell].I - 1) && (abs(Hosts[i].inf) == InfStat_Recovered)) i2++;
				}
				if ((Cells[Hosts[i].pcell].S + Cells[Hosts[i].pcell].L + Cells[Hosts[i].pcell].I + Cells[Hosts[i].pcell].R + Cells[Hosts[i].pcell].D) != Cells[Hosts[i].pcell].n)
				{
					k2++;
				}
			}
			else
				fs2++;
		}
		fprintf(stderr, "\n*** susceptibles=%i\nincorrect listpos=%i\nhosts not found in cell list=%i\nincorrect cell refs=%i\nincorrect positioning in cell susc list=%i\nwrong cell totals=%i\n", j, k, NumSeedingInfections, fs2, i2, k2);
	}
*/
	if(!InterruptRun) RecordInfTypes();
	return (InterruptRun);
}

void SaveDistribs(void)
{
	int i, j, k;
	FILE* dat;
	char outname[1024];
	double s;

	if (P.DoPlaces)
	{
		for (j = 0; j < P.PlaceTypeNum; j++)
			if (j != P.HotelPlaceType)
			{
				for (i = 0; i < P.Nplace[j]; i++)
					Places[j][i].n = 0;
				for (i = 0; i < P.PopSize; i++)
				{
					if (Hosts[i].PlaceLinks[j] >= P.Nplace[j])
						fprintf(stderr, "*%i %i: %i %i", i, j, Hosts[i].PlaceLinks[j], P.Nplace[j]);
					else if (Hosts[i].PlaceLinks[j] >= 0)
						Places[j][Hosts[i].PlaceLinks[j]].n++;
				}
			}
		for (j = 0; j < P.PlaceTypeNum; j++)
			for (i = 0; i < MAX_DIST; i++)
				PlaceDistDistrib[j][i] = 0;
		for (i = 0; i < P.PopSize; i++)
			for (j = 0; j < P.PlaceTypeNum; j++)
				if ((j != P.HotelPlaceType) && (Hosts[i].PlaceLinks[j] >= 0))
				{
					if (Hosts[i].PlaceLinks[j] >= P.Nplace[j])
						fprintf(stderr, "*%i %i: %i ", i, j, Hosts[i].PlaceLinks[j]);
					else if ((!P.DoOutputPlaceDistForOneAdunit) ||
						((AdUnits[Mcells[Hosts[i].mcell].adunit].id % P.AdunitLevel1Mask) / P.AdunitLevel1Divisor == (P.OutputPlaceDistAdunit % P.AdunitLevel1Mask) / P.AdunitLevel1Divisor))
					{
						k = Hosts[i].PlaceLinks[j];
						s = sqrt(dist2_raw(Households[Hosts[i].hh].loc.x, Households[Hosts[i].hh].loc.y, Places[j][k].loc.x, Places[j][k].loc.y)) / OUTPUT_DIST_SCALE;
						k = (int)s;
						if (k < MAX_DIST) PlaceDistDistrib[j][k]++;
					}
				}
		for (j = 0; j < P.PlaceTypeNum; j++)
			for (i = 0; i < MAX_PLACE_SIZE; i++)
				PlaceSizeDistrib[j][i] = 0;
		for (j = 0; j < P.PlaceTypeNum; j++)
			if (j != P.HotelPlaceType)
				for (i = 0; i < P.Nplace[j]; i++)
					if (Places[j][i].n < MAX_PLACE_SIZE)
						PlaceSizeDistrib[j][Places[j][i].n]++;
		sprintf(outname, "%s.placedist.xls", OutFile);
		if (!(dat = fopen(outname, "wb"))) ERR_CRITICAL("Unable to open output file\n");
		fprintf(dat, "dist");
		for (j = 0; j < P.PlaceTypeNum; j++)
			if (j != P.HotelPlaceType)
				fprintf(dat, "\tfreq_p%i", j);
		fprintf(dat, "\n");
		for (i = 0; i < MAX_DIST; i++)
		{
			fprintf(dat, "%i", i);
			for (j = 0; j < P.PlaceTypeNum; j++)
				if (j != P.HotelPlaceType)
					fprintf(dat, "\t%i", PlaceDistDistrib[j][i]);
			fprintf(dat, "\n");
		}
		fclose(dat);
		sprintf(outname, "%s.placesize.xls", OutFile);
		if (!(dat = fopen(outname, "wb"))) ERR_CRITICAL("Unable to open output file\n");
		fprintf(dat, "size");
		for (j = 0; j < P.PlaceTypeNum; j++)
			if (j != P.HotelPlaceType)
				fprintf(dat, "\tfreq_p%i", j);
		fprintf(dat, "\n");
		for (i = 0; i < MAX_PLACE_SIZE; i++)
		{
			fprintf(dat, "%i", i);
			for (j = 0; j < P.PlaceTypeNum; j++)
				if (j != P.HotelPlaceType)
					fprintf(dat, "\t%i", PlaceSizeDistrib[j][i]);
			fprintf(dat, "\n");
		}
		fclose(dat);
	}
}
void SaveOriginDestMatrix(void)
{
	/** function: SaveOriginDestMatrix
	 *
	 * purpose: to save the calculated origin destination matrix to file
	 * parameters: none
	 * returns: none
	 *
	 * author: ggilani, 13/02/15
	 */
	int i, j;
	FILE* dat;
	char outname[1024];

	sprintf(outname, "%s.origdestmat.xls", OutFile);
	if (!(dat = fopen(outname, "wb"))) ERR_CRITICAL("Unable to open output file\n");
	fprintf(dat, "0,");
	for (i = 0; i < P.NumAdunits; i++) fprintf(dat, "%i,", (AdUnits[i].id % P.AdunitLevel1Mask) / P.AdunitLevel1Divisor);
	fprintf(dat, "\n");
	for (i = 0; i < P.NumAdunits; i++)
	{
		fprintf(dat, "%i,", (AdUnits[i].id % P.AdunitLevel1Mask) / P.AdunitLevel1Divisor);
		for (j = 0; j < P.NumAdunits; j++)
		{
			fprintf(dat, "%.10f,", AdUnits[i].origin_dest[j]);
		}
		fprintf(dat, "\n");
	}
	fclose(dat);
}

void SaveResults(void)
{
	int i, j;
	FILE* dat;
	char outname[1024];

	if (P.OutputNonSeverity)
	{
		sprintf(outname, "%s.xls", OutFile);
		if(!(dat = fopen(outname, "wb"))) ERR_CRITICAL("Unable to open output file\n");
		fprintf(dat, "t\tS\tL\tI\tR\tD\tincI\tincR\tincFC\tincC\tincDC\tincTC\tincCT\tincCC\tcumT\tcumTP\tcumV\tcumVG\tExtinct\trmsRad\tmaxRad\n");//\t\t%.10f\t%.10f\t%.10f\n",P.R0household,P.R0places,P.R0spatial);
		for(i = 0; i < P.NumSamples; i++)
		{
			fprintf(dat, "%.10f\t%.10f\t%.10f\t%.10f\t%.10f\t%.10f\t%.10f\t%.10f\t%.10f\t%.10f\t%.10f\t%.10f\t%.10f\t%.10f\t%.10f\t%.10ft%.10f\t%.10f\t%.10f\t%.10f\t%.10f\n",
				TimeSeries[i].t, TimeSeries[i].S, TimeSeries[i].L, TimeSeries[i].I,
				TimeSeries[i].R, TimeSeries[i].D, TimeSeries[i].incI,
				TimeSeries[i].incR, TimeSeries[i].incFC, TimeSeries[i].incC, TimeSeries[i].incDC, TimeSeries[i].incTC, TimeSeries[i].incCT, TimeSeries[i].incCC,
				TimeSeries[i].cumT, TimeSeries[i].cumTP, TimeSeries[i].cumV, TimeSeries[i].cumVG, TimeSeries[i].extinct, TimeSeries[i].rmsRad, TimeSeries[i].maxRad);
		}
		fclose(dat);
	}

	if ((P.DoAdUnits) && (P.DoAdunitOutput))
	{
		sprintf(outname, "%s.adunit.xls", OutFile);
		if (!(dat = fopen(outname, "wb"))) ERR_CRITICAL("Unable to open output file\n");
		fprintf(dat, "t");
		for (i = 0; i < P.NumAdunits; i++) fprintf(dat, "\tI_%s", AdUnits[i].ad_name);
		for (i = 0; i < P.NumAdunits; i++) fprintf(dat, "\tC_%s", AdUnits[i].ad_name);
		for (i = 0; i < P.NumAdunits; i++) fprintf(dat, "\tDC_%s", AdUnits[i].ad_name);

		fprintf(dat, "\n");
		for (i = 0; i < P.NumSamples; i++)
		{
			fprintf(dat, "%.10f", TimeSeries[i].t);
			for (j = 0; j < P.NumAdunits; j++)
				fprintf(dat, "\t%.10f", TimeSeries[i].incI_adunit[j]);
			for (j = 0; j < P.NumAdunits; j++)
				fprintf(dat, "\t%.10f", TimeSeries[i].incC_adunit[j]);
			for (j = 0; j < P.NumAdunits; j++)
				fprintf(dat, "\t%.10f", TimeSeries[i].incDC_adunit[j]);
			fprintf(dat, "\n");
		}
		fclose(dat);
	}

	if ((P.DoDigitalContactTracing) && (P.DoAdUnits) && (P.OutputDigitalContactTracing))
	{
		sprintf(outname, "%s.digitalcontacttracing.xls", OutFile); //modifying to csv file
		if (!(dat = fopen(outname, "wb"))) ERR_CRITICAL("Unable to open output file\n");
    		fprintf(dat, "t");
		for (i = 0; i < P.NumAdunits; i++)
		{
			fprintf(dat, "\tincDCT_%s", AdUnits[i].ad_name);
		}
		for (i = 0; i < P.NumAdunits; i++)
		{
			fprintf(dat, "\tDCT_%s", AdUnits[i].ad_name);
		}
		fprintf(dat, "\n");
		//print actual output
		for(i=0; i<P.NumSamples; i++)
		{
			fprintf(dat, "%.10lf", TimeSeries[i].t);
			for (j = 0; j < P.NumAdunits; j++)
			{
				fprintf(dat, "\t%.10lf", TimeSeries[i].incDCT_adunit[j]);
			}
			for (j = 0; j < P.NumAdunits; j++)
			{
				fprintf(dat, "\t%.10lf", TimeSeries[i].DCT_adunit[j]);
			}
		fprintf(dat, "\n");
		}
		fclose(dat);

	}

	if ((P.DoDigitalContactTracing) && (P.OutputDigitalContactDist))
	{
		sprintf(outname, "%s.digitalcontactdist.xls", OutFile); //modifying to csv file
		if (!(dat = fopen(outname, "wb"))) ERR_CRITICAL("Unable to open output file\n");
		//print headers
		fprintf(dat, "nContacts\tFrequency\n");
		for (i = 0; i < (MAX_CONTACTS + 1); i++)
		{
			fprintf(dat, "%i\t%i\n", i, State.contact_dist[i]);
		}
		fclose(dat);
	}

	if(P.KeyWorkerProphTimeStartBase < P.SampleTime)
		{
		sprintf(outname, "%s.keyworker.xls", OutFile);
		if(!(dat = fopen(outname, "wb"))) ERR_CRITICAL("Unable to open output file\n");
		fprintf(dat, "t");
		for(i = 0; i < 2; i++) fprintf(dat, "\tI%i", i);
		for(i = 0; i < 2; i++) fprintf(dat, "\tC%i", i);
		for(i = 0; i < 2; i++) fprintf(dat, "\tT%i", i);
		fprintf(dat, "\t%i\t%i\n", P.KeyWorkerNum, P.KeyWorkerIncHouseNum);
		for(i = 0; i < P.NumSamples; i++)
			{
			fprintf(dat, "%.10f", TimeSeries[i].t);
			for(j = 0; j < 2; j++)
				fprintf(dat, "\t%.10f", TimeSeries[i].incI_keyworker[j]);
			for(j = 0; j < 2; j++)
				fprintf(dat, "\t%.10f", TimeSeries[i].incC_keyworker[j]);
			for(j = 0; j < 2; j++)
				fprintf(dat, "\t%.10f", TimeSeries[i].cumT_keyworker[j]);
			fprintf(dat, "\n");
			}
		fclose(dat);
		}

	if(P.DoInfectionTree)
		{
		sprintf(outname, "%s.tree.xls", OutFile);
		if(!(dat = fopen(outname, "wb"))) ERR_CRITICAL("Unable to open output file\n");
		for(i = 0; i < P.PopSize; i++)
			if(Hosts[i].infect_type % INFECT_TYPE_MASK > 0)
				fprintf(dat, "%i\t%i\t%i\t%i\n", i, Hosts[i].infector, Hosts[i].infect_type % INFECT_TYPE_MASK, (int)HOST_AGE_YEAR(i));
		fclose(dat);
		}
#if defined(_WIN32) || defined(IMAGE_MAGICK)
	static int dm[13] ={0,31,28,31,30,31,30,31,31,30,31,30,31};
	int d, m, y, dml, f;
#ifdef _WIN32
	//if(P.OutputBitmap == 1) CloseAvi(avi);
	//if((TimeSeries[P.NumSamples - 1].extinct) && (P.OutputOnlyNonExtinct))
	//	{
	//	sprintf(outname, "%s.ge" DIRECTORY_SEPARATOR "%s.avi", OutFile, OutFile);
	//	DeleteFile(outname);
	//	}
#endif
	if(P.OutputBitmap >= 1 && P.BitmapFormat == BF_PNG)
		{
		// Generate Google Earth .kml file
		sprintf(outname, "%s.ge" DIRECTORY_SEPARATOR "%s.ge.kml", OutFile, OutFile); //sprintf(outname,"%s.ge" DIRECTORY_SEPARATOR "%s.kml",OutFileBase,OutFile);
		if(!(dat = fopen(outname, "wb")))
			{
			ERR_CRITICAL("Unable to open output kml file\n");
			}
		fprintf(dat, "<?xml version=\"1.0\" encoding=\"UTF-8\"?>\n<kml xmlns=\"http://earth.google.com/kml/2.2\">\n<Document>\n");
		fprintf(dat, "<name>%s</name>\n", OutFile);
		y = 2009;
		m = 1;
		d = 1;
		for(i = 0; i < P.NumSamples; i++)
			{
			fprintf(dat, "<GroundOverlay>\n<name>Snapshot %i</name>\n", i + 1);
			fprintf(dat, "<TimeSpan>\n<begin>%i-%02i-%02iT00:00:00Z</begin>\n", y, m, d);
			d += (int)P.SampleStep; // SampleStep has to be an integer here.
			do
				{
				f = 1;
				dml = dm[m];
				if((m == 2) && (y % 4 == 0)) dml = 29;
				if(d > dml)
					{
					m++;
					if(m > 12)
						{
						m -= 12;
						y++;
						}
					d -= dml;
					f = 0;
					}
				} while(!f);
				fprintf(dat, "<end>%i-%02i-%02iT00:00:00Z</end>\n</TimeSpan>\n", y, m, d);
				sprintf(outname, "%s.ge" DIRECTORY_SEPARATOR "%s.%i.png", OutFile, OutFile, i + 1);
				fprintf(dat, "<Icon>\n<href>%s</href>\n</Icon>\n", outname);
				fprintf(dat, "<LatLonBox>\n<north>%.10f</north>\n<south>%.10f</south>\n<east>%.10f</east>\n<west>%.10f</west>\n</LatLonBox>\n",
					P.SpatialBoundingBox[3], P.SpatialBoundingBox[1], P.SpatialBoundingBox[2], P.SpatialBoundingBox[0]);
				fprintf(dat, "</GroundOverlay>\n");
			}
		fprintf(dat, "</Document>\n</kml>\n");
		fclose(dat);
		}
#endif


	if((P.DoSeverity)&&(P.OutputSeverity))
	{
		sprintf(outname, "%s.severity.xls", OutFile);
		if(!(dat = fopen(outname, "wb"))) ERR_CRITICAL("Unable to open severity output file\n");
		fprintf(dat, "t\tRt\tTG\tSI\tS\tI\tR\tincI\tMild\tILI\tSARI\tCritical\tCritRecov\tincMild\tincILI\tincSARI\tincCritical\tincCritRecov\tincDeath\tincDeath_ILI\tincDeath_SARI\tincDeath_Critical\tcumMild\tcumILI\tcumSARI\tcumCritical\tcumCritRecov\tcumDeath\tcumDeath_ILI\tcumDeath_SARI\tcumDeath_Critical\n");//\t\t%.10f\t%.10f\t%.10f\n",P.R0household,P.R0places,P.R0spatial);
		for (i = 0; i < P.NumSamples; i++)
		{
			fprintf(dat, "%.10f\t%.10f\t%.10f\t%.10f\t%.10f\t%.10f\t%.10f\t%.10f\t%.10f\t%.10f\t%.10f\t%.10f\t%.10f\t%.10f\t%.10f\t%.10f\t%.10f\t%.10f\t%.10f\t%.10f\t%.10f\t%.10f\t%.10f\t%.10f\t%.10f\t%.10f\t%.10f\t%.10f\t%.10f\t%.10f\t%.10f\n",
				TimeSeries[i].t, TimeSeries[i].Rdenom, TimeSeries[i].meanTG, TimeSeries[i].meanSI, TimeSeries[i].S, TimeSeries[i].I, TimeSeries[i].R, TimeSeries[i].incI,
				TimeSeries[i].Mild		, TimeSeries[i].ILI		, TimeSeries[i].SARI	, TimeSeries[i].Critical	, TimeSeries[i].CritRecov	,
				TimeSeries[i].incMild	, TimeSeries[i].incILI	, TimeSeries[i].incSARI	, TimeSeries[i].incCritical	, TimeSeries[i].incCritRecov,
				TimeSeries[i].incD,	TimeSeries[i].incDeath_ILI, TimeSeries[i].incDeath_SARI, TimeSeries[i].incDeath_Critical,
				TimeSeries[i].cumMild	, TimeSeries[i].cumILI	, TimeSeries[i].cumSARI	, TimeSeries[i].cumCritical	, TimeSeries[i].cumCritRecov, TimeSeries[i].D	,
				TimeSeries[i].cumDeath_ILI, TimeSeries[i].cumDeath_SARI, TimeSeries[i].cumDeath_Critical);
		}
		fclose(dat);

		if((P.DoAdUnits) && (P.OutputSeverityAdminUnit))
		{
			//// output severity results by admin unit
			sprintf(outname, "%s.severity.adunit.xls", OutFile);
			if(!(dat = fopen(outname, "wb"))) ERR_CRITICAL("Unable to open output file\n");
			fprintf(dat, "t");

			/////// ****** /////// ****** /////// ****** COLNAMES
			//// prevalence
			for (i = 0; i < P.NumAdunits; i++) fprintf(dat, "\tMild_%s"					, AdUnits[i].ad_name);
			for (i = 0; i < P.NumAdunits; i++) fprintf(dat, "\tILI_%s"					, AdUnits[i].ad_name);
			for (i = 0; i < P.NumAdunits; i++) fprintf(dat, "\tSARI_%s"					, AdUnits[i].ad_name);
			for (i = 0; i < P.NumAdunits; i++) fprintf(dat, "\tCritical_%s"				, AdUnits[i].ad_name);
			for (i = 0; i < P.NumAdunits; i++) fprintf(dat, "\tCritRecov_%s"			, AdUnits[i].ad_name);

			//// incidence
			for (i = 0; i < P.NumAdunits; i++) fprintf(dat, "\tincI_%s"					, AdUnits[i].ad_name);
			for (i = 0; i < P.NumAdunits; i++) fprintf(dat, "\tincMild_%s"				, AdUnits[i].ad_name);
			for (i = 0; i < P.NumAdunits; i++) fprintf(dat, "\tincILI_%s"				, AdUnits[i].ad_name);
			for (i = 0; i < P.NumAdunits; i++) fprintf(dat, "\tincSARI_%s"				, AdUnits[i].ad_name);
			for (i = 0; i < P.NumAdunits; i++) fprintf(dat, "\tincCritical_%s"			, AdUnits[i].ad_name);
			for (i = 0; i < P.NumAdunits; i++) fprintf(dat, "\tincCritRecov_%s"			, AdUnits[i].ad_name);
			for (i = 0; i < P.NumAdunits; i++) fprintf(dat, "\tincDeath_adu%s"			, AdUnits[i].ad_name);
			for (i = 0; i < P.NumAdunits; i++) fprintf(dat, "\tincDeath_ILI_adu%s"		, AdUnits[i].ad_name);
			for (i = 0; i < P.NumAdunits; i++) fprintf(dat, "\tincDeath_SARI_adu%s"		, AdUnits[i].ad_name);
			for (i = 0; i < P.NumAdunits; i++) fprintf(dat, "\tincDeath_Critical_adu%s"	, AdUnits[i].ad_name);

			//// cumulative incidence
			for (i = 0; i < P.NumAdunits; i++) fprintf(dat, "\tcumMild_%s"				, AdUnits[i].ad_name);
			for (i = 0; i < P.NumAdunits; i++) fprintf(dat, "\tcumILI_%s"				, AdUnits[i].ad_name);
			for (i = 0; i < P.NumAdunits; i++) fprintf(dat, "\tcumSARI_%s"				, AdUnits[i].ad_name);
			for (i = 0; i < P.NumAdunits; i++) fprintf(dat, "\tcumCritical_%s"			, AdUnits[i].ad_name);
			for (i = 0; i < P.NumAdunits; i++) fprintf(dat, "\tcumCritRecov_%s"			, AdUnits[i].ad_name);
			for (i = 0; i < P.NumAdunits; i++) fprintf(dat, "\tcumDeaths_%s"			, AdUnits[i].ad_name);
			for (i = 0; i < P.NumAdunits; i++) fprintf(dat, "\tcumDeath_ILI_%s"			, AdUnits[i].ad_name);
			for (i = 0; i < P.NumAdunits; i++) fprintf(dat, "\tcumDeath_SARI_%s"		, AdUnits[i].ad_name);
			for (i = 0; i < P.NumAdunits; i++) fprintf(dat, "\tcumDeath_Critical_%s"	, AdUnits[i].ad_name);

			fprintf(dat, "\n");

			/////// ****** /////// ****** /////// ****** Populate table.
			for(i = 0; i < P.NumSamples; i++)
			{
				fprintf(dat, "%.10f", TimeSeries[i].t);

				//// prevalence
				for (j = 0; j < P.NumAdunits; j++)		fprintf(dat, "\t%.10f", TimeSeries[i].Mild_adunit[j]);
				for (j = 0; j < P.NumAdunits; j++)		fprintf(dat, "\t%.10f", TimeSeries[i].ILI_adunit[j]);
				for (j = 0; j < P.NumAdunits; j++)		fprintf(dat, "\t%.10f", TimeSeries[i].SARI_adunit[j]);
				for (j = 0; j < P.NumAdunits; j++)		fprintf(dat, "\t%.10f", TimeSeries[i].Critical_adunit[j]);
				for (j = 0; j < P.NumAdunits; j++)		fprintf(dat, "\t%.10f", TimeSeries[i].CritRecov_adunit[j]);

				//// incidence
				for (j = 0; j < P.NumAdunits; j++)		fprintf(dat, "\t%.10f", TimeSeries[i].incI_adunit[j]);
				for (j = 0; j < P.NumAdunits; j++)		fprintf(dat, "\t%.10f", TimeSeries[i].incMild_adunit[j]);
				for (j = 0; j < P.NumAdunits; j++)		fprintf(dat, "\t%.10f", TimeSeries[i].incILI_adunit[j]);
				for (j = 0; j < P.NumAdunits; j++)		fprintf(dat, "\t%.10f", TimeSeries[i].incSARI_adunit[j]);
				for (j = 0; j < P.NumAdunits; j++)		fprintf(dat, "\t%.10f", TimeSeries[i].incCritical_adunit[j]);
				for (j = 0; j < P.NumAdunits; j++)		fprintf(dat, "\t%.10f", TimeSeries[i].incCritRecov_adunit[j]);
				for (j = 0; j < P.NumAdunits; j++)		fprintf(dat, "\t%.10f", TimeSeries[i].incD_adunit[j]);
				for (j = 0; j < P.NumAdunits; j++)		fprintf(dat, "\t%.10f", TimeSeries[i].incDeath_ILI_adunit[j]);
				for (j = 0; j < P.NumAdunits; j++)		fprintf(dat, "\t%.10f", TimeSeries[i].incDeath_SARI_adunit[j]);
				for (j = 0; j < P.NumAdunits; j++)		fprintf(dat, "\t%.10f", TimeSeries[i].incDeath_Critical_adunit[j]);

				//// cumulative incidence
				for (j = 0; j < P.NumAdunits; j++)		fprintf(dat, "\t%.10f", TimeSeries[i].cumMild_adunit[j]);
				for (j = 0; j < P.NumAdunits; j++)		fprintf(dat, "\t%.10f", TimeSeries[i].cumILI_adunit[j]);
				for (j = 0; j < P.NumAdunits; j++)		fprintf(dat, "\t%.10f", TimeSeries[i].cumSARI_adunit[j]);
				for (j = 0; j < P.NumAdunits; j++)		fprintf(dat, "\t%.10f", TimeSeries[i].cumCritical_adunit[j]);
				for (j = 0; j < P.NumAdunits; j++)		fprintf(dat, "\t%.10f", TimeSeries[i].cumCritRecov_adunit[j]);
				for (j = 0; j < P.NumAdunits; j++)		fprintf(dat, "\t%.10f", TimeSeries[i].cumD_adunit[j]);
				for (j = 0; j < P.NumAdunits; j++)		fprintf(dat, "\t%.10f", TimeSeries[i].cumDeath_ILI_adunit[j]);
				for (j = 0; j < P.NumAdunits; j++)		fprintf(dat, "\t%.10f", TimeSeries[i].cumDeath_SARI_adunit[j]);
				for (j = 0; j < P.NumAdunits; j++)		fprintf(dat, "\t%.10f", TimeSeries[i].cumDeath_Critical_adunit[j]);

				if(i != P.NumSamples - 1) fprintf(dat, "\n");
			}
			fclose(dat);
		}
	}

	if (P.DoAdUnits && P.OutputAdUnitAge)
	{
		//// output infections by age and admin unit
		sprintf(outname, "%s.age.adunit.xls", OutFile);
		if (!(dat = fopen(outname, "wb"))) ERR_CRITICAL("Unable to open output file\n");
		fprintf(dat, "t");

		// colnames
		for (int AdUnit = 0; AdUnit < P.NumAdunits; AdUnit++)
			for (int AgeGroup = 0; AgeGroup < NUM_AGE_GROUPS; AgeGroup++)
				fprintf(dat, "\tincInf_AG_%i_%s", AgeGroup, AdUnits[AdUnit].ad_name);	// incidence
		for (int AdUnit = 0; AdUnit < P.NumAdunits; AdUnit++)
			for (int AgeGroup = 0; AgeGroup < NUM_AGE_GROUPS; AgeGroup++)
				fprintf(dat, "\tprevInf_AG_%i_%s", AgeGroup, AdUnits[AdUnit].ad_name);	// prevalence
		for (int AdUnit = 0; AdUnit < P.NumAdunits; AdUnit++)
			for (int AgeGroup = 0; AgeGroup < NUM_AGE_GROUPS; AgeGroup++)
				fprintf(dat, "\tcumInf_AG_%i_%s", AgeGroup, AdUnits[AdUnit].ad_name);	// cumulative incidence
		fprintf(dat, "\n");

		// Populate
		for (int Time = 0; Time < P.NumSamples; Time++)
		{
			fprintf(dat, "%.10f", TSMean[Time].t);
			for (int AdUnit = 0; AdUnit < P.NumAdunits; AdUnit++)
				for (int AgeGroup = 0; AgeGroup < NUM_AGE_GROUPS; AgeGroup++)
					fprintf(dat, "\t%.10f", TimeSeries[Time].incInf_age_adunit[AgeGroup][AdUnit]);	// incidence
			for (int AdUnit = 0; AdUnit < P.NumAdunits; AdUnit++)
				for (int AgeGroup = 0; AgeGroup < NUM_AGE_GROUPS; AgeGroup++)
					fprintf(dat, "\t%.10f", TimeSeries[Time].prevInf_age_adunit[AgeGroup][AdUnit]);	// prevalence
			for (int AdUnit = 0; AdUnit < P.NumAdunits; AdUnit++)
				for (int AgeGroup = 0; AgeGroup < NUM_AGE_GROUPS; AgeGroup++)
					fprintf(dat, "\t%.10f", TimeSeries[Time].cumInf_age_adunit[AgeGroup][AdUnit]);	// cumulative incidence
			fprintf(dat, "\n");
		}
	}
}

void SaveSummaryResults(void) //// calculates and saves summary results (called for average of extinct and non-extinct realisation time series - look in main)
{
	int i, j;
	double c, t;
	FILE* dat;
	char outname[1024];

	c = 1 / ((double)(P.NRactE + P.NRactNE));

	if (P.OutputNonSeverity)
	{
		sprintf(outname, "%s.xls", OutFile);
		if(!(dat = fopen(outname, "wb"))) ERR_CRITICAL("Unable to open output file\n");
		//// set colnames
		fprintf(dat, "t\tS\tL\tI\tR\tD\tincI\tincR\tincD\tincC\tincDC\tincTC\tcumT\tcumTmax\tcumTP\tcumV\tcumVmax\tExtinct\trmsRad\tmaxRad\tvS\tvI\tvR\tvD\tvincI\tvincR\tvincFC\tvincC\tvincDC\tvincTC\tvrmsRad\tvmaxRad\t\t%i\t%i\t%.10f\t%.10f\t%.10f\t\t%.10f\t%.10f\t%.10f\t%.10f\n",
			P.NRactNE, P.NRactE, P.R0household, P.R0places, P.R0spatial, c * PeakHeightSum, c * PeakHeightSS - c * c * PeakHeightSum * PeakHeightSum, c * PeakTimeSum, c * PeakTimeSS - c * c * PeakTimeSum * PeakTimeSum);
		c = 1 / ((double)P.NRactual);

		//// populate table
		for(i = 0; i < P.NumSamples; i++)
		{
			fprintf(dat, "%.10f\t%10lf\t%10lf\t%10lf\t%10lf\t%10lf\t%10lf\t%10lf\t%10lf\t%10lf\t%10lf\t%10lf\t%10lf\t%10lf\t%10lf\t%10lf\t%10lf\t%10lf\t%10lf\t%10lf\t",
				c * TSMean[i].t, c * TSMean[i].S, c * TSMean[i].L, c * TSMean[i].I, c * TSMean[i].R,
				c * TSMean[i].D, c * TSMean[i].incI, c * TSMean[i].incR, c * TSMean[i].incFC, c * TSMean[i].incC, c * TSMean[i].incDC, c * TSMean[i].incTC,
				c * TSMean[i].cumT, TSMean[i].cumTmax, c * TSMean[i].cumTP, c * TSMean[i].cumV, TSMean[i].cumVmax, c * TSMean[i].extinct, c * TSMean[i].rmsRad, c * TSMean[i].maxRad);
			fprintf(dat, "%.10f\t%.10f\t%.10f\t%.10f\t%.10f\t%.10f\t%.10f\t%.10f\t%.10f\t%.10f\t%.10f\t%.10f\n",
				c * TSVar[i].S		- c * c * TSMean[i].S		* TSMean[i].S,
				c * TSVar[i].I		- c * c * TSMean[i].I		* TSMean[i].I,
				c * TSVar[i].R		- c * c * TSMean[i].R		* TSMean[i].R,
				c * TSVar[i].D		- c * c * TSMean[i].D		* TSMean[i].D,
				c * TSVar[i].incI	- c * c * TSMean[i].incI	* TSMean[i].incI,
				c * TSVar[i].incR	- c * c * TSMean[i].incR	* TSMean[i].incR,
				c * TSVar[i].incD	- c * c * TSMean[i].incD	* TSMean[i].incD,
				c * TSVar[i].incC	- c * c * TSMean[i].incC	* TSMean[i].incC,
				c * TSVar[i].incDC	- c * c * TSMean[i].incDC	* TSMean[i].incDC, //added detected cases
				c * TSVar[i].incTC	- c * c * TSMean[i].incTC	* TSMean[i].incTC,
				c * TSVar[i].rmsRad - c * c * TSMean[i].rmsRad	* TSMean[i].rmsRad,
				c * TSVar[i].maxRad - c * c * TSMean[i].maxRad	* TSMean[i].maxRad);
		}
		fclose(dat);
	}

	if (P.OutputControls)
	{
		sprintf(outname, "%s.controls.xls", OutFile);
		if(!(dat = fopen(outname, "wb"))) ERR_CRITICAL("Unable to open output file\n");
		fprintf(dat, "t\tS\tincC\tincTC\tincFC\tcumT\tcumUT\tcumTP\tcumV\tincHQ\tincAC\tincAH\tincAA\tincACS\tincAPC\tincAPA\tincAPCS\tpropSocDist");
		for(j = 0; j < NUM_PLACE_TYPES; j++) fprintf(dat, "\tprClosed_%i", j);
		fprintf(dat, "t\tvS\tvincC\tvincTC\tvincFC\tvcumT\tvcumUT\tvcumTP\tvcumV");
		for(j = 0; j < NUM_PLACE_TYPES; j++) fprintf(dat, "\tvprClosed_%i", j);
		fprintf(dat, "\n");
		for(i = 0; i < P.NumSamples; i++)
			{
			fprintf(dat, "%lf\t%lf\t%lf\t%lf\t%lf\t%lf\t%lf\t%lf\t%lf\t%lf\t%lf\t%lf\t%lf\t%lf\t%lf\t%lf\t%lf\t%lf",
				c * TSMean[i].t, c * TSMean[i].S, c * TSMean[i].incC, c * TSMean[i].incTC, c * TSMean[i].incFC,
				c * TSMean[i].cumT, c * TSMean[i].cumUT, c * TSMean[i].cumTP, c * TSMean[i].cumV, c * TSMean[i].incHQ,
				c * TSMean[i].incAC, c * TSMean[i].incAH, c * TSMean[i].incAA, c * TSMean[i].incACS,
				c * TSMean[i].incAPC, c * TSMean[i].incAPA, c * TSMean[i].incAPCS,c*TSMean[i].PropSocDist);
			for(j = 0; j < NUM_PLACE_TYPES; j++) fprintf(dat, "\t%lf", c * TSMean[i].PropPlacesClosed[j]);
			fprintf(dat, "\t%lf\t%lf\t%lf\t%lf\t%lf\t%lf\t%lf\t%lf",
				c * TSVar[i].S - c * c * TSMean[i].S * TSMean[i].S,
				c * TSVar[i].incC - c * c * TSMean[i].incC * TSMean[i].incC,
				c * TSVar[i].incTC - c * c * TSMean[i].incTC * TSMean[i].incTC,
				c * TSVar[i].incFC - c * c * TSMean[i].incFC * TSMean[i].incFC,
				c * TSVar[i].cumT - c * c * TSMean[i].cumT * TSMean[i].cumT,
				c * TSVar[i].cumUT - c * c * TSMean[i].cumUT * TSMean[i].cumUT,
				c * TSVar[i].cumTP - c * c * TSMean[i].cumTP * TSMean[i].cumTP,
				c * TSVar[i].cumV - c * c * TSMean[i].cumV * TSMean[i].cumV);
			for(j = 0; j < NUM_PLACE_TYPES; j++) fprintf(dat, "\t%lf", TSVar[i].PropPlacesClosed[j]);
			fprintf(dat, "\n");
			}
		fclose(dat);

	}

	if (P.OutputAge)
	{
		sprintf(outname, "%s.age.xls", OutFile);
		if(!(dat = fopen(outname, "wb"))) ERR_CRITICAL("Unable to open output file\n");
		fprintf(dat, "t");
		for(i = 0; i < NUM_AGE_GROUPS; i++)
			fprintf(dat, "\tI%i-%i", AGE_GROUP_WIDTH * i, AGE_GROUP_WIDTH * (i + 1));
		for(i = 0; i < NUM_AGE_GROUPS; i++)
			fprintf(dat, "\tC%i-%i", AGE_GROUP_WIDTH * i, AGE_GROUP_WIDTH * (i + 1));
		for(i = 0; i < NUM_AGE_GROUPS; i++)
			fprintf(dat, "\tD%i-%i", AGE_GROUP_WIDTH * i, AGE_GROUP_WIDTH * (i + 1));
		fprintf(dat, "\n");
		for(i = 0; i < P.NumSamples; i++)
			{
			fprintf(dat, "%.10f", c * TSMean[i].t);
			for(j = 0; j < NUM_AGE_GROUPS; j++)
				fprintf(dat, "\t%.10f", c * TSMean[i].incIa[j]);
			for(j = 0; j < NUM_AGE_GROUPS; j++)
				fprintf(dat, "\t%.10f", c * TSMean[i].incCa[j]);
			for(j = 0; j < NUM_AGE_GROUPS; j++)
				fprintf(dat, "\t%.10f", c * TSMean[i].incDa[j]);
			fprintf(dat, "\n");
			}
		fprintf(dat, "dist");
		for(j = 0; j < NUM_AGE_GROUPS; j++)
			fprintf(dat, "\t%.10f", AgeDist[j]);
		fprintf(dat, "\n");
		fclose(dat);
	}

	if((P.DoAdUnits) && (P.DoAdunitOutput))
	{
		sprintf(outname, "%s.adunit.xls", OutFile);
		if(!(dat = fopen(outname, "wb"))) ERR_CRITICAL("Unable to open output file\n");
		fprintf(dat, "t");
		for(i = 0; i < P.NumAdunits; i++) fprintf(dat, "\tI_%s", AdUnits[i].ad_name);
		for(i = 0; i < P.NumAdunits; i++) fprintf(dat, "\tC_%s", AdUnits[i].ad_name);
		for(i = 0; i < P.NumAdunits; i++) fprintf(dat, "\tDC_%s", AdUnits[i].ad_name); //added detected cases: ggilani 03/02/15
		for(i = 0; i < P.NumAdunits; i++) fprintf(dat, "\tT_%s", AdUnits[i].ad_name);
		for(i = 0; i < P.NumAdunits; i++) fprintf(dat, "\t%i", AdUnits[i].n);
		for(i = 0; i < P.NumAdunits; i++) fprintf(dat, "\t%.10f", P.PopByAdunit[i][1]);
		fprintf(dat, "\n");
		for(i = 0; i < P.NumSamples; i++)
		{
			fprintf(dat, "%.10f", c * TSMean[i].t);
			for(j = 0; j < P.NumAdunits; j++)
				fprintf(dat, "\t%.10f", c * TSMean[i].incI_adunit[j]);
			for(j = 0; j < P.NumAdunits; j++)
				fprintf(dat, "\t%.10f", c * TSMean[i].incC_adunit[j]);
			for(j = 0; j < P.NumAdunits; j++)
				fprintf(dat, "\t%.10f", c * TSMean[i].incDC_adunit[j]); //added detected cases: ggilani 03/02/15
			for(j = 0; j < P.NumAdunits; j++)
				fprintf(dat, "\t%.10f", c * TSMean[i].cumT_adunit[j]);
			fprintf(dat, "\n");
		}
		fclose(dat);

		if (P.OutputAdUnitVar)
		{
			sprintf(outname, "%s.adunitVar.xls", OutFile);
			if (!(dat = fopen(outname, "wb"))) ERR_CRITICAL("Unable to open output file\n");
			fprintf(dat, "t");
			for (i = 0; i < P.NumAdunits; i++) fprintf(dat, "\tI_%s", AdUnits[i].ad_name);
			for (i = 0; i < P.NumAdunits; i++) fprintf(dat, "\tC_%s", AdUnits[i].ad_name);
			for (i = 0; i < P.NumAdunits; i++) fprintf(dat, "\tDC_%s", AdUnits[i].ad_name); //added detected cases: ggilani 03/02/15
			for (i = 0; i < P.NumAdunits; i++) fprintf(dat, "\tT_%s", AdUnits[i].ad_name);
			fprintf(dat, "\n");
			for (i = 0; i < P.NumSamples; i++)
			{
				fprintf(dat, "%.10f", c * TSMean[i].t);
				for (j = 0; j < P.NumAdunits; j++)
					fprintf(dat, "\t%.10f", c * TSVar[i].incI_adunit[j] - c * c * TSMean[i].incI_adunit[j] * TSMean[i].incI_adunit[j]);
				for (j = 0; j < P.NumAdunits; j++)
					fprintf(dat, "\t%.10f", c * TSVar[i].incC_adunit[j] - c * c * TSMean[i].incC_adunit[j] * TSMean[i].incC_adunit[j]);
				for (j = 0; j < P.NumAdunits; j++)
					fprintf(dat, "\t%.10f", c * TSVar[i].incDC_adunit[j] - c * c * TSMean[i].incDC_adunit[j] * TSMean[i].incDC_adunit[j]); //added detected cases: ggilani 03/02/15
				for (j = 0; j < P.NumAdunits; j++)
					fprintf(dat, "\t%.10f", c * TSVar[i].cumT_adunit[j] - c * c * TSMean[i].cumT_adunit[j] * TSMean[i].cumT_adunit[j]);
				fprintf(dat, "\n");
			}
			fclose(dat);
		}
	}

	if ((P.DoDigitalContactTracing) && (P.DoAdUnits) && (P.OutputDigitalContactTracing))
	{
		sprintf(outname, "%s.digitalcontacttracing.xls", OutFile);
		if (!(dat = fopen(outname, "wb"))) ERR_CRITICAL("Unable to open output file\n");
		fprintf(dat, "t");
		for (i = 0; i < P.NumAdunits; i++)
		{
			fprintf(dat, "\tincDCT_%s", AdUnits[i].ad_name); // //printing headers for inc per admin unit
		}
		for (i = 0; i < P.NumAdunits; i++)
		{
			fprintf(dat, "\tDCT_%s", AdUnits[i].ad_name); // //printing headers for prevalence of digital contact tracing per admin unit
		}
		fprintf(dat, "\n");
		//print actual output
		for (i = 0; i < P.NumSamples; i++)
		{
			fprintf(dat, "%.10lf", c* TSMean[i].t);
			for (j = 0; j < P.NumAdunits; j++)
			{
				fprintf(dat, "\t%.10lf", c * TSMean[i].incDCT_adunit[j]);
			}
			for (j = 0; j < P.NumAdunits; j++)
			{
				fprintf(dat, "\t%.10lf", c * TSMean[i].DCT_adunit[j]);
			}
			fprintf(dat, "\n");
		}

		fclose(dat);

	}

	if(P.KeyWorkerProphTimeStartBase < P.SampleTime)
	{
		sprintf(outname, "%s.keyworker.xls", OutFile);
		if(!(dat = fopen(outname, "wb"))) ERR_CRITICAL("Unable to open output file\n");
		fprintf(dat, "t");
		for(i = 0; i < 2; i++) fprintf(dat, "\tI%i", i);
		for(i = 0; i < 2; i++) fprintf(dat, "\tC%i", i);
		for(i = 0; i < 2; i++) fprintf(dat, "\tT%i", i);
		for(i = 0; i < 2; i++) fprintf(dat, "\tvI%i", i);
		for(i = 0; i < 2; i++) fprintf(dat, "\tvC%i", i);
		for(i = 0; i < 2; i++) fprintf(dat, "\tvT%i", i);
		fprintf(dat, "\t%i\t%i\n", P.KeyWorkerNum, P.KeyWorkerIncHouseNum);
		for(i = 0; i < P.NumSamples; i++)
			{
			fprintf(dat, "%.10f", c * TSMean[i].t);
			for(j = 0; j < 2; j++)
				fprintf(dat, "\t%.10f", c * TSMean[i].incI_keyworker[j]);
			for(j = 0; j < 2; j++)
				fprintf(dat, "\t%.10f", c * TSMean[i].incC_keyworker[j]);
			for(j = 0; j < 2; j++)
				fprintf(dat, "\t%.10f", c * TSMean[i].cumT_keyworker[j]);
			for(j = 0; j < 2; j++)
				fprintf(dat, "\t%.10f", c * TSVar[i].incI_keyworker[j] - c * c * TSMean[i].incI_keyworker[j] * TSMean[i].incI_keyworker[j]);
			for(j = 0; j < 2; j++)
				fprintf(dat, "\t%.10f", c * TSVar[i].incC_keyworker[j] - c * c * TSMean[i].incC_keyworker[j] * TSMean[i].incC_keyworker[j]);
			for(j = 0; j < 2; j++)
				fprintf(dat, "\t%.10f", c * TSVar[i].cumT_keyworker[j] - c * c * TSMean[i].cumT_keyworker[j] * TSMean[i].cumT_keyworker[j]);
			fprintf(dat, "\n");
			}
		fclose(dat);
	}

	if (P.OutputInfType)
	{
		sprintf(outname, "%s.inftype.xls", OutFile);
		if (!(dat = fopen(outname, "wb"))) ERR_CRITICAL("Unable to open output file\n");
		fprintf(dat, "t\tR\tTG\tSI");
		for (j = 0; j < INFECT_TYPE_MASK; j++) fprintf(dat, "\tRtype_%i", j);
		for (j = 0; j < INFECT_TYPE_MASK; j++) fprintf(dat, "\tincItype_%i", j);
		for (j = 0; j < NUM_AGE_GROUPS; j++) fprintf(dat, "\tRage_%i", j);
		fprintf(dat, "\n");
		for (i = 0; i < P.NumSamples; i++)
		{
			fprintf(dat, "%lf\t%lf\t%lf\t%lf", c * TSMean[i].t, c * TSMean[i].Rdenom, c* TSMean[i].meanTG, c* TSMean[i].meanSI);
			for (j = 0; j < INFECT_TYPE_MASK; j++) fprintf(dat, "\t%lf", c * TSMean[i].Rtype[j]);
			for (j = 0; j < INFECT_TYPE_MASK; j++) fprintf(dat, "\t%lf", c * TSMean[i].incItype[j]);
			for (j = 0; j < NUM_AGE_GROUPS; j++) fprintf(dat, "\t%lf", c * TSMean[i].Rage[j]);
			fprintf(dat, "\n");
		}
		fclose(dat);
	}

	if (P.OutputR0)
	{
		sprintf(outname, "%s.R0.xls", OutFile);
		if (!(dat = fopen(outname, "wb"))) ERR_CRITICAL("Unable to open output file\n");
		for (i = 0; i < MAX_SEC_REC; i++)
		{
			fprintf(dat, "%i", i);
			for (j = 0; j < MAX_GEN_REC; j++)
				fprintf(dat, "\t%.10f", c * indivR0_av[i][j]);
			fprintf(dat, "\n");
		}
		fclose(dat);
	}

	if (P.OutputHousehold)
	{
		sprintf(outname, "%s.household.xls", OutFile);
		for (i = 1; i <= MAX_HOUSEHOLD_SIZE; i++)
		{
			t = 0;
			for (j = 1; j <= MAX_HOUSEHOLD_SIZE; j++)
				t += inf_household_av[i][j];
			inf_household_av[i][0] = denom_household[i] / c - t;
		}
		for (i = 1; i <= MAX_HOUSEHOLD_SIZE; i++)
		{
			t = 0;
			for (j = 1; j <= MAX_HOUSEHOLD_SIZE; j++)
				t += case_household_av[i][j];
			case_household_av[i][0] = denom_household[i] / c - t;
		}
		if (!(dat = fopen(outname, "wb"))) ERR_CRITICAL("Unable to open output file\n");
		for (i = 1; i <= MAX_HOUSEHOLD_SIZE; i++)
			fprintf(dat, "\t%i", i);
		fprintf(dat, "\n");
		for (i = 0; i <= MAX_HOUSEHOLD_SIZE; i++)
		{
			fprintf(dat, "%i", i);
			for (j = 1; j <= MAX_HOUSEHOLD_SIZE; j++)
				fprintf(dat, "\t%.10f", inf_household_av[j][i] * c);
			fprintf(dat, "\n");
		}
		fprintf(dat, "\n");
		for (i = 1; i <= MAX_HOUSEHOLD_SIZE; i++)
			fprintf(dat, "\t%i", i);
		fprintf(dat, "\n");
		for (i = 0; i <= MAX_HOUSEHOLD_SIZE; i++)
		{
			fprintf(dat, "%i", i);
			for (j = 1; j <= MAX_HOUSEHOLD_SIZE; j++)
				fprintf(dat, "\t%.10f", case_household_av[j][i] * c);
			fprintf(dat, "\n");
		}
		fclose(dat);
	}

	if (P.OutputCountry)
	{
		sprintf(outname, "%s.country.xls", OutFile);
		if (!(dat = fopen(outname, "wb"))) ERR_CRITICAL("Unable to open output file\n");
		for (i = 0; i < MAX_COUNTRIES; i++)
			fprintf(dat, "%i\t%.10f\t%.10f\n", i, infcountry_av[i] * c, infcountry_num[i] * c);
		fclose(dat);
	}

	if ((P.DoSeverity)&&(P.OutputSeverity))
	{
		//// output separate severity file (can integrate with main if need be)
		sprintf(outname, "%s.severity.xls", OutFile);

		if (!(dat = fopen(outname, "wb"))) ERR_CRITICAL("Unable to open severity output file\n");
		fprintf(dat, "t\tPropSocDist\tRt\tTG\tSI\tS\tI\tR\tincI\tincC\tMild\tILI\tSARI\tCritical\tCritRecov\tSARIP\tCriticalP\tCritRecovP\tprevQuarNotInfected\tprevQuarNotSymptomatic\tincMild\tincILI\tincSARI\tincCritical\tincCritRecov\tincSARIP\tincCriticalP\tincCritRecovP\tincDeath\tincDeath_ILI\tincDeath_SARI\tincDeath_Critical\tcumMild\tcumILI\tcumSARI\tcumCritical\tcumCritRecov\tcumDeath\tcumDeath_ILI\tcumDeath_SARI\tcumDeath_Critical\t");
		fprintf(dat, "PropSocDist_v\tRt_v\tTG_v\tSI_v\tS_v\tI_v\tR_v\tincI_v\tincC_v\tMild_v\tILI_v\tSARI_v\tCritical_v\tCritRecov_v\tincMild_v\tincILI_v\tincSARI_v\tincCritical_v\tincCritRecov_v\tincDeath_v\tincDeath_ILI_v\tincDeath_SARI_v\tincDeath_Critical_v\tcumMild_v\tcumILI_v\tcumSARI_v\tcumCritical_v\tcumCritRecov_v\tcumDeath_v\tcumDeath_ILI_v\tcumDeath_SARI_v\tcumDeath_Critical_v\n");
		double SARI, Critical, CritRecov, incSARI, incCritical, incCritRecov, sc1, sc2,sc3,sc4; //this stuff corrects bed prevalence for exponentially distributed time to test results in hospital
		sc1 = (P.Mean_TimeToTest > 0) ? exp(-1.0 / P.Mean_TimeToTest) : 0.0;
		sc2 = (P.Mean_TimeToTest > 0) ? exp(-P.Mean_TimeToTestOffset / P.Mean_TimeToTest) : 0.0;
		sc3 = (P.Mean_TimeToTest > 0) ? exp(-P.Mean_TimeToTestCriticalOffset / P.Mean_TimeToTest) : 0.0;
		sc4 = (P.Mean_TimeToTest > 0) ? exp(-P.Mean_TimeToTestCritRecovOffset / P.Mean_TimeToTest) : 0.0;
		incSARI = incCritical = incCritRecov = 0;
		for (i = 0; i < P.NumSamples; i++)
		{
			if (i > 0)
			{
				SARI = (TSMean[i].SARI - TSMean[i - 1].SARI) * sc2 + SARI * sc1;
				Critical = (TSMean[i].Critical - TSMean[i - 1].Critical) * sc3 + Critical * sc1;
				CritRecov = (TSMean[i].CritRecov - TSMean[i - 1].CritRecov) * sc4 + CritRecov * sc1;
				incSARI = TSMean[i].incSARI * (1.0 - sc2) + incSARI * sc1;
				incCritical = TSMean[i].incCritical * (1.0 - sc3) + incCritical * sc1;
				incCritRecov = TSMean[i].incCritRecov * (1.0 - sc4) + incCritRecov * sc1;
			}
			else
			{
				SARI = TSMean[i].SARI * sc2;
				Critical = TSMean[i].Critical * sc3;
				CritRecov = TSMean[i].CritRecov * sc4;
			}

			fprintf(dat, "%.10f\t%.10f\t%.10f\t%.10f\t%.10f\t%.17f\t%.10f\t%.10f\t%.10f\t%.10f\t%.10f\t%.10f\t%.10f\t%.10f\t%.10f\t%.10f\t%.10f\t%.10f\t%.10f\t%.10f\t%.10f\t%.10f\t%.10f\t%.10f\t%.10f\t%.10f\t%.10f\t%.10f\t%.10f\t%.10f\t%.10f\t%.10f\t%.10f\t%.10f\t%.10f\t%.10f\t%.10f\t%.10f\t%.10f\t%.10f\t%.10f\t",
				c* TSMean[i].t, c* TSMean[i].PropSocDist, c* TSMean[i].Rdenom, c* TSMean[i].meanTG, c* TSMean[i].meanSI, c* TSMean[i].S, c* TSMean[i].I, c* TSMean[i].R, c* TSMean[i].incI, c* TSMean[i].incC,
				c* TSMean[i].Mild, c* TSMean[i].ILI, c* TSMean[i].SARI,c* TSMean[i].Critical, c* TSMean[i].CritRecov,c* (TSMean[i].SARI - SARI), c* (TSMean[i].Critical - Critical), c* (TSMean[i].CritRecov - CritRecov),
				c * TSMean[i].prevQuarNotInfected, c * TSMean[i].prevQuarNotSymptomatic,
				c * TSMean[i].incMild, c * TSMean[i].incILI, c * TSMean[i].incSARI, c * TSMean[i].incCritical, c * TSMean[i].incCritRecov, c * incSARI, c * incCritical, c * incCritRecov, c * TSMean[i].incD,
				c * TSMean[i].incDeath_ILI, c * TSMean[i].incDeath_SARI, c * TSMean[i].incDeath_Critical,
				c * TSMean[i].cumMild, c * TSMean[i].cumILI, c * TSMean[i].cumSARI, c * TSMean[i].cumCritical, c * TSMean[i].cumCritRecov, c*TSMean[i].D,
				c * TSMean[i].cumDeath_ILI, c * TSMean[i].cumDeath_SARI, c * TSMean[i].cumDeath_Critical);
			fprintf(dat, "%.10f\t%.10f\t%.10f\t%.10f\t%.10f\t%.10f\t%.10f\t%.10f\t%.10f\t%.10f\t%.10f\t%.10f\t%.10f\t%.10f\t%.10f\t%.10f\t%.10f\t%.10f\t%.10f\t%.10f\t%.10f\t%.10f\t%.10f\t%.10f\t%.10f\t%.10f\t%.10f\t%.10f\t%.10f\t%.10f\t%.10f\t%.10f\n",
				c* TSVar[i].PropSocDist- c * TSMean[i].PropSocDist* c * TSMean[i].PropSocDist,
				c* TSVar[i].Rdenom - c * TSMean[i].Rdenom * c * TSMean[i].Rdenom,
				c* TSVar[i].meanTG - c * TSMean[i].meanTG * c * TSMean[i].meanTG,
				c* TSVar[i].meanSI - c * TSMean[i].meanSI * c * TSMean[i].meanSI,
				c* TSVar[i].S- c * TSMean[i].S* c * TSMean[i].S,
				c* TSVar[i].I- c * TSMean[i].I* c * TSMean[i].I,
				c* TSVar[i].R- c * TSMean[i].R* c * TSMean[i].R,
				c* TSVar[i].incI- c * TSMean[i].incI* c * TSMean[i].incI,
				c* TSVar[i].incC- c * TSMean[i].incC* c * TSMean[i].incC,
				c* TSVar[i].Mild- c * TSMean[i].Mild* c * TSMean[i].Mild,
				c* TSVar[i].ILI- c * TSMean[i].incILI* c * TSMean[i].incILI,
				c* TSVar[i].SARI- c * TSMean[i].SARI* c * TSMean[i].SARI,
				c* TSVar[i].Critical- c * TSMean[i].Critical* c * TSMean[i].Critical,
				c* TSVar[i].CritRecov- c * TSMean[i].CritRecov* c * TSMean[i].CritRecov,
				c* TSVar[i].incMild- c * TSMean[i].incMild* c * TSMean[i].incMild,
				c* TSVar[i].incILI- c * TSMean[i].incILI* c * TSMean[i].incILI,
				c* TSVar[i].incSARI- c * TSMean[i].incSARI* c * TSMean[i].incSARI,
				c* TSVar[i].incCritical- c * TSMean[i].incCritical* c * TSMean[i].incCritical,
				c* TSVar[i].incCritRecov- c * TSMean[i].incCritRecov* c * TSMean[i].incCritRecov,
				c* TSVar[i].incD- c * TSMean[i].incD* c * TSMean[i].incD,
				c* TSVar[i].incDeath_ILI- c * TSMean[i].incDeath_ILI* c * TSMean[i].incDeath_ILI,
				c* TSVar[i].incDeath_SARI- c * TSMean[i].incDeath_SARI* c * TSMean[i].incDeath_SARI,
				c* TSVar[i].incDeath_Critical- c * TSMean[i].incDeath_Critical* c * TSMean[i].incDeath_Critical,
				c* TSVar[i].cumMild- c * TSMean[i].cumMild* c * TSMean[i].cumMild,
				c* TSVar[i].cumILI- c * TSMean[i].cumILI* c * TSMean[i].cumILI,
				c* TSVar[i].cumSARI- c * TSMean[i].cumSARI* c * TSMean[i].cumSARI,
				c* TSVar[i].cumCritical- c * TSMean[i].cumCritical* c * TSMean[i].cumCritical,
				c* TSVar[i].cumCritRecov- c * TSMean[i].cumCritRecov* c * TSMean[i].cumCritRecov,
				c* TSVar[i].D- c * TSMean[i].D* c * TSMean[i].D,
				c* TSVar[i].cumDeath_ILI- c * TSMean[i].cumDeath_ILI* c * TSMean[i].cumDeath_ILI,
				c* TSVar[i].cumDeath_SARI- c * TSMean[i].cumDeath_SARI* c * TSMean[i].cumDeath_SARI,
				c* TSVar[i].cumDeath_Critical- c * TSMean[i].cumDeath_Critical* c * TSMean[i].cumDeath_Critical);
		}
		fclose(dat);
		if (P.OutputSeverityAge)
		{
			double* SARI_a, * Critical_a, * CritRecov_a, * incSARI_a, * incCritical_a, * incCritRecov_a, sc1a, sc2a, sc3a, sc4a; //this stuff corrects bed prevalence for exponentially distributed time to test results in hospital

			if (!(SARI_a = (double*)malloc(NUM_AGE_GROUPS * sizeof(double)))) ERR_CRITICAL("Unable to allocate temp storage\n");
			if (!(Critical_a = (double*)malloc(NUM_AGE_GROUPS * sizeof(double)))) ERR_CRITICAL("Unable to allocate temp storage\n");
			if (!(CritRecov_a = (double*)malloc(NUM_AGE_GROUPS * sizeof(double)))) ERR_CRITICAL("Unable to allocate temp storage\n");
			if (!(incSARI_a = (double*)malloc(NUM_AGE_GROUPS * sizeof(double)))) ERR_CRITICAL("Unable to allocate temp storage\n");
			if (!(incCritical_a = (double*)malloc(NUM_AGE_GROUPS * sizeof(double)))) ERR_CRITICAL("Unable to allocate temp storage\n");
			if (!(incCritRecov_a = (double*)malloc(NUM_AGE_GROUPS * sizeof(double)))) ERR_CRITICAL("Unable to allocate temp storage\n");
			sc1a = (P.Mean_TimeToTest > 0) ? exp(-1.0 / P.Mean_TimeToTest) : 0.0;
			sc2a = (P.Mean_TimeToTest > 0) ? exp(-P.Mean_TimeToTestOffset / P.Mean_TimeToTest) : 0.0;
			sc3a = (P.Mean_TimeToTest > 0) ? exp(-P.Mean_TimeToTestCriticalOffset / P.Mean_TimeToTest) : 0.0;
			sc4a = (P.Mean_TimeToTest > 0) ? exp(-P.Mean_TimeToTestCritRecovOffset / P.Mean_TimeToTest) : 0.0;
			for (i = 0; i < NUM_AGE_GROUPS; i++) incSARI_a[i] = incCritical_a[i] = incCritRecov_a[i] = 0;
			//// output severity results by age group
			sprintf(outname, "%s.severity.age.xls", OutFile);
			if (!(dat = fopen(outname, "wb"))) ERR_CRITICAL("Unable to open output file\n");
			fprintf(dat, "t");

			/////// ****** /////// ****** /////// ****** COLNAMES
			//// prevalance
			for (i = 0; i < NUM_AGE_GROUPS; i++) fprintf(dat, "\tMild_%i", i);
			for (i = 0; i < NUM_AGE_GROUPS; i++) fprintf(dat, "\tILI_%i", i);
			for (i = 0; i < NUM_AGE_GROUPS; i++) fprintf(dat, "\tSARI_%i", i);
			for (i = 0; i < NUM_AGE_GROUPS; i++) fprintf(dat, "\tCritical_%i", i);
			for (i = 0; i < NUM_AGE_GROUPS; i++) fprintf(dat, "\tCritRecov_%i", i);
			for (i = 0; i < NUM_AGE_GROUPS; i++) fprintf(dat, "\tSARIP_%i", i);
			for (i = 0; i < NUM_AGE_GROUPS; i++) fprintf(dat, "\tCriticalP_%i", i);
			for (i = 0; i < NUM_AGE_GROUPS; i++) fprintf(dat, "\tCritRecovP_%i", i);

			//// incidence
			for (i = 0; i < NUM_AGE_GROUPS; i++) fprintf(dat, "\tincI_%i", i);
			for (i = 0; i < NUM_AGE_GROUPS; i++) fprintf(dat, "\tincMild_%i", i);
			for (i = 0; i < NUM_AGE_GROUPS; i++) fprintf(dat, "\tincILI_%i", i);
			for (i = 0; i < NUM_AGE_GROUPS; i++) fprintf(dat, "\tincSARI_%i", i);
			for (i = 0; i < NUM_AGE_GROUPS; i++) fprintf(dat, "\tincCritical_%i", i);
			for (i = 0; i < NUM_AGE_GROUPS; i++) fprintf(dat, "\tincCritRecov_%i", i);
			for (i = 0; i < NUM_AGE_GROUPS; i++) fprintf(dat, "\tincSARIP_%i", i);
			for (i = 0; i < NUM_AGE_GROUPS; i++) fprintf(dat, "\tincCriticalP_%i", i);
			for (i = 0; i < NUM_AGE_GROUPS; i++) fprintf(dat, "\tincCritRecovP_%i", i);
			for (i = 0; i < NUM_AGE_GROUPS; i++) fprintf(dat, "\tincDeath_%i", i);
			for (i = 0; i < NUM_AGE_GROUPS; i++) fprintf(dat, "\tincDeath_ILI_%i", i);
			for (i = 0; i < NUM_AGE_GROUPS; i++) fprintf(dat, "\tincDeath_SARI_%i", i);
			for (i = 0; i < NUM_AGE_GROUPS; i++) fprintf(dat, "\tincDeath__Critical_%i", i);

			//// cumulative incidence
			for (i = 0; i < NUM_AGE_GROUPS; i++) fprintf(dat, "\tcumMild_%i", i);
			for (i = 0; i < NUM_AGE_GROUPS; i++) fprintf(dat, "\tcumILI_%i", i);
			for (i = 0; i < NUM_AGE_GROUPS; i++) fprintf(dat, "\tcumSARI_%i", i);
			for (i = 0; i < NUM_AGE_GROUPS; i++) fprintf(dat, "\tcumCritical_%i", i);
			for (i = 0; i < NUM_AGE_GROUPS; i++) fprintf(dat, "\tcumCritRecov_%i", i);
			for (i = 0; i < NUM_AGE_GROUPS; i++) fprintf(dat, "\tcumDeaths_%i", i);
			for (i = 0; i < NUM_AGE_GROUPS; i++) fprintf(dat, "\tcumDeaths_ILI_%i", i);
			for (i = 0; i < NUM_AGE_GROUPS; i++) fprintf(dat, "\tcumDeaths_SARI_%i", i);
			for (i = 0; i < NUM_AGE_GROUPS; i++) fprintf(dat, "\tcumDeaths_Critical_%i", i);

			fprintf(dat, "\n");

			/////// ****** /////// ****** /////// ****** Populate table.
			for (i = 0; i < P.NumSamples; i++)
			{
				for (j = 0; j < NUM_AGE_GROUPS; j++)
				{
					if (i > 0)
					{
						SARI_a[j] = (TSMean[i].SARI_age[j] - TSMean[i - 1].SARI_age[j]) * sc2a + SARI_a[j] * sc1a;
						Critical_a[j] = (TSMean[i].Critical_age[j] - TSMean[i - 1].Critical_age[j]) * sc3a + Critical_a[j] * sc1a;
						CritRecov_a[j] = (TSMean[i].CritRecov_age[j] - TSMean[i - 1].CritRecov_age[j]) * sc4a + CritRecov_a[j] * sc1a;
						incSARI_a[j] = TSMean[i].incSARI_age[j] * (1.0 - sc2a) + incSARI_a[j] * sc1a;
						incCritical_a[j] = TSMean[i].incCritical_age[j] * (1.0 - sc3a) + incCritical_a[j] * sc1a;
						incCritRecov_a[j] = TSMean[i].incCritRecov_age[j] * (1.0 - sc4a) + incCritRecov_a[j] * sc1a;
					}
					else
					{
						SARI_a[j] = TSMean[i].SARI_age[j] * sc2a;
						Critical_a[j] = TSMean[i].Critical_age[j] * sc3a;
						CritRecov_a[j] = TSMean[i].CritRecov_age[j] * sc4a;
					}
				}
				fprintf(dat, "%.10f", c * TSMean[i].t);
				//// prevalance
				for (j = 0; j < NUM_AGE_GROUPS; j++) fprintf(dat, "\t%.10f", c * TSMean[i].Mild_age[j]);
				for (j = 0; j < NUM_AGE_GROUPS; j++) fprintf(dat, "\t%.10f", c * TSMean[i].ILI_age[j]);
				for (j = 0; j < NUM_AGE_GROUPS; j++) fprintf(dat, "\t%.10f", c * TSMean[i].SARI_age[j]);
				for (j = 0; j < NUM_AGE_GROUPS; j++) fprintf(dat, "\t%.10f", c * TSMean[i].Critical_age[j]);
				for (j = 0; j < NUM_AGE_GROUPS; j++) fprintf(dat, "\t%.10f", c * TSMean[i].CritRecov_age[j]);
				for (j = 0; j < NUM_AGE_GROUPS; j++) fprintf(dat, "\t%.10f", c * (TSMean[i].SARI_age[j] - SARI_a[j]));
				for (j = 0; j < NUM_AGE_GROUPS; j++) fprintf(dat, "\t%.10f", c * (TSMean[i].Critical_age[j] - Critical_a[j]));
				for (j = 0; j < NUM_AGE_GROUPS; j++) fprintf(dat, "\t%.10f", c * (TSMean[i].CritRecov_age[j] - CritRecov_a[j]));

				//// incidence
				for (j = 0; j < NUM_AGE_GROUPS; j++) fprintf(dat, "\t%.10f", c * TSMean[i].incIa[j]);
				for (j = 0; j < NUM_AGE_GROUPS; j++) fprintf(dat, "\t%.10f", c * TSMean[i].incMild_age[j]);
				for (j = 0; j < NUM_AGE_GROUPS; j++) fprintf(dat, "\t%.10f", c * TSMean[i].incILI_age[j]);
				for (j = 0; j < NUM_AGE_GROUPS; j++) fprintf(dat, "\t%.10f", c * TSMean[i].incSARI_age[j]);
				for (j = 0; j < NUM_AGE_GROUPS; j++) fprintf(dat, "\t%.10f", c * TSMean[i].incCritical_age[j]);
				for (j = 0; j < NUM_AGE_GROUPS; j++) fprintf(dat, "\t%.10f", c * TSMean[i].incCritRecov_age[j]);
				for (j = 0; j < NUM_AGE_GROUPS; j++) fprintf(dat, "\t%.10f", c * incSARI_a[j]);
				for (j = 0; j < NUM_AGE_GROUPS; j++) fprintf(dat, "\t%.10f", c * incCritical_a[j]);
				for (j = 0; j < NUM_AGE_GROUPS; j++) fprintf(dat, "\t%.10f", c * incCritRecov_a[j]);
				for (j = 0; j < NUM_AGE_GROUPS; j++) fprintf(dat, "\t%.10f", c * TSMean[i].incDa[j]);
				for (j = 0; j < NUM_AGE_GROUPS; j++) fprintf(dat, "\t%.10f", c * TSMean[i].incDeath_ILI_age[j]);
				for (j = 0; j < NUM_AGE_GROUPS; j++) fprintf(dat, "\t%.10f", c * TSMean[i].incDeath_SARI_age[j]);
				for (j = 0; j < NUM_AGE_GROUPS; j++) fprintf(dat, "\t%.10f", c * TSMean[i].incDeath_Critical_age[j]);

				//// cumulative incidence
				for (j = 0; j < NUM_AGE_GROUPS; j++) fprintf(dat, "\t%.10f", c * TSMean[i].cumMild_age[j]);
				for (j = 0; j < NUM_AGE_GROUPS; j++) fprintf(dat, "\t%.10f", c * TSMean[i].cumILI_age[j]);
				for (j = 0; j < NUM_AGE_GROUPS; j++) fprintf(dat, "\t%.10f", c * TSMean[i].cumSARI_age[j]);
				for (j = 0; j < NUM_AGE_GROUPS; j++) fprintf(dat, "\t%.10f", c * TSMean[i].cumCritical_age[j]);
				for (j = 0; j < NUM_AGE_GROUPS; j++) fprintf(dat, "\t%.10f", c * TSMean[i].cumCritRecov_age[j]);
				for (j = 0; j < NUM_AGE_GROUPS; j++) fprintf(dat, "\t%.10f", c * (TSMean[i].cumDeath_ILI_age[j] + TSMean[i].cumDeath_SARI_age[j] + TSMean[i].cumDeath_Critical_age[j]));
				for (j = 0; j < NUM_AGE_GROUPS; j++) fprintf(dat, "\t%.10f", c * TSMean[i].cumDeath_ILI_age[j]);
				for (j = 0; j < NUM_AGE_GROUPS; j++) fprintf(dat, "\t%.10f", c * TSMean[i].cumDeath_SARI_age[j]);
				for (j = 0; j < NUM_AGE_GROUPS; j++) fprintf(dat, "\t%.10f", c * TSMean[i].cumDeath_Critical_age[j]);
				fprintf(dat, "\n");
			}
			fclose(dat);
			free(SARI_a); free(Critical_a); free(CritRecov_a);
			free(incSARI_a); free(incCritical_a); free(incCritRecov_a);
		}
		if ((P.DoAdUnits) && (P.OutputSeverityAdminUnit))
		{
			double* SARI_a, * Critical_a, * CritRecov_a, * incSARI_a, * incCritical_a, * incCritRecov_a, sc1a, sc2a,sc3a,sc4a; //this stuff corrects bed prevalence for exponentially distributed time to test results in hospital

			if (!(SARI_a = (double*)malloc(MAX_ADUNITS * sizeof(double)))) ERR_CRITICAL("Unable to allocate temp storage\n");
			if (!(Critical_a = (double*)malloc(MAX_ADUNITS * sizeof(double)))) ERR_CRITICAL("Unable to allocate temp storage\n");
			if (!(CritRecov_a = (double*)malloc(MAX_ADUNITS * sizeof(double)))) ERR_CRITICAL("Unable to allocate temp storage\n");
			if (!(incSARI_a = (double*)malloc(MAX_ADUNITS * sizeof(double)))) ERR_CRITICAL("Unable to allocate temp storage\n");
			if (!(incCritical_a = (double*)malloc(MAX_ADUNITS * sizeof(double)))) ERR_CRITICAL("Unable to allocate temp storage\n");
			if (!(incCritRecov_a = (double*)malloc(MAX_ADUNITS * sizeof(double)))) ERR_CRITICAL("Unable to allocate temp storage\n");
			sc1a = (P.Mean_TimeToTest > 0) ? exp(-1.0 / P.Mean_TimeToTest) : 0.0;
			sc2a = (P.Mean_TimeToTest > 0) ? exp(-P.Mean_TimeToTestOffset / P.Mean_TimeToTest) : 0.0;
			sc3a = (P.Mean_TimeToTest > 0) ? exp(-P.Mean_TimeToTestCriticalOffset / P.Mean_TimeToTest) : 0.0;
			sc4a = (P.Mean_TimeToTest > 0) ? exp(-P.Mean_TimeToTestCritRecovOffset / P.Mean_TimeToTest) : 0.0;
			for (i = 0; i < P.NumAdunits; i++) incSARI_a[i] = incCritical_a[i] = incCritRecov_a[i] = 0;
			//// output severity results by admin unit
			sprintf(outname, "%s.severity.adunit.xls", OutFile);
			if (!(dat = fopen(outname, "wb"))) ERR_CRITICAL("Unable to open output file\n");
			fprintf(dat, "t");

			/////// ****** /////// ****** /////// ****** COLNAMES
			//// prevalance
			for (i = 0; i < P.NumAdunits; i++) fprintf(dat, "\tMild_%s"					, AdUnits[i].ad_name);
			for (i = 0; i < P.NumAdunits; i++) fprintf(dat, "\tILI_%s"					, AdUnits[i].ad_name);
			for (i = 0; i < P.NumAdunits; i++) fprintf(dat, "\tSARI_%s"					, AdUnits[i].ad_name);
			for (i = 0; i < P.NumAdunits; i++) fprintf(dat, "\tCritical_%s"				, AdUnits[i].ad_name);
			for (i = 0; i < P.NumAdunits; i++) fprintf(dat, "\tCritRecov_%s"			, AdUnits[i].ad_name);
			for (i = 0; i < P.NumAdunits; i++) fprintf(dat, "\tSARIP_%s"				, AdUnits[i].ad_name);
			for (i = 0; i < P.NumAdunits; i++) fprintf(dat, "\tCriticalP_%s"			, AdUnits[i].ad_name);
			for (i = 0; i < P.NumAdunits; i++) fprintf(dat, "\tCritRecovP_%s"			, AdUnits[i].ad_name);

			//// incidence
			for (i = 0; i < P.NumAdunits; i++) fprintf(dat, "\tincI_%s"					, AdUnits[i].ad_name);
			for (i = 0; i < P.NumAdunits; i++) fprintf(dat, "\tincMild_%s"				, AdUnits[i].ad_name);
			for (i = 0; i < P.NumAdunits; i++) fprintf(dat, "\tincILI_%s"				, AdUnits[i].ad_name);
			for (i = 0; i < P.NumAdunits; i++) fprintf(dat, "\tincSARI_%s"				, AdUnits[i].ad_name);
			for (i = 0; i < P.NumAdunits; i++) fprintf(dat, "\tincCritical_%s"			, AdUnits[i].ad_name);
			for (i = 0; i < P.NumAdunits; i++) fprintf(dat, "\tincCritRecov_%s"			, AdUnits[i].ad_name);
			for (i = 0; i < P.NumAdunits; i++) fprintf(dat, "\tincSARIP_%s"				, AdUnits[i].ad_name);
			for (i = 0; i < P.NumAdunits; i++) fprintf(dat, "\tincCriticalP_%s"			, AdUnits[i].ad_name);
			for (i = 0; i < P.NumAdunits; i++) fprintf(dat, "\tincCritRecovP_%s"		, AdUnits[i].ad_name);
			for (i = 0; i < P.NumAdunits; i++) fprintf(dat, "\tincDeath_%s"				, AdUnits[i].ad_name);
			for (i = 0; i < P.NumAdunits; i++) fprintf(dat, "\tincDeath_ILI_%s"			, AdUnits[i].ad_name);
			for (i = 0; i < P.NumAdunits; i++) fprintf(dat, "\tincDeath_SARI_%s"		, AdUnits[i].ad_name);
			for (i = 0; i < P.NumAdunits; i++) fprintf(dat, "\tincDeath__Critical_%s"	, AdUnits[i].ad_name);

			//// cumulative incidence
			for (i = 0; i < P.NumAdunits; i++) fprintf(dat, "\tcumMild_%s"				, AdUnits[i].ad_name);
			for (i = 0; i < P.NumAdunits; i++) fprintf(dat, "\tcumILI_%s"				, AdUnits[i].ad_name);
			for (i = 0; i < P.NumAdunits; i++) fprintf(dat, "\tcumSARI_%s"				, AdUnits[i].ad_name);
			for (i = 0; i < P.NumAdunits; i++) fprintf(dat, "\tcumCritical_%s"			, AdUnits[i].ad_name);
			for (i = 0; i < P.NumAdunits; i++) fprintf(dat, "\tcumCritRecov_%s"			, AdUnits[i].ad_name);
			for (i = 0; i < P.NumAdunits; i++) fprintf(dat, "\tcumDeaths_%s"			, AdUnits[i].ad_name);
			for (i = 0; i < P.NumAdunits; i++) fprintf(dat, "\tcumDeaths_ILI_%s"		, AdUnits[i].ad_name);
			for (i = 0; i < P.NumAdunits; i++) fprintf(dat, "\tcumDeaths_SARI_%s"		, AdUnits[i].ad_name);
			for (i = 0; i < P.NumAdunits; i++) fprintf(dat, "\tcumDeaths_Critical_%s"	, AdUnits[i].ad_name);

			fprintf(dat, "\n");

			/////// ****** /////// ****** /////// ****** Populate table.
			for (i = 0; i < P.NumSamples; i++)
			{
				for (j = 0; j < P.NumAdunits; j++)
				{
					if (i > 0)
					{
						SARI_a[j] = (TSMean[i].SARI_adunit[j] - TSMean[i - 1].SARI_adunit[j]) * sc2a + SARI_a[j] * sc1a;
						Critical_a[j] = (TSMean[i].Critical_adunit[j] - TSMean[i - 1].Critical_adunit[j]) * sc3a + Critical_a[j] * sc1a;
						CritRecov_a[j] = (TSMean[i].CritRecov_adunit[j] - TSMean[i - 1].CritRecov_adunit[j]) * sc4a + CritRecov_a[j] * sc1a;
						incSARI_a[j] = TSMean[i].incSARI_adunit[j] * (1.0 - sc2a) + incSARI_a[j] * sc1a;
						incCritical_a[j] = TSMean[i].incCritical_adunit[j] * (1.0 - sc3a) + incCritical_a[j] * sc1a;
						incCritRecov_a[j] = TSMean[i].incCritRecov_adunit[j] * (1.0 - sc4a) + incCritRecov_a[j] * sc1a;
					}
					else
					{
						SARI_a[j] = TSMean[i].SARI_adunit[j] * sc2a;
						Critical_a[j] = TSMean[i].Critical_adunit[j] * sc3a;
						CritRecov_a[j] = TSMean[i].CritRecov_adunit[j] * sc4a;
					}
				}
				fprintf(dat, "%.10f", c*TSMean[i].t);
				//// prevalance
				for (j = 0; j < P.NumAdunits; j++)		fprintf(dat, "\t%.10f", c * TSMean[i].Mild_adunit[j]);
				for (j = 0; j < P.NumAdunits; j++)		fprintf(dat, "\t%.10f", c * TSMean[i].ILI_adunit[j]);
				for (j = 0; j < P.NumAdunits; j++)		fprintf(dat, "\t%.10f", c * TSMean[i].SARI_adunit[j]);
				for (j = 0; j < P.NumAdunits; j++)		fprintf(dat, "\t%.10f", c * TSMean[i].Critical_adunit[j]);
				for (j = 0; j < P.NumAdunits; j++)		fprintf(dat, "\t%.10f", c * TSMean[i].CritRecov_adunit[j]);
				for (j = 0; j < P.NumAdunits; j++)		fprintf(dat, "\t%.10f", c * (TSMean[i].SARI_adunit[j] - SARI_a[j]));
				for (j = 0; j < P.NumAdunits; j++)		fprintf(dat, "\t%.10f", c * (TSMean[i].Critical_adunit[j] - Critical_a[j]));
				for (j = 0; j < P.NumAdunits; j++)		fprintf(dat, "\t%.10f", c * (TSMean[i].CritRecov_adunit[j] - CritRecov_a[j]));

				//// incidence
				for (j = 0; j < P.NumAdunits; j++)		fprintf(dat, "\t%.10f", c * TSMean[i].incI_adunit[j]);
				for (j = 0; j < P.NumAdunits; j++)		fprintf(dat, "\t%.10f", c * TSMean[i].incMild_adunit[j]);
				for (j = 0; j < P.NumAdunits; j++)		fprintf(dat, "\t%.10f", c * TSMean[i].incILI_adunit[j]);
				for (j = 0; j < P.NumAdunits; j++)		fprintf(dat, "\t%.10f", c * TSMean[i].incSARI_adunit[j]);
				for (j = 0; j < P.NumAdunits; j++)		fprintf(dat, "\t%.10f", c * TSMean[i].incCritical_adunit[j]);
				for (j = 0; j < P.NumAdunits; j++)		fprintf(dat, "\t%.10f", c * TSMean[i].incCritRecov_adunit[j]);
				for (j = 0; j < P.NumAdunits; j++)		fprintf(dat, "\t%.10f", c * incSARI_a[j]);
				for (j = 0; j < P.NumAdunits; j++)		fprintf(dat, "\t%.10f", c * incCritical_a[j]);
				for (j = 0; j < P.NumAdunits; j++)		fprintf(dat, "\t%.10f", c * incCritRecov_a[j]);
				for (j = 0; j < P.NumAdunits; j++)		fprintf(dat, "\t%.10f", c * TSMean[i].incD_adunit[j]);
				for (j = 0; j < P.NumAdunits; j++)		fprintf(dat, "\t%.10f", c * TSMean[i].incDeath_ILI_adunit[j]);
				for (j = 0; j < P.NumAdunits; j++)		fprintf(dat, "\t%.10f", c * TSMean[i].incDeath_SARI_adunit[j]);
				for (j = 0; j < P.NumAdunits; j++)		fprintf(dat, "\t%.10f", c * TSMean[i].incDeath_Critical_adunit[j]);

				//// cumulative incidence
				for (j = 0; j < P.NumAdunits; j++)		fprintf(dat, "\t%.10f", c * TSMean[i].cumMild_adunit[j]);
				for (j = 0; j < P.NumAdunits; j++)		fprintf(dat, "\t%.10f", c * TSMean[i].cumILI_adunit[j]);
				for (j = 0; j < P.NumAdunits; j++)		fprintf(dat, "\t%.10f", c * TSMean[i].cumSARI_adunit[j]);
				for (j = 0; j < P.NumAdunits; j++)		fprintf(dat, "\t%.10f", c * TSMean[i].cumCritical_adunit[j]);
				for (j = 0; j < P.NumAdunits; j++)		fprintf(dat, "\t%.10f", c * TSMean[i].cumCritRecov_adunit[j]);
				for (j = 0; j < P.NumAdunits; j++)		fprintf(dat, "\t%.10f", c * TSMean[i].cumD_adunit[j]);
				for (j = 0; j < P.NumAdunits; j++)		fprintf(dat, "\t%.10f", c * TSMean[i].cumDeath_ILI_adunit[j]);
				for (j = 0; j < P.NumAdunits; j++)		fprintf(dat, "\t%.10f", c * TSMean[i].cumDeath_SARI_adunit[j]);
				for (j = 0; j < P.NumAdunits; j++)		fprintf(dat, "\t%.10f", c * TSMean[i].cumDeath_Critical_adunit[j]);

				fprintf(dat, "\n");
			}
			fclose(dat);
			free(SARI_a); free(Critical_a); free(CritRecov_a);
			free(incSARI_a); free(incCritical_a); free(incCritRecov_a);
		}
	}

	if (P.DoAdUnits && P.OutputAdUnitAge)
	{
		//// output infections by age and admin unit
		sprintf(outname, "%s.age.adunit.xls", OutFile);
		if (!(dat = fopen(outname, "wb"))) ERR_CRITICAL("Unable to open output file\n");
		fprintf(dat, "t");

		// colnames
		for (int AdUnit = 0; AdUnit < P.NumAdunits; AdUnit++)
			for (int AgeGroup = 0; AgeGroup < NUM_AGE_GROUPS; AgeGroup++)
				fprintf(dat, "\tincInf_AG_%i_%s", AgeGroup, AdUnits[AdUnit].ad_name);	// incidence
		for (int AdUnit = 0; AdUnit < P.NumAdunits; AdUnit++)
			for (int AgeGroup = 0; AgeGroup < NUM_AGE_GROUPS; AgeGroup++)
				fprintf(dat, "\tprevInf_AG_%i_%s", AgeGroup, AdUnits[AdUnit].ad_name);	// prevalence
		for (int AdUnit = 0; AdUnit < P.NumAdunits; AdUnit++)
			for (int AgeGroup = 0; AgeGroup < NUM_AGE_GROUPS; AgeGroup++)
				fprintf(dat, "\tcumInf_AG_%i_%s", AgeGroup, AdUnits[AdUnit].ad_name);	// cumulative incidence
		fprintf(dat, "\n");

		// Populate
		for (int Time = 0; Time < P.NumSamples; Time++)
		{
			fprintf(dat, "%.10f", c * TSMean[Time].t);
			for (int AdUnit = 0; AdUnit < P.NumAdunits; AdUnit++)
				for (int AgeGroup = 0; AgeGroup < NUM_AGE_GROUPS; AgeGroup++)
					fprintf(dat, "\t%.10f", c * TSMean[Time].incInf_age_adunit[AgeGroup][AdUnit]);	// incidence
			for (int AdUnit = 0; AdUnit < P.NumAdunits; AdUnit++)
				for (int AgeGroup = 0; AgeGroup < NUM_AGE_GROUPS; AgeGroup++)
					fprintf(dat, "\t%.10f", c * TSMean[Time].prevInf_age_adunit[AgeGroup][AdUnit]);	// prevalence
			for (int AdUnit = 0; AdUnit < P.NumAdunits; AdUnit++)
				for (int AgeGroup = 0; AgeGroup < NUM_AGE_GROUPS; AgeGroup++)
					fprintf(dat, "\t%.10f", c * TSMean[Time].cumInf_age_adunit[AgeGroup][AdUnit]);	// cumulative incidence
			fprintf(dat, "\n");
		}
	}

}

void SaveRandomSeeds(void)
{
	/* function: SaveRandomSeeds(void)
	 *
	 * Purpose: outputs the random seeds used for each run to a file
	 * Parameter: none
	 * Returns: none
	 *
	 * Author: ggilani, 09/03/17
	 */
	FILE* dat;
	char outname[1024];

	sprintf(outname, "%s.seeds.xls", OutFile);
	if (!(dat = fopen(outname, "wb"))) ERR_CRITICAL("Unable to open output file\n");
	fprintf(dat, "%i\t%i\n", P.nextRunSeed1, P.nextRunSeed2);
	fclose(dat);
}

void SaveEvents(void)
{
	/* function: SaveEvents(void)
	 *
	 * Purpose: outputs event log to a csv file if required
	 * Parameters: none
	 * Returns: none
	 *
	 * Author: ggilani, 15/10/2014
	 */
	int i;
	FILE* dat;
	char outname[1024];

	sprintf(outname, "%s.infevents.xls", OutFile);
	if (!(dat = fopen(outname, "wb"))) ERR_CRITICAL("Unable to open output file\n");
	fprintf(dat, "type,t,thread,ind_infectee,cell_infectee,listpos_infectee,adunit_infectee,x_infectee,y_infectee,t_infector,ind_infector,cell_infector\n");
	for (i = 0; i < nEvents; i++)
	{
		fprintf(dat, "%i\t%.10f\t%i\t%i\t%i\t%i\t%i\t%.10f\t%.10f\t%.10f\t%i\t%i\n",
			InfEventLog[i].type, InfEventLog[i].t, InfEventLog[i].thread, InfEventLog[i].infectee_ind, InfEventLog[i].infectee_cell, InfEventLog[i].listpos, InfEventLog[i].infectee_adunit, InfEventLog[i].infectee_x, InfEventLog[i].infectee_y, InfEventLog[i].t_infector, InfEventLog[i].infector_ind, InfEventLog[i].infector_cell);
	}
	fclose(dat);
}

void LoadSnapshot(void)
{
	FILE* dat;
	int i, j, * CellMemberArray, * CellSuscMemberArray;
	int32_t l;
	long long CM_offset, CSM_offset;
	double t;
	int** Array_InvCDF;
	float* Array_tot_prob, ** Array_cum_trans, ** Array_max_trans;

	if (!(dat = fopen(SnapshotLoadFile, "rb"))) ERR_CRITICAL("Unable to open snapshot file\n");
	fprintf(stderr, "Loading snapshot.");
	if (!(Array_InvCDF = (int**)malloc(P.NCP * sizeof(int*)))) ERR_CRITICAL("Unable to allocate temp cell storage\n");
	if (!(Array_max_trans = (float**)malloc(P.NCP * sizeof(float*)))) ERR_CRITICAL("Unable to temp allocate cell storage\n");
	if (!(Array_cum_trans = (float**)malloc(P.NCP * sizeof(float*)))) ERR_CRITICAL("Unable to temp allocate cell storage\n");
	if (!(Array_tot_prob = (float*)malloc(P.NCP * sizeof(float)))) ERR_CRITICAL("Unable to temp allocate cell storage\n");
	for (i = 0; i < P.NCP; i++)
	{
		Array_InvCDF[i] = Cells[i].InvCDF;
		Array_max_trans[i] = Cells[i].max_trans;
		Array_cum_trans[i] = Cells[i].cum_trans;
		Array_tot_prob[i] = Cells[i].tot_prob;
	}

	fread_big((void*)& i, sizeof(int), 1, dat); if (i != P.PopSize) ERR_CRITICAL_FMT("Incorrect N (%i %i) in snapshot file.\n", P.PopSize, i);
	fread_big((void*)& i, sizeof(int), 1, dat); if (i != P.NH) ERR_CRITICAL("Incorrect NH in snapshot file.\n");
	fread_big((void*)&i, sizeof(int), 1, dat); if (i != P.NC) ERR_CRITICAL_FMT("## %i neq %i\nIncorrect NC in snapshot file.", i, P.NC);
	fread_big((void*)& i, sizeof(int), 1, dat); if (i != P.NCP) ERR_CRITICAL("Incorrect NCP in snapshot file.\n");
	fread_big((void*)& i, sizeof(int), 1, dat); if (i != P.ncw) ERR_CRITICAL("Incorrect ncw in snapshot file.\n");
	fread_big((void*)& i, sizeof(int), 1, dat); if (i != P.nch) ERR_CRITICAL("Incorrect nch in snapshot file.\n");
	fread_big((void*)& l, sizeof(int32_t), 1, dat); if (l != P.setupSeed1) ERR_CRITICAL("Incorrect setupSeed1 in snapshot file.\n");
	fread_big((void*)& l, sizeof(int32_t), 1, dat); if (l != P.setupSeed2) ERR_CRITICAL("Incorrect setupSeed2 in snapshot file.\n");
	fread_big((void*)& t, sizeof(double), 1, dat); if (t != P.TimeStep) ERR_CRITICAL("Incorrect TimeStep in snapshot file.\n");
	fread_big((void*) & (P.SnapshotLoadTime), sizeof(double), 1, dat);
	P.NumSamples = 1 + (int)ceil((P.SampleTime - P.SnapshotLoadTime) / P.SampleStep);
	fprintf(stderr, ".");
	fread_big((void*)& CellMemberArray, sizeof(int*), 1, dat);
	fprintf(stderr, ".");
	fread_big((void*)& CellSuscMemberArray, sizeof(int*), 1, dat);
	fprintf(stderr, ".");
	CM_offset = State.CellMemberArray - CellMemberArray;
	CSM_offset = State.CellSuscMemberArray - CellSuscMemberArray;

	fread_big((void*)Hosts, sizeof(Person), (size_t)P.PopSize, dat);
	fprintf(stderr, ".");
	fread_big((void*)Households, sizeof(Household), (size_t)P.NH, dat);
	fprintf(stderr, ".");
	fread_big((void*)Cells, sizeof(Cell), (size_t)P.NC, dat);
	fprintf(stderr, ".");
	fread_big((void*)Mcells, sizeof(Microcell), (size_t)P.NMC, dat);
	fprintf(stderr, ".");
	fread_big((void*)State.CellMemberArray, sizeof(int), (size_t)P.PopSize, dat);
	fprintf(stderr, ".");
	fread_big((void*)State.CellSuscMemberArray, sizeof(int), (size_t)P.PopSize, dat);
	fprintf(stderr, ".");
	for (i = 0; i < P.NC; i++)
	{
		if (Cells[i].n > 0)
		{
			Cells[i].members += CM_offset;
			Cells[i].susceptible += CSM_offset;
			Cells[i].latent += CSM_offset;
			Cells[i].infected += CSM_offset;
		}
		for (j = 0; j < MAX_INTERVENTION_TYPES; j++) Cells[i].CurInterv[j] = -1; // turn interventions off in loaded image
	}
	for (i = 0; i < P.NMC; i++)
		if (Mcells[i].n > 0)
			Mcells[i].members += CM_offset;

	for (i = 0; i < P.NCP; i++)
	{
		Cells[i].InvCDF = Array_InvCDF[i];
		Cells[i].max_trans = Array_max_trans[i];
		Cells[i].cum_trans = Array_cum_trans[i];
		Cells[i].tot_prob = Array_tot_prob[i];
	}
	free(Array_tot_prob);
	free(Array_cum_trans);
	free(Array_max_trans);
	free(Array_InvCDF);
	fprintf(stderr, "\n");
	fclose(dat);
}

void SaveSnapshot(void)
{
	FILE* dat;
	int i = 1;

	if (!(dat = fopen(SnapshotSaveFile, "wb"))) ERR_CRITICAL("Unable to open snapshot file\n");

	fwrite_big((void*) & (P.PopSize), sizeof(int), 1, dat);
	fprintf(stderr, "## %i\n", i++);
	fwrite_big((void*) & (P.NH), sizeof(int), 1, dat);
	fprintf(stderr, "## %i\n", i++);
	fwrite_big((void*) & (P.NC), sizeof(int), 1, dat);
	fprintf(stderr, "## %i\n", i++);
	fwrite_big((void*) & (P.NCP), sizeof(int), 1, dat);
	fprintf(stderr, "## %i\n", i++);
	fwrite_big((void*) & (P.ncw), sizeof(int), 1, dat);
	fprintf(stderr, "## %i\n", i++);
	fwrite_big((void*) & (P.nch), sizeof(int), 1, dat);
	fprintf(stderr, "## %i\n", i++);
	fwrite_big((void*) & (P.setupSeed1), sizeof(int32_t), 1, dat);
	fprintf(stderr, "## %i\n", i++);
	fwrite_big((void*) & (P.setupSeed2), sizeof(int32_t), 1, dat);
	fprintf(stderr, "## %i\n", i++);
	fwrite_big((void*) & (P.TimeStep), sizeof(double), 1, dat);
	fprintf(stderr, "## %i\n", i++);
	fwrite_big((void*) & (P.SnapshotSaveTime), sizeof(double), 1, dat);
	fprintf(stderr, "## %i\n", i++);
	fwrite_big((void*) & (State.CellMemberArray), sizeof(int*), 1, dat);
	fprintf(stderr, "## %i\n", i++);
	fwrite_big((void*) & (State.CellSuscMemberArray), sizeof(int*), 1, dat);
	fprintf(stderr, "## %i\n", i++);

	fwrite_big((void*)Hosts, sizeof(Person), (size_t)P.PopSize, dat);

	fprintf(stderr, "## %i\n", i++);
	fwrite_big((void*)Households, sizeof(Household), (size_t)P.NH, dat);
	fprintf(stderr, "## %i\n", i++);
	fwrite_big((void*)Cells, sizeof(Cell), (size_t)P.NC, dat);
	fprintf(stderr, "## %i\n", i++);
	fwrite_big((void*)Mcells, sizeof(Microcell), (size_t)P.NMC, dat);
	fprintf(stderr, "## %i\n", i++);

	fwrite_big((void*)State.CellMemberArray, sizeof(int), (size_t)P.PopSize, dat);
	fprintf(stderr, "## %i\n", i++);
	fwrite_big((void*)State.CellSuscMemberArray, sizeof(int), (size_t)P.PopSize, dat);
	fprintf(stderr, "## %i\n", i++);

	fclose(dat);
}

void UpdateProbs(int DoPlace)
{
	if (!DoPlace)
	{
#pragma omp parallel for schedule(static,500) default(none) \
			shared(P, CellLookup)
		for (int j = 0; j < P.NCP; j++)
		{
			CellLookup[j]->tot_prob = 0;
			CellLookup[j]->S0 = CellLookup[j]->S + CellLookup[j]->L + CellLookup[j]->I;
			if (P.DoDeath)
			{
				CellLookup[j]->S0 += CellLookup[j]->n / 5;
				if ((CellLookup[j]->n < 100) || (CellLookup[j]->S0 > CellLookup[j]->n)) CellLookup[j]->S0 = CellLookup[j]->n;
			}
		}
	}
	else
	{
#pragma omp parallel for schedule(static,500) default(none) \
			shared(P, CellLookup)
		for (int j = 0; j < P.NCP; j++)
		{
			CellLookup[j]->S0 = CellLookup[j]->S;
			CellLookup[j]->tot_prob = 0;
		}
	}
#pragma omp parallel for schedule(static,500) default(none) \
		shared(P, CellLookup)
	for (int j = 0; j < P.NCP; j++)
	{
		int m, k;
		float t;
		CellLookup[j]->cum_trans[0] = ((float)(CellLookup[0]->S0)) * CellLookup[j]->max_trans[0];
		t = ((float)CellLookup[0]->n) * CellLookup[j]->max_trans[0];
		for (m = 1; m < P.NCP; m++)
		{
				CellLookup[j]->cum_trans[m] = CellLookup[j]->cum_trans[m - 1] + ((float)(CellLookup[m]->S0)) * CellLookup[j]->max_trans[m];
				t += ((float)CellLookup[m]->n) * CellLookup[j]->max_trans[m];
		}
		CellLookup[j]->tot_prob = CellLookup[j]->cum_trans[P.NCP - 1];
		for (m = 0; m < P.NCP; m++)
			CellLookup[j]->cum_trans[m] /= CellLookup[j]->tot_prob;
		CellLookup[j]->tot_prob /= t;
		for (k = m = 0; k <= 1024; k++)
		{
			while (CellLookup[j]->cum_trans[m] * 1024 < ((float)k)) m++;
			CellLookup[j]->InvCDF[k] = m;
		}
	}
}

int ChooseTriggerVariableAndValue(int AdUnit)
{
	int VariableAndValue = 0;
	if (P.DoGlobalTriggers)
	{
		if (P.DoPerCapitaTriggers)
			VariableAndValue = (int)floor(((double)State.trigDetectedCases) * P.GlobalIncThreshPop / ((double)P.PopSize));
		else
			VariableAndValue = State.trigDetectedCases;
	}
	else if (P.DoAdminTriggers) VariableAndValue = State.trigDC_adunit[AdUnit];
	else VariableAndValue = INT_MAX; //// i.e. if not doing triggering (at either admin or global level) then set value to be arbitrarily large so that it will surpass any trigger threshold. Probably other ways around this if anybody wants to correct?

	return VariableAndValue;
}
double ChooseThreshold(int AdUnit, double WhichThreshold) //// point is that this threshold needs to be generalised, so this is likely insufficient.
{
	double Threshold = 0;
	if (P.DoGlobalTriggers) Threshold = WhichThreshold;
	else if (P.DoAdminTriggers)
	{
		if (P.DoPerCapitaTriggers)
			Threshold = (int)ceil(((double)(AdUnits[AdUnit].n * WhichThreshold)) / P.IncThreshPop);
		else
			Threshold = WhichThreshold;
	}
	return Threshold;
}


void UpdateEfficaciesAndComplianceProportions(double t)
{
	//// **** social distancing
	for (int ChangeTime = 0; ChangeTime < P.Num_SD_ChangeTimes; ChangeTime++)
		if (t == P.SD_ChangeTimes[ChangeTime])
		{
			//// **** non-enhanced
			P.SocDistHouseholdEffectCurrent = P.SD_HouseholdEffects_OverTime[ChangeTime];	//// household
			P.SocDistSpatialEffectCurrent	= P.SD_SpatialEffects_OverTime	[ChangeTime];	//// spatial
			for (int PlaceType = 0; PlaceType < P.PlaceTypeNum; PlaceType++)
				P.SocDistPlaceEffectCurrent[PlaceType] = P.SD_PlaceEffects_OverTime[ChangeTime][PlaceType]; ///// place

			//// **** enhanced
			P.EnhancedSocDistHouseholdEffectCurrent = P.Enhanced_SD_HouseholdEffects_OverTime	[ChangeTime];	//// household
			P.EnhancedSocDistSpatialEffectCurrent	= P.Enhanced_SD_SpatialEffects_OverTime		[ChangeTime];	//// spatial
			for (int PlaceType = 0; PlaceType < P.PlaceTypeNum; PlaceType++)
				P.EnhancedSocDistPlaceEffectCurrent[PlaceType] = P.Enhanced_SD_PlaceEffects_OverTime[ChangeTime][PlaceType]; ///// place

			P.SocDistCellIncThresh = P.SD_CellIncThresh_OverTime[ChangeTime];				//// cell incidence threshold
		}

	//// **** case isolation
	for (int ChangeTime = 0; ChangeTime < P.Num_CI_ChangeTimes; ChangeTime++)
		if (t == P.CI_ChangeTimes[ChangeTime])
		{
			P.CaseIsolationEffectiveness		= P.CI_SpatialAndPlaceEffects_OverTime	[ChangeTime]; //// spatial / place
			P.CaseIsolationHouseEffectiveness	= P.CI_HouseholdEffects_OverTime		[ChangeTime]; //// household

			P.CaseIsolationProp					= P.CI_Prop_OverTime					[ChangeTime]; //// compliance
			P.CaseIsolation_CellIncThresh		= P.CI_CellIncThresh_OverTime			[ChangeTime]; //// cell incidence threshold
		}

	////// **** household quarantine
	if (P.DoHouseholds)
		for (int ChangeTime = 0; ChangeTime < P.Num_HQ_ChangeTimes; ChangeTime++)
			if (t == P.HQ_ChangeTimes[ChangeTime])
			{
				P.HQuarantineSpatialEffect	= P.HQ_SpatialEffects_OverTime				[ChangeTime];				//// spatial
				P.HQuarantineHouseEffect 	= P.HQ_HouseholdEffects_OverTime			[ChangeTime];				//// household
				for (int PlaceType = 0; PlaceType < P.PlaceTypeNum; PlaceType++)
					P.HQuarantinePlaceEffect[PlaceType] = P.HQ_PlaceEffects_OverTime	[ChangeTime][PlaceType];	//// place

				P.HQuarantinePropIndivCompliant = P.HQ_Individual_PropComply_OverTime	[ChangeTime]; //// individual compliance
				P.HQuarantinePropHouseCompliant = P.HQ_Household_PropComply_OverTime	[ChangeTime]; //// household compliance

				P.HHQuar_CellIncThresh			= P.HQ_CellIncThresh_OverTime			[ChangeTime]; //// cell incidence threshold
			}

	//// **** place closure
	if (P.DoPlaces)
	{
		for (int ChangeTime = 0; ChangeTime < P.Num_PC_ChangeTimes; ChangeTime++)
			if (t == P.PC_ChangeTimes[ChangeTime])
			{
				//// First open all the places - keep commented out in case becomes necessary but avoid if possible to avoid runtime costs.
//				unsigned short int ts = (unsigned short int) (P.TimeStepsPerDay * t);
//				for (int PlaceType = 0; PlaceType < P.PlaceTypeNum; PlaceType++)
//#pragma omp parallel for schedule(static,1)
//					for (int ThreadNum = 0; ThreadNum < P.NumThreads; ThreadNum++)
//						for (int PlaceNum = ThreadNum; PlaceNum < P.Nplace[PlaceType]; PlaceNum += P.NumThreads)
//							DoPlaceOpen(PlaceType, PlaceNum, ts, ThreadNum);

				P.PlaceCloseSpatialRelContact	= P.PC_SpatialEffects_OverTime	[ChangeTime];					//// spatial
				P.PlaceCloseHouseholdRelContact = P.PC_HouseholdEffects_OverTime[ChangeTime];					//// household
				for (int PlaceType = 0; PlaceType < P.PlaceTypeNum; PlaceType++)
				{
					P.PlaceCloseEffect[PlaceType] = P.PC_PlaceEffects_OverTime[ChangeTime][PlaceType];			//// place
					P.PlaceClosePropAttending[PlaceType] = P.PC_PropAttending_OverTime[ChangeTime][PlaceType];	//// place
				}

				P.PlaceCloseIncTrig				= P.PC_IncThresh_OverTime		[ChangeTime];					//// global incidence threshold
				P.PlaceCloseFracIncTrig			= P.PC_FracIncThresh_OverTime	[ChangeTime];					//// fractional incidence threshold
				P.PlaceCloseCellIncThresh		= P.PC_CellIncThresh_OverTime	[ChangeTime];					//// cell incidence threshold
				P.PlaceCloseDuration			= P.PC_Durs_OverTime			[ChangeTime];					//// duration of place closure

				//// reset place close time start - has been set to 9e9 in event of no triggers. m
				if(P.PlaceCloseTimeStart<1e10) P.PlaceCloseTimeStart = t;

				// ensure that new duration doesn't go over next change time. Judgement call here - talk to Neil if this is what he wants.
				if ((ChangeTime < P.Num_PC_ChangeTimes - 1) && (P.PlaceCloseTimeStart + P.PlaceCloseDuration >= P.PC_ChangeTimes[ChangeTime + 1]))
					P.PlaceCloseDuration = P.PC_ChangeTimes[ChangeTime + 1] - P.PC_ChangeTimes[ChangeTime]; // -1;
				//fprintf(stderr, "\nt=%lf, n=%i (%i)  PlaceCloseDuration = %lf  (%lf) \n", t, ChangeTime, P.Num_PC_ChangeTimes, P.PlaceCloseDuration, P.PC_ChangeTimes[ChangeTime+1]);
			}
	}

	//// **** digital contact tracing
	for (int ChangeTime = 0; ChangeTime < P.Num_DCT_ChangeTimes; ChangeTime++)
		if (t == P.DCT_ChangeTimes[ChangeTime])
		{
			P.DCTCaseIsolationEffectiveness			= P.DCT_SpatialAndPlaceEffects_OverTime	[ChangeTime];	//// spatial / place
			P.DCTCaseIsolationHouseEffectiveness	= P.DCT_HouseholdEffects_OverTime		[ChangeTime];	//// household
			P.ProportionDigitalContactsIsolate		= P.DCT_Prop_OverTime					[ChangeTime];	//// compliance
			P.MaxDigitalContactsToTrace				= P.DCT_MaxToTrace_OverTime				[ChangeTime];
		}
}

void RecordAdminAgeBreakdowns(int t_int)
{
	//// **** Infections by age and admin unit (can parallelize later)
	for (int AgeGroup = 0; AgeGroup < NUM_AGE_GROUPS; AgeGroup++)
		for (int AdUnit = 0; AdUnit < P.NumAdunits; AdUnit++)
		{
			// Record incidence. Need new total minus old total (same as minus old total plus new total).
			// First subtract old total before reset, collated and updated.
			TimeSeries[t_int].incInf_age_adunit[AgeGroup][AdUnit] = (double)(-State.cumInf_age_adunit[AgeGroup][AdUnit]);

			// reset totals
			State.prevInf_age_adunit[AgeGroup][AdUnit] = 0;
			State.cumInf_age_adunit [AgeGroup][AdUnit] = 0;

			// sum totals
			for (int Thread = 0; Thread < P.NumThreads; Thread++)
			{
				State.prevInf_age_adunit[AgeGroup][AdUnit] += StateT[Thread].prevInf_age_adunit[AgeGroup][AdUnit];
				State.cumInf_age_adunit [AgeGroup][AdUnit] += StateT[Thread].cumInf_age_adunit [AgeGroup][AdUnit];
			}

			// record in time series.
			TimeSeries[t_int].prevInf_age_adunit[AgeGroup][AdUnit] = State.prevInf_age_adunit[AgeGroup][AdUnit];
			TimeSeries[t_int].cumInf_age_adunit [AgeGroup][AdUnit] = State.cumInf_age_adunit [AgeGroup][AdUnit];

			// Record incidence. Need new total minus old total. Add new total
			TimeSeries[t_int].incInf_age_adunit[AgeGroup][AdUnit] += (double)(State.cumInf_age_adunit[AgeGroup][AdUnit]);
		}
}

void RecordQuarNotInfected(int n, unsigned short int ts)
{
	int QuarNotInfected = 0, QuarNotSymptomatic = 0;
#pragma omp parallel for schedule(static,1) reduction(+:QuarNotInfected, QuarNotSymptomatic)
	for (int thread_no = 0; thread_no < P.NumThreads; thread_no++)
		for (int Person = thread_no; Person < P.PopSize; Person += P.NumThreads)
			if (HOST_QUARANTINED(Person))
			{
				if (Hosts[Person].inf == InfStat_Susceptible || abs(Hosts[Person].inf) == InfStat_Recovered) QuarNotInfected++;
				if (Hosts[Person].inf > 0) QuarNotSymptomatic++;
			}

	TimeSeries[n].prevQuarNotInfected		= (double) QuarNotInfected;
	TimeSeries[n].prevQuarNotSymptomatic	= (double) QuarNotSymptomatic;
}

void RecordSample(double t, int n)
{
	int j, k, S, L, I, R, D, N, cumC, cumTC, cumI, cumR, cumD, cumDC, cumFC, cumTG, cumSI, nTG;
	int cumCT; //added cumulative number of contact traced: ggilani 15/06/17
	int cumCC; //added cumulative number of cases who are contacts: ggilani 28/05/2019
	int cumDCT; //added cumulative number of cases who are digitally contact traced: ggilani 11/03/20
	int cumHQ, cumAC, cumAH, cumAA, cumACS, cumAPC, cumAPA, cumAPCS, numPC, trigDetectedCases;
	int cumC_country[MAX_COUNTRIES]; //add cumulative cases per country
	unsigned short int ts;

	//// Severity quantities
	int Mild, ILI, SARI, Critical, CritRecov, cumMild, cumILI, cumSARI, cumCritical, cumCritRecov, cumDeath_ILI, cumDeath_SARI, cumDeath_Critical;

	ts = (unsigned short int) (P.TimeStepsPerDay * t);

	//// initialize to zero
	S = L = I = R = D = cumI = cumC = cumDC = cumTC = cumFC = cumHQ = cumAC = cumAA = cumAH = cumACS
		= cumAPC = cumAPA = cumAPCS = cumD = cumCT = cumCC = cumDCT = cumTG = cumSI = nTG = 0;
	for (int i = 0; i < MAX_COUNTRIES; i++) cumC_country[i] = 0;
	if (P.DoSeverity)
		Mild = ILI = SARI = Critical = CritRecov = cumMild = cumILI = cumSARI = cumCritical = cumCritRecov = cumDeath_ILI = cumDeath_SARI = cumDeath_Critical = 0;

#pragma omp parallel for schedule(static,10000) reduction(+:S,L,I,R,D,cumTC) default(none) \
		shared(P, CellLookup)
	for (int i = 0; i < P.NCP; i++)
	{
		Cell* ct = CellLookup[i];
		S += (int)ct->S;
		L += (int)ct->L;
		I += (int)ct->I;
		R += (int)ct->R;
		D += (int)ct->D;
		cumTC += (int)ct->cumTC;
	}
	cumR = R;
	cumD = D;
	//cumD = 0;
	N = S + L + I + R + D;
	if (N != P.PopSize) fprintf(stderr, "## %i #\n", P.PopSize - N);
	State.sumRad2 = 0;
	for (j = 0; j < P.NumThreads; j++)
	{
		cumI += StateT[j].cumI;
		cumC += StateT[j].cumC;
		cumDC += StateT[j].cumDC;
		cumTG += StateT[j].cumTG;
		cumSI += StateT[j].cumSI;
		nTG += StateT[j].nTG;
		StateT[j].cumTG = StateT[j].cumSI = StateT[j].nTG = 0;
		cumFC += StateT[j].cumFC;
		cumCT += StateT[j].cumCT; //added contact tracing
		cumCC += StateT[j].cumCC; //added cases who are contacts
		cumDCT += StateT[j].cumDCT; //added cases who are digitally contact traced
		State.sumRad2 += StateT[j].sumRad2;
		State.sumRad2 += StateT[j].sumRad2;
		cumHQ += StateT[j].cumHQ;
		cumAC += StateT[j].cumAC;
		cumAA += StateT[j].cumAA;
		cumAPC += StateT[j].cumAPC;
		cumAPA += StateT[j].cumAPA;
		cumAPCS += StateT[j].cumAPCS;
		cumAH += StateT[j].cumAH;
		cumACS += StateT[j].cumACS;
		//cumD += StateT[j].cumD;

		if (P.DoSeverity)
		{
			///// severity states by thread
			Mild += StateT[j].Mild;
			ILI += StateT[j].ILI;
			SARI += StateT[j].SARI;
			Critical += StateT[j].Critical;
			CritRecov += StateT[j].CritRecov;

			///// cumulative severity states by thread
			cumMild += StateT[j].cumMild;
			cumILI += StateT[j].cumILI;
			cumSARI += StateT[j].cumSARI;
			cumCritical += StateT[j].cumCritical;
			cumCritRecov += StateT[j].cumCritRecov;
			cumDeath_ILI += StateT[j].cumDeath_ILI;
			cumDeath_SARI += StateT[j].cumDeath_SARI;
			cumDeath_Critical += StateT[j].cumDeath_Critical;
		}

		//add up cumulative country counts: ggilani - 12/11/14
		for (int i = 0; i < MAX_COUNTRIES; i++) cumC_country[i] += StateT[j].cumC_country[i];
		if (State.maxRad2 < StateT[j].maxRad2) State.maxRad2 = StateT[j].maxRad2;
	}
	for (j = 0; j < P.NumThreads; j++)
		StateT[j].maxRad2 = State.maxRad2;
	TimeSeries[n].t = t;
	TimeSeries[n].S = (double)S;
	TimeSeries[n].L = (double)L;
	TimeSeries[n].I = (double)I;
	TimeSeries[n].R = (double)R;
	TimeSeries[n].D = (double)D;
	TimeSeries[n].incI = (double)(cumI - State.cumI);
	TimeSeries[n].incC = (double)(cumC - State.cumC);
	TimeSeries[n].incFC = (double)(cumFC - State.cumFC);
	TimeSeries[n].incCT = (double)(cumCT - State.cumCT); // added contact tracing
	TimeSeries[n].incCC = (double)(cumCC - State.cumCC); // added cases who are contacts
	TimeSeries[n].incDCT = (double)(cumDCT - State.cumDCT); //added cases who are digitally contact traced
	TimeSeries[n].incDC = (double)(cumDC - State.cumDC); //added incidence of detected cases
	TimeSeries[n].incTC = (double)(cumTC - State.cumTC);
	TimeSeries[n].incR = (double)(cumR - State.cumR);
	TimeSeries[n].incD = (double)(cumD - State.cumD);
	TimeSeries[n].incHQ = (double)(cumHQ - State.cumHQ);
	TimeSeries[n].incAC = (double)(cumAC - State.cumAC);
	TimeSeries[n].incAH = (double)(cumAH - State.cumAH);
	TimeSeries[n].incAA = (double)(cumAA - State.cumAA);
	TimeSeries[n].incACS = (double)(cumACS - State.cumACS);
	TimeSeries[n].incAPC = (double)(cumAPC - State.cumAPC);
	TimeSeries[n].incAPA = (double)(cumAPA - State.cumAPA);
	TimeSeries[n].incAPCS = (double)(cumAPCS - State.cumAPCS);
	TimeSeries[n].cumT = State.cumT;
	TimeSeries[n].cumUT = State.cumUT;
	TimeSeries[n].cumTP = State.cumTP;
	TimeSeries[n].cumV = State.cumV;
	TimeSeries[n].cumVG = State.cumVG; //added VG;
	TimeSeries[n].cumDC = cumDC;
	TimeSeries[n].meanTG = TimeSeries[n].meanSI = 0;
	if (nTG > 0) // record mean generation time and serial interval in timestep
	{
		TimeSeries[n].meanTG = P.TimeStep * ((double)cumTG) / ((double)nTG);
		TimeSeries[n].meanSI = P.TimeStep * ((double)cumSI) / ((double)nTG);
	}
	//fprintf(stderr, "\ncumD=%i last_cumD=%i incD=%lg\n ", cumD, State.cumD, TimeSeries[n].incD);
	//incidence per country
	for (int i = 0; i < MAX_COUNTRIES; i++) TimeSeries[n].incC_country[i] = (double)(cumC_country[i] - State.cumC_country[i]);
	if (P.DoICUTriggers)
	{
		trigDetectedCases = cumCritical;
		if (n >= P.TriggersSamplingInterval) trigDetectedCases -= (int)TimeSeries[n - P.TriggersSamplingInterval].cumCritical;
	}
	else
	{
		trigDetectedCases = cumDC;
		if (n >= P.TriggersSamplingInterval) trigDetectedCases -= (int)TimeSeries[n - P.TriggersSamplingInterval].cumDC;
	}
	State.trigDetectedCases = trigDetectedCases;

	//// update State with new totals from threads.
	State.S = S;
	State.L = L;
	State.I = I;
	State.R = R;
	State.D = D;
	State.cumI = cumI;
	State.cumDC = cumDC;
	State.cumTC = cumTC;
	State.cumFC = cumFC;
	State.cumCT = cumCT; //added cumulative contact tracing
	State.cumCC = cumCC; //added cumulative cases who are contacts
	State.cumDCT = cumDCT; //added cumulative cases who are digitally contact traced
	State.cumC = cumC;
	State.cumR = cumR;
	State.cumD = cumD;
	State.cumHQ = cumHQ;
	State.cumAC = cumAC;
	State.cumAH = cumAH;
	State.cumAA = cumAA;
	State.cumACS = cumACS;
	State.cumAPC = cumAPC;
	State.cumAPA = cumAPA;
	State.cumAPCS = cumAPCS;

	//// **** Infections by age and admin unit (can parallelize later)
	if (P.DoAdUnits && P.OutputAdUnitAge)
		RecordAdminAgeBreakdowns(n);

	RecordQuarNotInfected(n, ts); 

	if (P.DoSeverity)
	{

		//// Record incidence. (Must be done with old State totals)
		TimeSeries[n].incMild = (double)(cumMild - State.cumMild);
		TimeSeries[n].incILI = (double)(cumILI - State.cumILI);
		TimeSeries[n].incSARI = (double)(cumSARI - State.cumSARI);
		TimeSeries[n].incCritical = (double)(cumCritical - State.cumCritical);
		TimeSeries[n].incCritRecov = (double)(cumCritRecov - State.cumCritRecov);
		TimeSeries[n].incDeath_ILI = (double)(cumDeath_ILI - State.cumDeath_ILI);
		TimeSeries[n].incDeath_SARI = (double)(cumDeath_SARI - State.cumDeath_SARI);
		TimeSeries[n].incDeath_Critical = (double)(cumDeath_Critical - State.cumDeath_Critical);

		/////// update state with totals
		State.Mild = Mild;
		State.ILI = ILI;
		State.SARI = SARI;
		State.Critical = Critical;
		State.CritRecov = CritRecov;
		State.cumMild = cumMild;
		State.cumILI = cumILI;
		State.cumSARI = cumSARI;
		State.cumCritical = cumCritical;
		State.cumCritRecov = cumCritRecov;
		State.cumDeath_ILI = cumDeath_ILI;
		State.cumDeath_SARI = cumDeath_SARI;
		State.cumDeath_Critical = cumDeath_Critical;

		//// Record new totals for time series. (Must be done with old State totals)
		TimeSeries[n].Mild = Mild;
		TimeSeries[n].ILI = ILI;
		TimeSeries[n].SARI = SARI;
		TimeSeries[n].Critical = Critical;
		TimeSeries[n].CritRecov = CritRecov;
		TimeSeries[n].cumMild = cumMild;
		TimeSeries[n].cumILI = cumILI;
		TimeSeries[n].cumSARI = cumSARI;
		TimeSeries[n].cumCritical = cumCritical;
		TimeSeries[n].cumCritRecov = cumCritRecov;
		TimeSeries[n].cumDeath_ILI = cumDeath_ILI;
		TimeSeries[n].cumDeath_SARI = cumDeath_SARI;
		TimeSeries[n].cumDeath_Critical = cumDeath_Critical;

		for (int i = 0; i < NUM_AGE_GROUPS; i++)
		{
			//// Record incidence. Need new total minus old total (same as minus old total plus new total).
			//// First subtract old total while unchanged.
			TimeSeries[n].incMild_age[i] = (double)(-State.cumMild_age[i]);
			TimeSeries[n].incILI_age[i] = (double)(-State.cumILI_age[i]);
			TimeSeries[n].incSARI_age[i] = (double)(-State.cumSARI_age[i]);
			TimeSeries[n].incCritical_age[i] = (double)(-State.cumCritical_age[i]);
			TimeSeries[n].incCritRecov_age[i] = (double)(-State.cumCritRecov_age[i]);
			TimeSeries[n].incDeath_ILI_age[i] = (double)(-State.cumDeath_ILI_age[i]);
			TimeSeries[n].incDeath_SARI_age[i] = (double)(-State.cumDeath_SARI_age[i]);
			TimeSeries[n].incDeath_Critical_age[i] = (double)(-State.cumDeath_Critical_age[i]);

			State.Mild_age[i] = 0;
			State.ILI_age[i] = 0;
			State.SARI_age[i] = 0;
			State.Critical_age[i] = 0;
			State.CritRecov_age[i] = 0;
			State.cumMild_age[i] = 0;
			State.cumILI_age[i] = 0;
			State.cumSARI_age[i] = 0;
			State.cumCritical_age[i] = 0;
			State.cumCritRecov_age[i] = 0;
			State.cumDeath_ILI_age[i] = 0;
			State.cumDeath_SARI_age[i] = 0;
			State.cumDeath_Critical_age[i] = 0;

			for (j = 0; j < P.NumThreads; j++)
			{
				//// collate from threads
				State.Mild_age[i] += StateT[j].Mild_age[i];
				State.ILI_age[i] += StateT[j].ILI_age[i];
				State.SARI_age[i] += StateT[j].SARI_age[i];
				State.Critical_age[i] += StateT[j].Critical_age[i];
				State.CritRecov_age[i] += StateT[j].CritRecov_age[i];
				State.cumMild_age[i] += StateT[j].cumMild_age[i];
				State.cumILI_age[i] += StateT[j].cumILI_age[i];
				State.cumSARI_age[i] += StateT[j].cumSARI_age[i];
				State.cumCritical_age[i] += StateT[j].cumCritical_age[i];
				State.cumCritRecov_age[i] += StateT[j].cumCritRecov_age[i];
				State.cumDeath_ILI_age[i] += StateT[j].cumDeath_ILI_age[i];
				State.cumDeath_SARI_age[i] += StateT[j].cumDeath_SARI_age[i];
				State.cumDeath_Critical_age[i] += StateT[j].cumDeath_Critical_age[i];
			}

			//// Record incidence. Need new total minus old total. Add new total
			TimeSeries[n].incMild_age[i] += (double)(State.cumMild_age[i]);
			TimeSeries[n].incILI_age[i] += (double)(State.cumILI_age[i]);
			TimeSeries[n].incSARI_age[i] += (double)(State.cumSARI_age[i]);
			TimeSeries[n].incCritical_age[i] += (double)(State.cumCritical_age[i]);
			TimeSeries[n].incCritRecov_age[i] += (double)(State.cumCritRecov_age[i]);
			TimeSeries[n].incDeath_ILI_age[i] += (double)(State.cumDeath_ILI_age[i]);
			TimeSeries[n].incDeath_SARI_age[i] += (double)(State.cumDeath_SARI_age[i]);
			TimeSeries[n].incDeath_Critical_age[i] += (double)(State.cumDeath_Critical_age[i]);

			//// Record new totals for time series. (Must be done with old State totals)
			TimeSeries[n].Mild_age[i] = State.Mild_age[i];
			TimeSeries[n].ILI_age[i] = State.ILI_age[i];
			TimeSeries[n].SARI_age[i] = State.SARI_age[i];
			TimeSeries[n].Critical_age[i] = State.Critical_age[i];
			TimeSeries[n].CritRecov_age[i] = State.CritRecov_age[i];
			TimeSeries[n].cumMild_age[i] = State.cumMild_age[i];
			TimeSeries[n].cumILI_age[i] = State.cumILI_age[i];
			TimeSeries[n].cumSARI_age[i] = State.cumSARI_age[i];
			TimeSeries[n].cumCritical_age[i] = State.cumCritical_age[i];
			TimeSeries[n].cumCritRecov_age[i] = State.cumCritRecov_age[i];
			TimeSeries[n].cumDeath_ILI_age[i] = State.cumDeath_ILI_age[i];
			TimeSeries[n].cumDeath_SARI_age[i] = State.cumDeath_SARI_age[i];
			TimeSeries[n].cumDeath_Critical_age[i] = State.cumDeath_Critical_age[i];
		}
		if (P.DoAdUnits)
			for (int i = 0; i <= P.NumAdunits; i++)
			{
				//// Record incidence. Need new total minus old total (same as minus old total plus new total).
				//// First subtract old total while unchanged.
				TimeSeries[n].incMild_adunit[i] = (double)(-State.cumMild_adunit[i]);
				TimeSeries[n].incILI_adunit[i] = (double)(-State.cumILI_adunit[i]);
				TimeSeries[n].incSARI_adunit[i] = (double)(-State.cumSARI_adunit[i]);
				TimeSeries[n].incCritical_adunit[i] = (double)(-State.cumCritical_adunit[i]);
				TimeSeries[n].incCritRecov_adunit[i] = (double)(-State.cumCritRecov_adunit[i]);
				TimeSeries[n].incD_adunit[i] = (double)(-State.cumD_adunit[i]);
				TimeSeries[n].incDeath_ILI_adunit[i] = (double)(-State.cumDeath_ILI_adunit[i]);
				TimeSeries[n].incDeath_SARI_adunit[i] = (double)(-State.cumDeath_SARI_adunit[i]);
				TimeSeries[n].incDeath_Critical_adunit[i] = (double)(-State.cumDeath_Critical_adunit[i]);

				//// reset State (not StateT) to zero. Don't need to do this with non-admin unit as local variables Mild, cumSARI etc. initialized to zero at beginning of function. Check with Gemma
				State.Mild_adunit[i] = 0;
				State.ILI_adunit[i] = 0;
				State.SARI_adunit[i] = 0;
				State.Critical_adunit[i] = 0;
				State.CritRecov_adunit[i] = 0;
				State.cumMild_adunit[i] = 0;
				State.cumILI_adunit[i] = 0;
				State.cumSARI_adunit[i] = 0;
				State.cumCritical_adunit[i] = 0;
				State.cumCritRecov_adunit[i] = 0;
				State.cumD_adunit[i] = 0;
				State.cumDeath_ILI_adunit[i] = 0;
				State.cumDeath_SARI_adunit[i] = 0;
				State.cumDeath_Critical_adunit[i] = 0;

				for (j = 0; j < P.NumThreads; j++)
				{
					//// collate from threads
					State.Mild_adunit[i] += StateT[j].Mild_adunit[i];
					State.ILI_adunit[i] += StateT[j].ILI_adunit[i];
					State.SARI_adunit[i] += StateT[j].SARI_adunit[i];
					State.Critical_adunit[i] += StateT[j].Critical_adunit[i];
					State.CritRecov_adunit[i] += StateT[j].CritRecov_adunit[i];
					State.cumMild_adunit[i] += StateT[j].cumMild_adunit[i];
					State.cumILI_adunit[i] += StateT[j].cumILI_adunit[i];
					State.cumSARI_adunit[i] += StateT[j].cumSARI_adunit[i];
					State.cumCritical_adunit[i] += StateT[j].cumCritical_adunit[i];
					State.cumCritRecov_adunit[i] += StateT[j].cumCritRecov_adunit[i];
					State.cumD_adunit[i] += StateT[j].cumD_adunit[i];
					State.cumDeath_ILI_adunit[i] += StateT[j].cumDeath_ILI_adunit[i];
					State.cumDeath_SARI_adunit[i] += StateT[j].cumDeath_SARI_adunit[i];
					State.cumDeath_Critical_adunit[i] += StateT[j].cumDeath_Critical_adunit[i];
				}

				//// Record incidence. Need new total minus old total. Add new total
				TimeSeries[n].incMild_adunit[i] += (double)(State.cumMild_adunit[i]);
				TimeSeries[n].incILI_adunit[i] += (double)(State.cumILI_adunit[i]);
				TimeSeries[n].incSARI_adunit[i] += (double)(State.cumSARI_adunit[i]);
				TimeSeries[n].incCritical_adunit[i] += (double)(State.cumCritical_adunit[i]);
				TimeSeries[n].incCritRecov_adunit[i] += (double)(State.cumCritRecov_adunit[i]);
				TimeSeries[n].incD_adunit[i] += (double)(State.cumD_adunit[i]);
				TimeSeries[n].incDeath_ILI_adunit[i] += (double)(State.cumDeath_ILI_adunit[i]);
				TimeSeries[n].incDeath_SARI_adunit[i] += (double)(State.cumDeath_SARI_adunit[i]);
				TimeSeries[n].incDeath_Critical_adunit[i] += (double)(State.cumDeath_Critical_adunit[i]);

				//// Record new totals for time series. (Must be done with old State totals)
				TimeSeries[n].Mild_adunit[i] = State.Mild_adunit[i];
				TimeSeries[n].ILI_adunit[i] = State.ILI_adunit[i];
				TimeSeries[n].SARI_adunit[i] = State.SARI_adunit[i];
				TimeSeries[n].Critical_adunit[i] = State.Critical_adunit[i];
				TimeSeries[n].CritRecov_adunit[i] = State.CritRecov_adunit[i];
				TimeSeries[n].cumMild_adunit[i] = State.cumMild_adunit[i];
				TimeSeries[n].cumILI_adunit[i] = State.cumILI_adunit[i];
				TimeSeries[n].cumSARI_adunit[i] = State.cumSARI_adunit[i];
				TimeSeries[n].cumCritical_adunit[i] = State.cumCritical_adunit[i];
				TimeSeries[n].cumCritRecov_adunit[i] = State.cumCritRecov_adunit[i];
				TimeSeries[n].cumD_adunit[i] = State.cumD_adunit[i];
				TimeSeries[n].cumDeath_ILI_adunit[i] = State.cumDeath_ILI_adunit[i];
				TimeSeries[n].cumDeath_SARI_adunit[i] = State.cumDeath_SARI_adunit[i];
				TimeSeries[n].cumDeath_Critical_adunit[i] = State.cumDeath_Critical_adunit[i];
			}
	}

	//update cumulative cases per country
	for (int i = 0; i < MAX_COUNTRIES; i++) State.cumC_country[i] = cumC_country[i];
	//update overall state variable for cumulative cases per adunit

	TimeSeries[n].rmsRad = (State.cumI > 0) ? sqrt(State.sumRad2 / ((double)State.cumI)) : 0;
	TimeSeries[n].maxRad = sqrt(State.maxRad2);
	TimeSeries[n].extinct = ((((P.SmallEpidemicCases >= 0) && (State.R <= P.SmallEpidemicCases)) || (P.SmallEpidemicCases < 0)) && (State.I + State.L == 0)) ? 1 : 0;
	for (int i = 0; i < NUM_AGE_GROUPS; i++)
	{
		TimeSeries[n].incCa[i] = TimeSeries[n].incIa[i] = TimeSeries[n].incDa[i] = 0;
		for (j = 0; j < P.NumThreads; j++)
		{
			TimeSeries[n].incCa[i] += (double)StateT[j].cumCa[i];
			TimeSeries[n].incIa[i] += (double)StateT[j].cumIa[i];
			TimeSeries[n].incDa[i] += (double)StateT[j].cumDa[i];
		}
	}

	for (int i = 0; i < 2; i++)
	{
		TimeSeries[n].incC_keyworker[i] = TimeSeries[n].incI_keyworker[i] = TimeSeries[n].cumT_keyworker[i] = 0;
		for (j = 0; j < P.NumThreads; j++)
		{
			TimeSeries[n].incC_keyworker[i] += (double)StateT[j].cumC_keyworker[i];
			TimeSeries[n].incI_keyworker[i] += (double)StateT[j].cumI_keyworker[i];
			TimeSeries[n].cumT_keyworker[i] += (double)StateT[j].cumT_keyworker[i];
			StateT[j].cumC_keyworker[i] = StateT[j].cumI_keyworker[i] = 0;
		}
	}

	for (int i = 0; i < INFECT_TYPE_MASK; i++)
	{
		TimeSeries[n].incItype[i] = 0;
		for (j = 0; j < P.NumThreads; j++)
		{
			TimeSeries[n].incItype[i] += (double)StateT[j].cumItype[i];
			StateT[j].cumItype[i] = 0;
		}
	}
	if (P.DoAdUnits)
		for (int i = 0; i <= P.NumAdunits; i++)
		{
			TimeSeries[n].incI_adunit[i] = TimeSeries[n].incC_adunit[i] = TimeSeries[n].cumT_adunit[i] = TimeSeries[n].incH_adunit[i] = TimeSeries[n].incDC_adunit[i] = TimeSeries[n].incCT_adunit[i] = TimeSeries[n].incDCT_adunit[i] = 0; //added detected cases: ggilani 03/02/15
			for (j = 0; j < P.NumThreads; j++)
			{
				TimeSeries[n].incI_adunit[i] += (double)StateT[j].cumI_adunit[i];
				TimeSeries[n].incC_adunit[i] += (double)StateT[j].cumC_adunit[i];
				TimeSeries[n].incDC_adunit[i] += (double)StateT[j].cumDC_adunit[i]; //added detected cases: ggilani 03/02/15
				TimeSeries[n].incH_adunit[i] += (double)StateT[j].cumH_adunit[i]; //added hospitalisation
				TimeSeries[n].incCT_adunit[i] += (double)StateT[j].cumCT_adunit[i]; //added contact tracing: ggilani 15/06/17
				TimeSeries[n].incCC_adunit[i] += (double)StateT[j].cumCC_adunit[i]; //added cases who are contacts: ggilani 28/05/2019
				TimeSeries[n].incDCT_adunit[i] += (double)StateT[j].cumDCT_adunit[i]; //added cases who are digitally contact traced: ggilani 11/03/20
				TimeSeries[n].cumT_adunit[i] += (double)StateT[j].cumT_adunit[i];
				State.cumC_adunit[i] += StateT[j].cumC_adunit[i];
				State.cumDC_adunit[i] += StateT[j].cumDC_adunit[i];
				StateT[j].cumI_adunit[i] = StateT[j].cumC_adunit[i] = StateT[j].cumH_adunit[i] = StateT[j].cumDC_adunit[i] = StateT[j].cumCT_adunit[i] = StateT[j].cumCC_adunit[i] = StateT[j].cumDCT_adunit[i] = 0; //added hospitalisation, detected cases, contact tracing: ggilani 03/02/15, 15/06/17
			}
			if (P.DoICUTriggers)
			{
				State.trigDC_adunit[i] += (int)TimeSeries[n].incCritical_adunit[i];
				if (n >= P.TriggersSamplingInterval) State.trigDC_adunit[i] -= (int)TimeSeries[n - P.TriggersSamplingInterval].incCritical_adunit[i];
			}
			else
			{
				State.trigDC_adunit[i] += (int)TimeSeries[n].incDC_adunit[i];
				if (n >= P.TriggersSamplingInterval) State.trigDC_adunit[i] -= (int)TimeSeries[n - P.TriggersSamplingInterval].incDC_adunit[i];
			}
		}
	if (P.DoDigitalContactTracing)
		for (int i = 0; i < P.NumAdunits; i++)
			TimeSeries[n].DCT_adunit[i] = (double)AdUnits[i].ndct; //added total numbers of contacts currently isolated due to digital contact tracing: ggilani 11/03/20
	if (P.DoPlaces)
		for (int i = 0; i < NUM_PLACE_TYPES; i++)
		{
			numPC = 0;
			for (j = 0; j < P.Nplace[i]; j++)
				if (PLACE_CLOSED(i, j)) numPC++;
			State.NumPlacesClosed[i] = numPC;
			TimeSeries[n].PropPlacesClosed[i] = ((double)numPC) / ((double)P.Nplace[i]);
		}
	for (int i = k = 0; i < P.NMC; i++) if (Mcells[i].socdist == 2) k++;
	TimeSeries[n].PropSocDist = ((double)k) / ((double)P.NMC);

	//update contact number distribution in State
	for (int i = 0; i < (MAX_CONTACTS + 1); i++)
	{
		for (j = 0; j < P.NumThreads; j++)
		{
			State.contact_dist[i] += StateT[j].contact_dist[i];
			StateT[j].contact_dist[i] = 0;
		}
	}
	if (P.OutputBitmap >= 1)
	{
		TSMean = TSMeanNE; TSVar = TSVarNE;
		CaptureBitmap();
		OutputBitmap(0);
	}
}

void CalibrationThresholdCheck(double t,int n)
{
	int k;
	int trigAlert, trigAlertCases;
	unsigned short int ts;

	ts = (unsigned short int) (P.TimeStepsPerDay * t);

	trigAlertCases = State.cumDC;
	if (n >= P.WindowToEvaluateTriggerAlert) {
		trigAlertCases -= (int)TimeSeries[n - P.WindowToEvaluateTriggerAlert].cumDC;
	}

	if (P.TriggerAlertOnDeaths)  //// if using deaths as trigger (as opposed to detected cases)
	{
		trigAlert = (int)TimeSeries[n].D;
		if (n >= P.WindowToEvaluateTriggerAlert) trigAlert -= (int) TimeSeries[n - P.WindowToEvaluateTriggerAlert].D;
	}
	else
	{
		trigAlert = trigAlertCases;
	}

	double RatioPredictedObserved, DesiredAccuracy; // calibration variables.

	if (((P.DoNoCalibration) && (t >= P.Epidemic_StartDate_CalTime)) ||
		((!P.DoNoCalibration) && (((!P.DoAlertTriggerAfterInterv) && (trigAlert >= P.CaseOrDeathThresholdBeforeAlert)) ||
		((P.DoAlertTriggerAfterInterv) && (((trigAlertCases >= P.CaseOrDeathThresholdBeforeAlert) && (P.ModelCalibIteration < 2))
			|| ((t >= P.Epidemic_StartDate_CalTime) && ((P.ModelCalibIteration >= 2)||(P.InitialInfectionCalTime > 0) )))))))
	{
		if ((!P.DoNoCalibration) && (!P.StopCalibration) && (!InterruptRun))
		{
			if ((P.DateTriggerReached_SimTime == 0) && (P.InitialInfectionCalTime <=0))
			{
				P.Epidemic_StartDate_CalTime = P.DateTriggerReached_SimTime = t; // initialize Epidemic_StartDate_CalTime & DateTriggerReached_SimTime to now (i.e. simulation time that trigger was reached)
				if (P.DateTriggerReached_CalTime >= 0)
				{
					P.HolidaysStartDay_SimTime = P.DateTriggerReached_SimTime - P.Interventions_StartDate_CalTime; /// initialize holiday offset to time difference between DateTriggerReached_SimTime and day of year interventions start.
//					fprintf(stderr, "@@## trigAlertCases=%i P.HolidaysStartDay_SimTime=%lg \n",trigAlertCases, P.HolidaysStartDay_SimTime);
				}
			}
			if ((P.DateTriggerReached_CalTime >= 0) && (!P.DoAlertTriggerAfterInterv) && (P.InitialInfectionCalTime <= 0))
			{
				P.StopCalibration = 1;
				InterruptRun = 1;
			}
			if ((P.DoAlertTriggerAfterInterv) && (t == P.DateTriggerReached_SimTime + P.DateTriggerReached_CalTime - P.Interventions_StartDate_CalTime))
			{
				if ((trigAlert > 0) && (P.ModelCalibIteration < 20))
				{
					RatioPredictedObserved = ((double)trigAlert)/((double)P.AlertTriggerAfterIntervThreshold);
					DesiredAccuracy = 1.1 / sqrt((double)P.AlertTriggerAfterIntervThreshold);
					if (DesiredAccuracy < 0.05) DesiredAccuracy = 0.05;
					fprintf(stderr, "\n** %i %lf %lf | %lg / %lg \t", P.ModelCalibIteration, t, P.DateTriggerReached_SimTime + P.DateTriggerReached_CalTime - P.Interventions_StartDate_CalTime, P.HolidaysStartDay_SimTime, RatioPredictedObserved);
					fprintf(stderr, "| %i %i %i %i -> ", trigAlert, trigAlertCases, P.AlertTriggerAfterIntervThreshold, P.CaseOrDeathThresholdBeforeAlert);

					if (P.InitialInfectionCalTime > 0)
					{
						if ((P.ModelCalibIteration >= 2) &&
							((((RatioPredictedObserved - 1.0) <= DesiredAccuracy) && (RatioPredictedObserved >= 1)) ||
							(((1.0 - RatioPredictedObserved) <= DesiredAccuracy) && (RatioPredictedObserved < 1))))
							P.StopCalibration = 1;
						else if (P.ModelCalibIteration == 1)
							P.SeedingScaling /= pow(RatioPredictedObserved, 0.7);
						else if (P.ModelCalibIteration == 2)
							P.SeedingScaling /= pow(RatioPredictedObserved, 0.6);
						else if (P.ModelCalibIteration > 2)
							P.SeedingScaling /= pow(RatioPredictedObserved, 0.3 + 0.2 * ranf()); // include random number to prevent loops
					}
					else
					{
						if ((P.ModelCalibIteration >= 2) &&
							((((RatioPredictedObserved - 1.0) <= DesiredAccuracy) && (RatioPredictedObserved >= 1)) ||
							(((1.0 - RatioPredictedObserved) <= DesiredAccuracy) && (RatioPredictedObserved < 1))))
							P.StopCalibration = 1;
						else if (P.ModelCalibIteration == 0)
						{
							k = (int)(((double)P.CaseOrDeathThresholdBeforeAlert) / RatioPredictedObserved);
							if (k > 0) P.CaseOrDeathThresholdBeforeAlert = k;
						}
						else if ((P.ModelCalibIteration >= 2) && ((P.ModelCalibIteration) % 3 < 2))
						{
							if (RatioPredictedObserved > 1)
							{
								P.Epidemic_StartDate_CalTime--;
								P.HolidaysStartDay_SimTime--;
							}
							else if (RatioPredictedObserved < 1)
							{
								P.Epidemic_StartDate_CalTime++;
								P.HolidaysStartDay_SimTime++;
							}
						}
						else if ((P.ModelCalibIteration >= 2) && ((P.ModelCalibIteration) % 3 == 2))
						{
							P.SeedingScaling /= pow(RatioPredictedObserved, 0.2 + 0.3 * ranf()); // include random number to prevent loops
						}
					}
					P.ModelCalibIteration++;
					fprintf(stderr, "%i : %lg\n", P.CaseOrDeathThresholdBeforeAlert, P.SeedingScaling);

					if(P.StopCalibration)
						fprintf(stderr, "Calibration ended.\n");
					else
						InterruptRun = 1;
				}
				else
					P.StopCalibration = 1;
			}
		}
		P.ControlPropCasesId = P.PostAlertControlPropCasesId;

		if (P.VaryEfficaciesOverTime)
			UpdateEfficaciesAndComplianceProportions(t - P.Epidemic_StartDate_CalTime);

// changed to a define for speed (though always likely inlined anyway) and to avoid clang compiler warnings re double alignment
#define DO_OR_DONT_AMEND_START_TIME(X,Y) if(X>=1e10) X=Y;

		//// Set Case isolation start time (by admin unit)
		for (int i = 0; i < P.NumAdunits; i++)
			if (ChooseTriggerVariableAndValue(i) > ChooseThreshold(i, P.CaseIsolation_CellIncThresh)) //// a little wasteful if doing Global trigs as function called more times than necessary, but worth it for much simpler code. Also this function is small portion of runtime.
				DO_OR_DONT_AMEND_START_TIME(AdUnits[i].CaseIsolationTimeStart, t + ((P.DoInterventionDelaysByAdUnit)?AdUnits[i].CaseIsolationDelay: P.CaseIsolationTimeStartBase))
		//// Set Household Quarantine start time (by admin unit)
		for (int i = 0; i < P.NumAdunits; i++)
			if (ChooseTriggerVariableAndValue(i) > ChooseThreshold(i, P.HHQuar_CellIncThresh)) //// a little wasteful if doing Global trigs as function called more times than necessary, but worth it for much simpler code. Also this function is small portion of runtime.
					DO_OR_DONT_AMEND_START_TIME(AdUnits[i].HQuarantineTimeStart, t + ((P.DoInterventionDelaysByAdUnit)?AdUnits[i].HQuarantineDelay: P.HQuarantineTimeStartBase));

		//// Set DigitalContactTracingTimeStart
		if (P.DoDigitalContactTracing)
			for (int i = 0; i < P.NumAdunits; i++)
				if (ChooseTriggerVariableAndValue(i) > ChooseThreshold(i, P.DigitalContactTracing_CellIncThresh)) //// a little wasteful if doing Global trigs as function called more times than necessary, but worth it for much simpler code. Also this function is small portion of runtime.
					DO_OR_DONT_AMEND_START_TIME(AdUnits[i].DigitalContactTracingTimeStart, t + ((P.DoInterventionDelaysByAdUnit)?AdUnits[i].DCTDelay: P.DigitalContactTracingTimeStartBase));

		if (P.DoGlobalTriggers)
		{
			int TriggerValue = ChooseTriggerVariableAndValue(0);
			if (TriggerValue >= ChooseThreshold(0, P.TreatCellIncThresh))
				DO_OR_DONT_AMEND_START_TIME((P.TreatTimeStart), t + P.TreatTimeStartBase);
			if (TriggerValue >= P.VaccCellIncThresh) DO_OR_DONT_AMEND_START_TIME(P.VaccTimeStart, t + P.VaccTimeStartBase);
			if (TriggerValue >= P.SocDistCellIncThresh)
			{
				DO_OR_DONT_AMEND_START_TIME(P.SocDistTimeStart, t + P.SocDistTimeStartBase);
				//added this for admin unit based intervention delays based on a global trigger: ggilani 17/03/20
				if (P.DoInterventionDelaysByAdUnit)
					for (int i = 0; i < P.NumAdunits; i++)
						DO_OR_DONT_AMEND_START_TIME(AdUnits[i].SocialDistanceTimeStart, t + AdUnits[i].SocialDistanceDelay);
			}
			if (TriggerValue >= P.PlaceCloseCellIncThresh)
			{
				DO_OR_DONT_AMEND_START_TIME(P.PlaceCloseTimeStart, t + P.PlaceCloseTimeStartBase);
				if (P.DoInterventionDelaysByAdUnit)
					for (int i = 0; i < P.NumAdunits; i++)
						DO_OR_DONT_AMEND_START_TIME(AdUnits[i].PlaceCloseTimeStart, t + AdUnits[i].PlaceCloseDelay);
			}
			if (TriggerValue >= P.MoveRestrCellIncThresh)
				DO_OR_DONT_AMEND_START_TIME(P.MoveRestrTimeStart, t + P.MoveRestrTimeStartBase);
			if (TriggerValue >= P.KeyWorkerProphCellIncThresh)
				DO_OR_DONT_AMEND_START_TIME(P.KeyWorkerProphTimeStart, t + P.KeyWorkerProphTimeStartBase);
		}
		else
		{
		    DO_OR_DONT_AMEND_START_TIME(P.TreatTimeStart, t + P.TreatTimeStartBase);
			DO_OR_DONT_AMEND_START_TIME(P.VaccTimeStart	, t + P.VaccTimeStartBase);
			DO_OR_DONT_AMEND_START_TIME(P.SocDistTimeStart, t + P.SocDistTimeStartBase);
			DO_OR_DONT_AMEND_START_TIME(P.PlaceCloseTimeStart, t + P.PlaceCloseTimeStartBase);
			DO_OR_DONT_AMEND_START_TIME(P.MoveRestrTimeStart, t + P.MoveRestrTimeStartBase);
			DO_OR_DONT_AMEND_START_TIME(P.KeyWorkerProphTimeStart, t + P.KeyWorkerProphTimeStartBase);
		}
		DO_OR_DONT_AMEND_START_TIME(P.AirportCloseTimeStart, t + P.AirportCloseTimeStartBase);
	}
	if ((P.PlaceCloseIndepThresh > 0) && (((double)State.cumDC) >= P.PlaceCloseIndepThresh))
		DO_OR_DONT_AMEND_START_TIME(P.PlaceCloseTimeStart, t + P.PlaceCloseTimeStartBase);

	if (t > P.SocDistTimeStart + P.SocDistChangeDelay)
	{
		P.SocDistDurationCurrent = P.SocDistDuration2;
		P.SocDistHouseholdEffectCurrent = P.SocDistHouseholdEffect2;
		P.SocDistSpatialEffectCurrent = P.SocDistSpatialEffect2;
		P.EnhancedSocDistHouseholdEffectCurrent = P.EnhancedSocDistHouseholdEffect2;
		P.EnhancedSocDistSpatialEffectCurrent = P.EnhancedSocDistSpatialEffect2;
		for (int i = 0; i < P.PlaceTypeNum; i++)
		{
			P.SocDistPlaceEffectCurrent[i] = P.SocDistPlaceEffect2[i];
			P.EnhancedSocDistPlaceEffectCurrent[i] = P.EnhancedSocDistPlaceEffect2[i];
		}
	}
	//fix to switch off first place closure after P.PlaceCloseDuration has elapsed, if there are no school or cell-based triggers set
	if (t == P.PlaceCloseTimeStart + P.PlaceCloseDuration)
	{
		P.PlaceCloseTimeStartPrevious = P.PlaceCloseTimeStart;
		if ((P.PlaceCloseIncTrig == 0) && (P.PlaceCloseFracIncTrig == 0) && (P.PlaceCloseCellIncThresh == 0)) P.PlaceCloseTimeStart = 9e9;
	}

	if (!P.VaryEfficaciesOverTime)
	{
		if ((P.PlaceCloseTimeStart2 > P.PlaceCloseTimeStartPrevious) && //// if second place closure start time after previous start time AND
			(t >= P.PlaceCloseTimeStartPrevious + P.PlaceCloseDuration) &&	//// if now after previous place closure period has finished AND
			(t >= P.PlaceCloseTimeStartPrevious + P.PlaceCloseTimeStartBase2 - P.PlaceCloseTimeStartBase))	//// if now after previous start time + plus difference between 1st and 2nd base start times
		{
			fprintf(stderr, "\nSecond place closure period (t=%lg)\n", t);
			P.PlaceCloseTimeStartPrevious = P.PlaceCloseTimeStart2 = P.PlaceCloseTimeStart = t;
			P.PlaceCloseDuration = P.PlaceCloseDuration2;
			P.PlaceCloseIncTrig = P.PlaceCloseIncTrig2;
			P.PlaceCloseCellIncThresh = P.PlaceCloseCellIncThresh2;
		}
	}
}

void CalcLikelihood(int run, char *DataFile, char *OutFileBase)
{
	FILE* dat;

	static int DataAlreadyRead = 0, ncols,nrows, *ColTypes;
	static double **Data,NegBinK,sumL;

	if (!DataAlreadyRead)
	{
		char FieldName[1024];
		if (!(dat = fopen(DataFile, "r"))) ERR_CRITICAL("Unable to open data file\n");
		fscanf(dat, "%i %i %lg", &nrows, &ncols, &NegBinK);
		if (!(ColTypes = (int*)calloc(ncols, sizeof(int)))) ERR_CRITICAL("Unable to allocate data file storage\n");
		if (!(Data = (double**)calloc(nrows, sizeof(double *)))) ERR_CRITICAL("Unable to allocate data file storage\n");
		for(int i=0;i<nrows;i++)
			if (!(Data[i] = (double*)calloc(ncols, sizeof(double)))) ERR_CRITICAL("Unable to allocate data file storage\n");
		for (int i = 0; i < ncols; i++)
		{
			ColTypes[i] = -100;
			fscanf(dat, "%s", FieldName);
			if (!strcmp(FieldName, "day"))
			{
				ColTypes[i] = -1;
				if (i != 0) ERR_CRITICAL("'day' must be first column in data file\n");
			}
			if (!strcmp(FieldName, "all_deaths"))
				ColTypes[i] = 0;
			else if (!strcmp(FieldName, "hospital_deaths"))
				ColTypes[i] = 1;
			else if (!strcmp(FieldName, "care_home_deaths"))
				ColTypes[i] = 2;
			else if (!strcmp(FieldName, "seroprevalence_numerator"))
				ColTypes[i] = 3;
			else if (!strcmp(FieldName, "seroprevalence_denominator"))
			{
				ColTypes[i] = 4;
				if (ColTypes[i - 1] != 3) ERR_CRITICAL("Seroprevalence denominator must be next column after numerator in data file\n");
			}
			else if (!strcmp(FieldName, "infection_prevalence_numerator"))
				ColTypes[i] = 5;
			else if (!strcmp(FieldName, "infection_prevalence_denominator"))
			{
				ColTypes[i] = 6;
				if (ColTypes[i - 1] != 5) ERR_CRITICAL("Infection prevalence denominator must be next column after numerator in data file\n");
			}
			fprintf(stderr, "## %i %s\n", ColTypes[i], FieldName);
		}
		for (int i = 0; i < nrows; i++)
			for (int j = 0; j < ncols; j++)
				fscanf(dat, "%lg", &(Data[i][j]));
		fclose(dat);
		DataAlreadyRead = 1;
	}

	// calculate likelihood function
	double c, LL=0.0;
	double kp = (P.clP[99] > 0) ? P.clP[99] : NegBinK; //clP[99] reserved for fitting overdispersion
	c = 1.0; // 1 / ((double)(P.NRactE + P.NRactNE));
	int offset= (P.Interventions_StartDate_CalTime > 0) ? ((int)(P.Interventions_StartDate_CalTime - P.DateTriggerReached_SimTime)) : 0;
	for (int i = 1; i < ncols;i++)
	{
		if ((ColTypes[i] >= 0)&&(ColTypes[i] <= 2)) 
		{
			double ModelValueSum = 0.0;
			for (int j = 0; j < nrows; j++)
			{
				int day = (int)Data[j][0]; // day is day of year - directly indexes TimeSeries[]
				if ((Data[j][i]>=-1) && (day < P.NumSamples)) // data is not NA (-ve) and within time range of model run
				{
					double ModelValue;
					if (ColTypes[i]==0)
						ModelValue=c*TimeSeries[day-offset].incD; // all deaths by date of death
					else if (ColTypes[i] == 1)
						ModelValue=c*(TimeSeries[day-offset].incDeath_Critical+ TimeSeries[day-offset].incDeath_SARI); // hospital deaths (SARI and Critical) by date of death
					else if (ColTypes[i] == 2)
						ModelValue = c * TimeSeries[day-offset].incDeath_ILI; // care home deaths (ILI) by date of death
					ModelValueSum += ModelValue;
					if (Data[j][i] >= 0)
					{
						if ((j > 0) && (Data[j - 1][i] == -1)) // cumulative column: -1 means sum column up to first >=0 value
						{
							ModelValue = ModelValueSum;
							ModelValueSum = 0.0;  // reset cumulative sum
						}
						if (NegBinK >= 10000)
							//prob model and data from same underlying poisson
							LL += lgamma(2 * (Data[j][i] + ModelValue) + 1) - lgamma(Data[j][i] + ModelValue + 1) - lgamma(Data[j][i] + 1) - lgamma(ModelValue + 1) - (3 * (Data[j][i] + ModelValue) + 1) * log(2);
						else
						{
							//neg bin LL (NegBinK=1 implies no over-dispersion. >1 implies more)
							double knb = 1.0 + ModelValue / kp;
							double pnb = kp / (1.0 + kp);
							LL += lgamma(Data[j][i] + knb) - lgamma(Data[j][i] + 1) - lgamma(knb) + knb * log(1.0 - pnb) + Data[j][i] * log(pnb);
						}
					}
				}
			}
		}
		else if (ColTypes[i] == 3) //seroprevalence by date of sample
		{
			for (int j = 0; j < nrows; j++)
			{
				int day = (int)Data[j][0]; // day is day of year - directly indexes TimeSeries[]
				if ((Data[j][i] >= 0) && (day < P.NumSamples)) // data is not NA (-ve) and within time range of model run
				{
					double m = Data[j][i]; // numerator
					double N = Data[j][i + 1]; // denominator
					double ModelValue;
					for (int k = offset; k < day; k++) // loop over all days of infection up to day of sample
					{
						double prob_seroconvert = P.SeroConvMaxSens/(1.0+pow(P.SeroConvTime/((double)(day - k)),P.SeroConvPow));
						ModelValue += c * TimeSeries[k - offset].incI * prob_seroconvert;
					}
					ModelValue += c * TimeSeries[day-offset].S * (1.0 - P.SeroConvSpec);
					ModelValue /= ((double)P.PopSize);
					LL += m * log(ModelValue + 1e-20) + (N - m) * log(1.0 - ModelValue);
				}
			}
		}
		else if (ColTypes[i] == 5) // infection prevalence by date of sample
		{
			for (int j = 0; j < nrows; j++)
			{
				int day = (int)Data[j][0]; // day is day of year - directly indexes TimeSeries[]
				if ((Data[j][i] >= 0) && (day < P.NumSamples)) // data is not NA (-ve) and within time range of model run
				{
					double m = Data[j][i]; // numerator
					double N = Data[j][i + 1]; // denominator
					double ModelValue = P.InfPrevSurveyScale * c * TimeSeries[day-offset].I / ((double)P.PopSize);
					LL += m * log(ModelValue + 1e-20) + (N - m) * log(1.0 - ModelValue);
				}
			}
		}
	}
	fprintf(stderr, "Log-likelihood = %lg\n", LL);
	if (run == 0)
		sumL = LL;
	else
	{
		double maxLL = LL;
		if (sumL > maxLL) maxLL = sumL;
		sumL = maxLL + log(exp(sumL - maxLL) + exp(LL - maxLL));
	}

	if (run + 1 == P.NumRealisations)
	{
		LL = sumL - log((double)P.NumRealisations);
		char OutFile[1024], TmpFile[1024];
		sprintf(TmpFile, "%s.ll.tmp", OutFileBase);
		sprintf(OutFile, "%s.ll.txt", OutFileBase);
		if (!(dat = fopen(TmpFile, "w"))) ERR_CRITICAL("Unable to open likelihood file\n");
		fprintf(dat, "%i\t%.8lg\n", P.FitIter, LL);
		fclose(dat);
		rename(TmpFile, OutFile); // rename only when file is complete and closed
	}
}

void RecordInfTypes(void)
{
	int i, j, k, l, lc, lc2, b, c, n, nf, i2;
	double* res, * res_av, * res_var, t, s;

	for (n = 0; n < P.NumSamples; n++)
	{
		for (i = 0; i < INFECT_TYPE_MASK; i++) TimeSeries[n].Rtype[i] = 0;
		for (i = 0; i < NUM_AGE_GROUPS; i++) TimeSeries[n].Rage[i] = 0;
		TimeSeries[n].Rdenom = 0;
	}
	for (i = 0; i < INFECT_TYPE_MASK; i++) inftype[i] = 0;
	for (i = 0; i < MAX_COUNTRIES; i++) infcountry[i] = 0;
	for (i = 0; i < MAX_SEC_REC; i++)
		for (j = 0; j < MAX_GEN_REC; j++)
			indivR0[i][j] = 0;
	for (i = 0; i <= MAX_HOUSEHOLD_SIZE; i++)
		for (j = 0; j <= MAX_HOUSEHOLD_SIZE; j++)
			inf_household[i][j] = case_household[i][j] = 0;
	for (b = 0; b < P.NC; b++)
		if ((Cells[b].S != Cells[b].n) || (Cells[b].R > 0))
			for (c = 0; c < Cells[b].n; c++)
				Hosts[Cells[b].members[c]].listpos = 0;
	//	for(b=0;b<P.NC;b++)
	//		if((Cells[b].S!=Cells[b].n)||(Cells[b].R>0))
	{
		j = k = l = lc = lc2 = 0; t = 1e10;
		//			for(c=0;c<Cells[b].n;c++)
		for (i = 0; i < P.PopSize; i++)
		{
			//				i=Cells[b].members[c];
			if (j == 0) j = k = Households[Hosts[i].hh].nh;
			if ((Hosts[i].inf != InfStat_Susceptible) && (Hosts[i].inf != InfStat_ImmuneAtStart))
			{
				if (Hosts[i].latent_time * P.TimeStep <= P.SampleTime)
					TimeSeries[(int)(Hosts[i].latent_time * P.TimeStep / P.SampleStep)].Rdenom++;
				infcountry[Mcells[Hosts[i].mcell].country]++;
				if (abs(Hosts[i].inf) < InfStat_Recovered)
					l = -1;
				else if (l >= 0)
					l++;
				if ((l >= 0) && ((Hosts[i].inf == InfStat_RecoveredFromSymp) || (Hosts[i].inf == InfStat_Dead_WasSymp)))
				{
					lc2++;
					if (Hosts[i].latent_time * P.TimeStep <= t) // This convoluted logic is to pick up households where the index is symptomatic
					{
						lc = 1; t = Hosts[i].latent_time * P.TimeStep;
					}
				}
				else if ((l > 0) && (Hosts[i].latent_time * P.TimeStep < t))
				{
					lc = 0; t = Hosts[i].latent_time * P.TimeStep;
				}
				i2 = Hosts[i].infector;
				if (i2 >= 0)
				{
					Hosts[i2].listpos++;
					if (Hosts[i2].latent_time * P.TimeStep <= P.SampleTime)
					{
						TimeSeries[(int)(Hosts[i2].latent_time * P.TimeStep / P.SampleStep)].Rtype[Hosts[i].infect_type % INFECT_TYPE_MASK]++;
						TimeSeries[(int)(Hosts[i2].latent_time * P.TimeStep / P.SampleStep)].Rage[HOST_AGE_GROUP(i)]++;
					}
				}
			}
			inftype[Hosts[i].infect_type % INFECT_TYPE_MASK]++;
			j--;
			if (j == 0)
			{
				if (l < 0) l = 0;
				inf_household[k][l]++;
				case_household[k][lc2]++; //now recording total symptomatic cases, rather than infections conditional on symptomatic index
				l = lc = lc2 = 0; t = 1e10;
			}
		}
	}
	for (b = 0; b < P.NC; b++)
		if ((Cells[b].S != Cells[b].n) || (Cells[b].R > 0))
			for (c = 0; c < Cells[b].n; c++)
			{
				i = Cells[b].members[c];
				if ((abs(Hosts[i].inf) == InfStat_Recovered) || (abs(Hosts[i].inf) == InfStat_Dead))
				{
					l = Hosts[i].infect_type / INFECT_TYPE_MASK;
					if ((l < MAX_GEN_REC) && (Hosts[i].listpos < MAX_SEC_REC)) indivR0[Hosts[i].listpos][l]++;
				}
			}
	/* 	if(!TimeSeries[P.NumSamples-1].extinct) */
	{
		for (i = 0; i < INFECT_TYPE_MASK; i++) inftype_av[i] += inftype[i];
		for (i = 0; i < MAX_COUNTRIES; i++)
		{
			infcountry_av[i] += infcountry[i];
			if (infcountry[i] > 0) infcountry_num[i]++;
		}
		for (i = 0; i < MAX_SEC_REC; i++)
			for (j = 0; j < MAX_GEN_REC; j++)
				indivR0_av[i][j] += indivR0[i][j];
		for (i = 0; i <= MAX_HOUSEHOLD_SIZE; i++)
			for (j = 0; j <= MAX_HOUSEHOLD_SIZE; j++)
			{
				inf_household_av[i][j] += inf_household[i][j];
				case_household_av[i][j] += case_household[i][j];
			}
	}
	k = (P.Interventions_StartDate_CalTime > 0) ? ((int)(P.Interventions_StartDate_CalTime - P.DateTriggerReached_SimTime)) : 0;
	for (n = 0; n < P.NumSamples; n++)
	{
		TimeSeries[n].t += k;
		s = 0;
		if (TimeSeries[n].Rdenom == 0) TimeSeries[n].Rdenom = 1e-10;
		for (i = 0; i < NUM_AGE_GROUPS; i++)
			TimeSeries[n].Rage[i] /= TimeSeries[n].Rdenom;
		for (i = 0; i < INFECT_TYPE_MASK; i++)
			s += (TimeSeries[n].Rtype[i] /= TimeSeries[n].Rdenom);
		TimeSeries[n].Rdenom = s;
	}
	nf = sizeof(Results) / sizeof(double);
	if (!P.DoAdUnits) nf -= MAX_ADUNITS; // TODO: This still processes most of the AdUnit arrays; just not the last one

	if (TimeSeries[P.NumSamples - 1].extinct)
	{
		TSMean = TSMeanE; TSVar = TSVarE; P.NRactE++;
	}
	else
	{
		TSMean = TSMeanNE; TSVar = TSVarNE; P.NRactNE++;
	}
	lc = -k;

	// This calculates sum and sum of squares of entire TimeSeries array
	for (n = 0; n < P.NumSamples; n++)
	{
		if ((n + lc >= 0) && (n + lc < P.NumSamples))
		{
			if (s < TimeSeries[n + lc].incC) { s = TimeSeries[n + lc].incC; t = P.SampleStep * ((double)(n + lc)); }
			res = (double*)&TimeSeries[n + lc];
			res_av = (double*)&TSMean[n];
			res_var = (double*)&TSVar[n];
			for (std::size_t i = ResultsDoubleOffsetStart /* skip over initial fields */; i < nf; i++)
			{
				res_av[i] += res[i];
				res_var[i] += res[i] * res[i];
			}
			if (P.DoAdUnits && P.OutputAdUnitAge)
				for (std::size_t age = 0; age < NUM_AGE_GROUPS; ++age)
					for (std::size_t adunit = 0; adunit < P.NumAdunits; ++adunit)
					{
						TSMean[n].prevInf_age_adunit[age][adunit] = TimeSeries[n + lc].prevInf_age_adunit[age][adunit];
						TSMean[n].cumInf_age_adunit [age][adunit] = TimeSeries[n + lc].cumInf_age_adunit [age][adunit];
						TSMean[n].incInf_age_adunit [age][adunit] = TimeSeries[n + lc].incInf_age_adunit [age][adunit];
					}

			if (TSMean[n].cumTmax < TimeSeries[n + lc].cumT) TSMean[n].cumTmax = TimeSeries[n + lc].cumT;
			if (TSMean[n].cumVmax < TimeSeries[n + lc].cumV) TSMean[n].cumVmax = TimeSeries[n + lc].cumV;
		}
		TSMean[n].t += ((double) n )* P.SampleStep;
	}
	PeakHeightSum += s;
	PeakHeightSS += s * s;
	PeakTimeSum += t;
	PeakTimeSS += t * t;
}


void CalcOriginDestMatrix_adunit()
{
	/** function: CalcOriginDestMatrix_adunit()
	 *
	 * purpose: to output the origin destination matrix between admin units
	 *
	 * parameters: none
	 *
	 * returns: none
	 *
	 * author: ggilani, date: 28/01/15
	 */

#pragma omp parallel for schedule(static) default(none) \
		shared(P, Cells, CellLookup, Mcells, StateT)
	for (int tn = 0; tn < P.NumThreads; tn++)
	{
		for (int i = tn; i < P.NCP; i += P.NumThreads)
		{
			//reset pop density matrix to zero
			double pop_dens_from[MAX_ADUNITS] = {};

			//find index of cell from which flow travels
			ptrdiff_t cl_from = CellLookup[i] - Cells;
			ptrdiff_t cl_from_mcl = (cl_from / P.nch) * P.NMCL * P.get_number_of_micro_cells_high() + (cl_from % P.nch) * P.NMCL;

			//loop over microcells in these cells to find populations in each admin unit and so flows
			for (int k = 0; k < P.NMCL; k++)
			{
				for (int l = 0; l < P.NMCL; l++)
				{
					//get index of microcell
					ptrdiff_t mcl_from = cl_from_mcl + l + k * P.get_number_of_micro_cells_high();
					if (Mcells[mcl_from].n > 0)
					{
						//get proportion of each population of cell that exists in each admin unit
						pop_dens_from[Mcells[mcl_from].adunit] += (((double)Mcells[mcl_from].n) / ((double)Cells[cl_from].n));
					}
				}
			}

			for (int j = i; j < P.NCP; j++)
			{
				//reset pop density matrix to zero
				double pop_dens_to[MAX_ADUNITS] = {};

				//find index of cell which flow travels to
				ptrdiff_t cl_to = CellLookup[j] - Cells;
				ptrdiff_t cl_to_mcl = (cl_to / P.nch) * P.NMCL * P.get_number_of_micro_cells_high() + (cl_to % P.nch) * P.NMCL;
				//calculate distance and kernel between the cells
				//total_flow=Cells[cl_from].max_trans[j]*Cells[cl_from].n*Cells[cl_to].n;
				double total_flow;
				if (j == 0)
				{
					total_flow = Cells[cl_from].cum_trans[j] * Cells[cl_from].n;
				}
				else
				{
					total_flow = (Cells[cl_from].cum_trans[j] - Cells[cl_from].cum_trans[j - 1]) * Cells[cl_from].n;
				}

				//loop over microcells within destination cell
				for (int m = 0; m < P.NMCL; m++)
				{
					for (int p = 0; p < P.NMCL; p++)
					{
						//get index of microcell
						ptrdiff_t mcl_to = cl_to_mcl + p + m * P.get_number_of_micro_cells_high();
						if (Mcells[mcl_to].n > 0)
						{
							//get proportion of each population of cell that exists in each admin unit
							pop_dens_to[Mcells[mcl_to].adunit] += (((double)Mcells[mcl_to].n) / ((double)Cells[cl_to].n));
						}
					}
				}

				for (int m = 0; m < P.NumAdunits; m++)
				{
					for (int p = 0; p < P.NumAdunits; p++)
					{
						if (m != p)
						{
							double flow = total_flow * pop_dens_from[m] * pop_dens_to[p]; //updated to remove reference to cross-border flows: ggilani 26/03/20
							StateT[tn].origin_dest[m][p] += flow;
							StateT[tn].origin_dest[p][m] += flow;
						}
					}
				}
			}
		}
	}

	//Sum up flow between adunits across threads
	for (int i = 0; i < P.NumAdunits; i++)
	{
		for (int j = 0; j < P.NumAdunits; j++)
		{
			for (int k = 0; k < P.NumThreads; k++)
			{
				AdUnits[i].origin_dest[j] += StateT[k].origin_dest[i][j];
			}
		}
	}
}

//// Get parameters code (called by ReadParams function)
int GetInputParameter(FILE* dat, FILE* dat2, const char* SItemName, const char* ItemType, void* ItemPtr, int NumItem, int NumItem2, int Offset)
{
	int FindFlag;

	FindFlag = GetInputParameter2(dat, dat2, SItemName, ItemType, ItemPtr, NumItem, NumItem2, Offset);
	if (!FindFlag)
	{
		ERR_CRITICAL_FMT("\nUnable to find parameter `%s' in input file. Aborting program...\n", SItemName);
	}
	return FindFlag;
}
int GetInputParameter2(FILE* dat, FILE* dat2, const char* SItemName, const char* ItemType, void* ItemPtr, int NumItem, int NumItem2, int Offset)
{
	int FindFlag = 0;

	if (dat2) FindFlag = GetInputParameter3(dat2, SItemName, ItemType, ItemPtr, NumItem, NumItem2, Offset);
	if (!FindFlag)
		FindFlag = GetInputParameter3(dat, SItemName, ItemType, ItemPtr, NumItem, NumItem2, Offset);
	return FindFlag;
}

int GetInputParameter2all(FILE* dat, FILE* dat2, FILE* dat3, const char* SItemName, const char* ItemType, void* ItemPtr, int NumItem, int NumItem2, int Offset)
{
	int FindFlag = 0;

	if (dat3) FindFlag = GetInputParameter3(dat3, SItemName, ItemType, ItemPtr, NumItem, NumItem2, Offset);
	if (!FindFlag)
	{
		if (dat2) FindFlag = GetInputParameter3(dat2, SItemName, ItemType, ItemPtr, NumItem, NumItem2, Offset);
		if ((!FindFlag)&&(dat))
			FindFlag = GetInputParameter3(dat, SItemName, ItemType, ItemPtr, NumItem, NumItem2, Offset);
	}
	return FindFlag;
}

/*
    Reads a string (as per fscanf %s).
    Returns true if it succeeds, false on EOF, and does not return on error.
*/
bool readString(const char* SItemName, FILE* dat, char *buf) {
    int r = fscanf(dat, "%s", buf);
    if(r == 1) {
        return true;
    } else if (r == EOF) {
        if(ferror(dat)) {
            ERR_CRITICAL_FMT("fscanf failed for %s: %s.\n", SItemName, strerror(errno));
        } else {
            // EOF
            return false;
        }
    } else {
        ERR_CRITICAL_FMT("Unexpected fscanf result %d for %s.\n", r, SItemName);
    }
}

// #define to map *nix strncasecmp to windows equivalent
#ifdef WIN32
#define strncasecmp _strnicmp
#endif

int GetInputParameter3(FILE* dat, const char* SItemName, const char* ItemType, void* ItemPtr, int NumItem, int NumItem2, int Offset)
{
	char match[10000] = "", ReadItemName[10000] = "", ItemName[10000];
	int FindFlag = 0, EndString, CurPos, i, j, n;

	n = 0;
	fseek(dat, 0, 0);
	sprintf(ItemName, "[%s]", SItemName);
	while (!FindFlag)
	{
		if(!readString(SItemName, dat, match)) return 0;
		FindFlag = (!strncasecmp(match, ItemName, strlen(match)));
		if (FindFlag)
		{
			CurPos = ftell(dat);
			strcpy(ReadItemName, match);
			EndString = (match[strlen(match) - 1] == ']');
			while ((!EndString) && (FindFlag))
			{
				if(!readString(SItemName, dat, match)) return 0;
				strcat(ReadItemName, " ");
				strcat(ReadItemName, match);
				FindFlag = (!strncmp(ReadItemName, ItemName, strlen(ReadItemName)));
				EndString = (ReadItemName[strlen(ReadItemName) - 1] == ']');
			}
			if (!EndString)
			{
				fseek(dat, CurPos, 0);
				FindFlag = 0;
			}
		}
	}
	if (FindFlag)
	{
		FindFlag = 0;
		if (!strcmp(ItemType, "%lf"))	n = 1;
		else if (!strcmp(ItemType, "%i"))	n = 2;
		else if (!strcmp(ItemType, "%s"))	n = 3;
		if (NumItem2 < 2)
		{
			if (NumItem == 1)
			{
				if(fscanf(dat, "%s", match) != 1) { ERR_CRITICAL_FMT("fscanf failed for %s\n", SItemName); }
				if ((match[0] == '#') && (match[1] >= '0') && (match[1] <= '9'))
				{
					int cln;
					if ((match[2] >= '0') && (match[2] <= '9'))
						cln = ((int)(match[1] - '0')) * 10 + ((int)(match[2] - '0'));
					else
						cln = (int)(match[1] - '0');
					if ((n<3)&&(P.clP_copies[cln] < MAX_CLP_COPIES))
					{
						P.clP_type[cln][P.clP_copies[cln]] = n;
						P.clP_ptr[cln][P.clP_copies[cln]] = ItemPtr;
						P.clP_copies[cln]++;
					}
					FindFlag++;
					if (n == 1)
						*((double*)ItemPtr) = P.clP[cln];
					else if (n == 2)
						*((int*)ItemPtr) = (int)P.clP[cln];
					else if (n == 3)
						sscanf(match, "%s", (char*)ItemPtr);
				}
				else if ((match[0] != '[') && (!feof(dat)))
				{
					FindFlag++;
					if (n == 1)
						sscanf(match, "%lf", (double*)ItemPtr);
					else if (n == 2)
						sscanf(match, "%i", (int*)ItemPtr);
					else if (n == 3)
						sscanf(match, "%s", (char*)ItemPtr);
				}
			}
			else
			{
				for (CurPos = 0; CurPos < NumItem; CurPos++)
				{
					if(fscanf(dat, "%s", match) != 1) { ERR_CRITICAL_FMT("fscanf failed for %s\n", SItemName); }
					if ((match[0] == '#') && (match[1] >= '0') && (match[1] <= '9'))
					{
						int cln;
						if ((match[2] >= '0') && (match[2] <= '9'))
							cln = ((int)(match[1] - '0')) * 10 + ((int)(match[2] - '0'));
						else
							cln = (int)(match[1] - '0');
						FindFlag++;
						if (n == 1)
						{
							double* ipt = (((double*)ItemPtr) + CurPos + Offset);
							*ipt = P.clP[cln];
							if (P.clP_copies[cln] < MAX_CLP_COPIES)
							{
								P.clP_type[cln][P.clP_copies[cln]] = 1;
								P.clP_ptr[cln][P.clP_copies[cln]] = (void *)ipt;
								P.clP_copies[cln]++;
							}
						}
						else if (n == 2)
						{
							int* ipt = (((int*)ItemPtr) + CurPos + Offset);
							*ipt = (int)P.clP[cln];
							if (P.clP_copies[cln] < MAX_CLP_COPIES)
							{
								P.clP_type[cln][P.clP_copies[cln]] = 2;
								P.clP_ptr[cln][P.clP_copies[cln]] = (void*)ipt;
								P.clP_copies[cln]++;
							}
						}
						else if (n == 3)
							sscanf(match, "%s", *(((char**)ItemPtr) + CurPos + Offset));
					}
					else if ((match[0] != '[') && (!feof(dat)))
					{
						FindFlag++;
						if (n == 1)
							sscanf(match, "%lf", ((double*)ItemPtr) + CurPos + Offset);
						else if (n == 2)
							sscanf(match, "%i", ((int*)ItemPtr) + CurPos + Offset);
						else if (n == 3)
							sscanf(match, "%s", *(((char**)ItemPtr) + CurPos + Offset));
					}
					else
						CurPos = NumItem;
				}
			}
		}
		else
		{
			for (j = 0; j < NumItem; j++)
			{ //added these braces
				for (i = 0; i < NumItem2; i++)
				{
					if(fscanf(dat, "%s", match) != 1) { ERR_CRITICAL_FMT("fscanf failed for %s\n", SItemName); }
					if ((match[0] == '#') && (match[1] >= '0') && (match[1] <= '9'))
					{
						FindFlag++;
						int cln;
						if ((match[2] >= '0') && (match[2] <= '9'))
							cln = ((int)(match[1] - '0')) * 10 + ((int)(match[2] - '0'));
						else
							cln = (int)(match[1] - '0');
						if (n == 1)
						{
							double* ipt = (((double**)ItemPtr)[j + Offset] + i + Offset);
							*ipt = P.clP[cln];
							if (P.clP_copies[cln] < MAX_CLP_COPIES)
							{
								P.clP_type[cln][P.clP_copies[cln]] = 1;
								P.clP_ptr[cln][P.clP_copies[cln]] = (void*)ipt;
								P.clP_copies[cln]++;
							}
						}
						else if (n == 2)
						{
							int* ipt = (((int**)ItemPtr)[j + Offset] + i + Offset);
							*ipt = (int)P.clP[cln];
							if (P.clP_copies[cln] < MAX_CLP_COPIES)
							{
								P.clP_type[cln][P.clP_copies[cln]] = 2;
								P.clP_ptr[cln][P.clP_copies[cln]] = (void*)ipt;
								P.clP_copies[cln]++;
							}
						}
						else if (n == 3)
							sscanf(match, "%s", *(((char**)ItemPtr) + CurPos + Offset));
					}
					else if((match[0] != '[') && (!feof(dat)))
					{
						FindFlag++;
						if (n == 1)
							sscanf(match, "%lf", ((double**)ItemPtr)[j + Offset] + i + Offset); 
						else
							sscanf(match, "%i", ((int**)ItemPtr)[j + Offset] + i + Offset);
					}
					else
					{
						i = NumItem2;
						j = NumItem;
					}
				}
				
			} 
		}
	}
	//	fprintf(stderr,"%s\n",SItemName);
	return FindFlag;
}

/* helper function to set icdf arrays */
void SetICDF(double* icdf, double startValue)
{
	icdf[CDF_RES] = startValue;
	for (int i = 0; i < CDF_RES; i++)
		icdf[i] = -log(1 - ((double)i) / CDF_RES);
}



<|MERGE_RESOLUTION|>--- conflicted
+++ resolved
@@ -1306,17 +1306,17 @@
 	}
 	if (P.FitIter == 0)
 	{
-		if (!GetInputParameter2(ParamFile_dat, PreParamFile_dat, "Bounding box for bitmap", "%lf", (void*)&(P.BoundingBox[0]), 4, 1, 0))
+		if (!GetInputParameter2(ParamFile_dat, PreParamFile_dat, "Bounding box for bitmap", "%lf", (void*) &(P.BoundingBox[0]), 4, 1, 0))
 		{
 			P.BoundingBox[0] = P.BoundingBox[1] = 0.0;
 			P.BoundingBox[2] = P.BoundingBox[3] = 1.0;
 		}
-		if (!GetInputParameter2(ParamFile_dat, PreParamFile_dat, "Spatial domain for simulation", "%lf", (void*)&(P.SpatialBoundingBox[0]), 4, 1, 0))
+		if (!GetInputParameter2(ParamFile_dat, PreParamFile_dat, "Spatial domain for simulation", "%lf", (void*) &(P.SpatialBoundingBox[0]), 4, 1, 0))
 		{
 			P.SpatialBoundingBox[0] = P.SpatialBoundingBox[1] = 0.0;
 			P.SpatialBoundingBox[2] = P.SpatialBoundingBox[3] = 1.0;
 		}
-		if (!GetInputParameter2(ParamFile_dat, PreParamFile_dat, "Grid size", "%lf", (void*)&(P.in_cells_.width_), 1, 1, 0)) P.in_cells_.width_ = 1.0 / 120.0;
+		if (!GetInputParameter2(ParamFile_dat, PreParamFile_dat, "Grid size", "%lf", (void*)&(P.in_cells_.width), 1, 1, 0)) P.in_cells_.width = 1.0 / 120.0;
 		if (!GetInputParameter2(ParamFile_dat, PreParamFile_dat, "Use long/lat coord system", "%i", (void*)&(P.DoUTM_coords), 1, 1, 0)) P.DoUTM_coords = 1;
 		if (!GetInputParameter2(ParamFile_dat, PreParamFile_dat, "Bitmap scale", "%lf", (void*)&(P.BitmapScale), 1, 1, 0)) P.BitmapScale = 1.0;
 		if (!GetInputParameter2(ParamFile_dat, PreParamFile_dat, "Bitmap y:x aspect scaling", "%lf", (void*)&(P.BitmapAspectScale), 1, 1, 0)) P.BitmapAspectScale = 1.0;
@@ -1340,53 +1340,11 @@
 		if (!GetInputParameter2(ParamFile_dat, PreParamFile_dat, "Divisor for per-capita area threshold (default 1000)", "%i", (void*)&(P.IncThreshPop), 1, 1, 0)) P.IncThreshPop = 1000;
 		if (!GetInputParameter2(ParamFile_dat, PreParamFile_dat, "Divisor for per-capita global threshold (default 1000)", "%i", (void*)&(P.GlobalIncThreshPop), 1, 1, 0)) P.GlobalIncThreshPop = 1000;
 
-<<<<<<< HEAD
 		if (!GetInputParameter2(ParamFile_dat, PreParamFile_dat, "Number of sampling intervals over which cumulative incidence measured for global trigger", "%i", (void*)&(P.TriggersSamplingInterval), 1, 1, 0)) P.TriggersSamplingInterval = 10000000;
 		if (!GetInputParameter2(ParamFile_dat, PreParamFile_dat, "Proportion of cases detected for treatment", "%lf", (void*)&(P.PostAlertControlPropCasesId), 1, 1, 0)) P.PostAlertControlPropCasesId = 1;
 		if (!GetInputParameter2(ParamFile_dat, PreParamFile_dat, "Proportion of cases detected before outbreak alert", "%lf", (void*)&(P.PreAlertControlPropCasesId), 1, 1, 0)) P.PreAlertControlPropCasesId = 1.0;
 		if (!GetInputParameter2(ParamFile_dat, PreParamFile_dat, "Trigger alert on deaths", "%i", (void*)&(P.TriggerAlertOnDeaths), 1, 1, 0)) P.TriggerAlertOnDeaths = 0;
 	}
-=======
-	if (!GetInputParameter2(ParamFile_dat, PreParamFile_dat, "Bounding box for bitmap", "%lf", (void*) & (P.BoundingBox[0]), 4, 1, 0))
-	{
-		P.BoundingBox[0] = P.BoundingBox[1] = 0.0;
-		P.BoundingBox[2] = P.BoundingBox[3] = 1.0;
-	}
-	if (!GetInputParameter2(ParamFile_dat, PreParamFile_dat, "Spatial domain for simulation", "%lf", (void*) & (P.SpatialBoundingBox[0]), 4, 1, 0))
-	{
-		P.SpatialBoundingBox[0] = P.SpatialBoundingBox[1] = 0.0;
-		P.SpatialBoundingBox[2] = P.SpatialBoundingBox[3] = 1.0;
-	}
-	if (!GetInputParameter2(ParamFile_dat, PreParamFile_dat, "Grid size", "%lf", (void*) & (P.in_cells_.width), 1, 1, 0)) P.in_cells_.width = 1.0 / 120.0;
-	if (!GetInputParameter2(ParamFile_dat, PreParamFile_dat, "Use long/lat coord system", "%i", (void*) & (P.DoUTM_coords), 1, 1, 0)) P.DoUTM_coords = 1;
-	if (!GetInputParameter2(ParamFile_dat, PreParamFile_dat, "Bitmap scale", "%lf", (void*) & (P.BitmapScale), 1, 1, 0)) P.BitmapScale = 1.0;
-	if (!GetInputParameter2(ParamFile_dat, PreParamFile_dat, "Bitmap y:x aspect scaling", "%lf", (void*) & (P.BitmapAspectScale), 1, 1, 0)) P.BitmapAspectScale = 1.0;
-	if (!GetInputParameter2(ParamFile_dat, PreParamFile_dat, "Bitmap movie frame interval", "%i", (void*) & (P.BitmapMovieFrame), 1, 1, 0)) P.BitmapMovieFrame = 250;
-	if (!GetInputParameter2(ParamFile_dat, PreParamFile_dat, "Output bitmap", "%i", (void*) & (P.OutputBitmap), 1, 1, 0)) P.OutputBitmap = 0;
-	if (!GetInputParameter2(ParamFile_dat, PreParamFile_dat, "Output bitmap detected", "%i", (void*) & (P.OutputBitmapDetected), 1, 1, 0)) P.OutputBitmapDetected = 0;
-	if (!GetInputParameter2(ParamFile_dat, PreParamFile_dat, "Output immunity on bitmap", "%i", (void*) & (P.DoImmuneBitmap), 1, 1, 0)) P.DoImmuneBitmap = 0;
-	if (!GetInputParameter2(ParamFile_dat, PreParamFile_dat, "Output infection tree", "%i", (void*) & (P.DoInfectionTree), 1, 1, 0)) P.DoInfectionTree = 0;
-	if (!GetInputParameter2(ParamFile_dat, PreParamFile_dat, "Do one generation", "%i", (void*) & (P.DoOneGen), 1, 1, 0)) P.DoOneGen = 0;
-	if (!GetInputParameter2(ParamFile_dat, PreParamFile_dat, "Output every realisation", "%i", (void*) & (P.OutputEveryRealisation), 1, 1, 0)) P.OutputEveryRealisation = 0;
-	if (!GetInputParameter2(ParamFile_dat, PreParamFile_dat, "Maximum number to sample for correlations", "%i", (void*) & (P.MaxCorrSample), 1, 1, 0)) P.MaxCorrSample = 1000000000;
-	if (!GetInputParameter2(ParamFile_dat, PreParamFile_dat, "Assume SI model", "%i", (void*) & (P.DoSI), 1, 1, 0)) P.DoSI = 0;
-	if (!GetInputParameter2(ParamFile_dat, PreParamFile_dat, "Assume periodic boundary conditions", "%i", (void*) & (P.DoPeriodicBoundaries), 1, 1, 0)) P.DoPeriodicBoundaries = 0;
-	if (!GetInputParameter2(ParamFile_dat, PreParamFile_dat, "Only output non-extinct realisations", "%i", (void*) & (P.OutputOnlyNonExtinct), 1, 1, 0)) P.OutputOnlyNonExtinct = 0;
-
-	if (!GetInputParameter2(ParamFile_dat, PreParamFile_dat, "Use cases per thousand threshold for area controls", "%i", (void*) & (P.DoPerCapitaTriggers), 1, 1, 0)) P.DoPerCapitaTriggers = 0;
-	if (!GetInputParameter2(ParamFile_dat, PreParamFile_dat, "Use global triggers for interventions", "%i", (void*) & (P.DoGlobalTriggers), 1, 1, 0)) P.DoGlobalTriggers = 0;
-	if (!GetInputParameter2(ParamFile_dat, PreParamFile_dat, "Use admin unit triggers for interventions", "%i", (void*) & (P.DoAdminTriggers), 1, 1, 0)) P.DoAdminTriggers = 0;
-	if(!GetInputParameter2(ParamFile_dat, PreParamFile_dat, "Use ICU case triggers for interventions", "%i", (void*) & (P.DoICUTriggers), 1, 1, 0)) P.DoICUTriggers = 0;
-	if (P.DoGlobalTriggers)  P.DoAdminTriggers = 0;
-	if (!GetInputParameter2(ParamFile_dat, PreParamFile_dat, "Divisor for per-capita area threshold (default 1000)", "%i", (void*) & (P.IncThreshPop), 1, 1, 0)) P.IncThreshPop = 1000;
-	if (!GetInputParameter2(ParamFile_dat, PreParamFile_dat, "Divisor for per-capita global threshold (default 1000)", "%i", (void*) & (P.GlobalIncThreshPop), 1, 1, 0)) P.GlobalIncThreshPop = 1000;
-
-
-	if (!GetInputParameter2(ParamFile_dat, PreParamFile_dat, "Number of sampling intervals over which cumulative incidence measured for global trigger", "%i", (void*) & (P.TriggersSamplingInterval), 1, 1, 0)) P.TriggersSamplingInterval = 10000000;
-	if (!GetInputParameter2(ParamFile_dat, PreParamFile_dat, "Proportion of cases detected for treatment", "%lf", (void*) & (P.PostAlertControlPropCasesId), 1, 1, 0)) P.PostAlertControlPropCasesId = 1;
-	if (!GetInputParameter2(ParamFile_dat, PreParamFile_dat, "Proportion of cases detected before outbreak alert", "%lf", (void*) & (P.PreAlertControlPropCasesId), 1, 1, 0)) P.PreAlertControlPropCasesId = 1.0;
-	if (!GetInputParameter2(ParamFile_dat, PreParamFile_dat, "Trigger alert on deaths", "%i", (void*)&(P.TriggerAlertOnDeaths), 1, 1, 0)) P.TriggerAlertOnDeaths = 0;
->>>>>>> aeef9e50
 	if (P.TriggerAlertOnDeaths)
 	{
 		if (!GetInputParameter2(ParamFile_dat, PreParamFile_dat, "Number of deaths accummulated before alert", "%i", (void*)&(P.CaseOrDeathThresholdBeforeAlert), 1, 1, 0)) P.CaseOrDeathThresholdBeforeAlert = 0;

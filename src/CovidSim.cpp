/*
(c) 2004-20 Neil Ferguson, Imperial College London (neil.ferguson@imperial.ac.uk)
*/

#include <cerrno>
#include <cstddef>

#include "CovidSim.h"
#include "BinIO.h"
#include "Rand.h"
#include "Error.h"
#include "Dist.h"
#include "Kernels.h"
#include "Bitmap.h"
#include "Model.h"
#include "Param.h"
#include "SetupModel.h"
#include "ModelMacros.h"
#include "InfStat.h"
#include "CalcInfSusc.h"
#include "Update.h"
#include "Sweep.h"
#include "Memory.h"

#ifdef _OPENMP
#include <omp.h>
#endif // _OPENMP

// Use the POSIX name for case-insensitive string comparison: strcasecmp.
#ifdef _WIN32
// Windows calls it _stricmp so make strcasecmp an alias.
#include <string.h>
#define strcasecmp _stricmp
#else
#include <strings.h>
#endif

void ReadParams(char*, char*);
void ReadInterventions(char*);
int GetXMLNode(FILE*, const char*, const char*, char*, int);
void ReadAirTravel(char*);
void InitModel(int); //adding run number as a parameter for event log: ggilani - 15/10/2014
void SeedInfection(double, int*, int, int); //adding run number as a parameter for event log: ggilani - 15/10/2014
int RunModel(int); //adding run number as a parameter for event log: ggilani - 15/10/2014

void SaveDistribs(void);
void SaveOriginDestMatrix(void); //added function to save origin destination matrix so it can be done separately to the main results: ggilani - 13/02/15
void SaveResults(void);
void SaveSummaryResults(void);
void SaveRandomSeeds(void); //added this function to save random seeds for each run: ggilani - 09/03/17
void SaveEvents(void); //added this function to save infection events from all realisations: ggilani - 15/10/14
void LoadSnapshot(void);
void SaveSnapshot(void);
void RecordInfTypes(void);
void RecordSample(double, int);
void CalibrationThresholdCheck(double, int);
void CalcLikelihood(int, char*, char*);
void CalcOriginDestMatrix_adunit(void); //added function to calculate origin destination matrix: ggilani 28/01/15

int GetInputParameter(FILE*, FILE*, const char*, const char*, void*, int, int, int);
int GetInputParameter2(FILE*, FILE*, const char*, const char*, void*, int, int, int);
int GetInputParameter2all(FILE*, FILE*, FILE*, const char*, const char*, void*, int, int, int);
int GetInputParameter3(FILE*, const char*, const char*, void*, int, int, int);

///// ***** ///// ***** ///// ***** ///// ***** ///// ***** ///// ***** ///// ***** ///// ***** ///// ***** ///// ***** ///// ***** ///// ***** /////
///// ***** ///// ***** ///// ***** ///// ***** ///// ***** GLOBAL VARIABLES (some structures in CovidSim.h file and some containers) - memory allocated later.
///// ***** ///// ***** ///// ***** ///// ***** ///// ***** ///// ***** ///// ***** ///// ***** ///// ***** ///// ***** ///// ***** ///// ***** /////

Param P;
Person* Hosts;
Household* Households;
PopVar State, StateT[MAX_NUM_THREADS];
Cell* Cells; // Cells[i] is the i'th cell
Cell ** CellLookup; // CellLookup[i] is a pointer to the i'th populated cell
Microcell* Mcells, ** McellLookup;
Place** Places;
AdminUnit AdUnits[MAX_ADUNITS];
//// Time Series defs:
//// TimeSeries is an array of type results, used to store (unsurprisingly) a time series of every quantity in results. Mostly used in RecordSample.
//// TSMeanNE and TSVarNE are the mean and variance of non-extinct time series. TSMeanE and TSVarE are the mean and variance of extinct time series. TSMean and TSVar are pointers that point to either extinct or non-extinct.
Results* TimeSeries, * TSMean, * TSVar, * TSMeanNE, * TSVarNE, * TSMeanE, * TSVarE; //// TimeSeries used in RecordSample, RecordInfTypes, SaveResults. TSMean and TSVar
Airport* Airports;
BitmapHeader* bmh;
//added declaration of pointer to events log: ggilani - 10/10/2014
Events* InfEventLog;
int nEvents;

double inftype[INFECT_TYPE_MASK], inftype_av[INFECT_TYPE_MASK], infcountry[MAX_COUNTRIES], infcountry_av[MAX_COUNTRIES], infcountry_num[MAX_COUNTRIES];
double indivR0[MAX_SEC_REC][MAX_GEN_REC], indivR0_av[MAX_SEC_REC][MAX_GEN_REC];
double inf_household[MAX_HOUSEHOLD_SIZE + 1][MAX_HOUSEHOLD_SIZE + 1], denom_household[MAX_HOUSEHOLD_SIZE + 1];
double inf_household_av[MAX_HOUSEHOLD_SIZE + 1][MAX_HOUSEHOLD_SIZE + 1], AgeDist[NUM_AGE_GROUPS], AgeDist2[NUM_AGE_GROUPS];
double case_household[MAX_HOUSEHOLD_SIZE + 1][MAX_HOUSEHOLD_SIZE + 1], case_household_av[MAX_HOUSEHOLD_SIZE + 1][MAX_HOUSEHOLD_SIZE + 1];
double PropPlaces[NUM_AGE_GROUPS * AGE_GROUP_WIDTH][NUM_PLACE_TYPES];
double PropPlacesC[NUM_AGE_GROUPS * AGE_GROUP_WIDTH][NUM_PLACE_TYPES], AirTravelDist[MAX_DIST];
double PeakHeightSum, PeakHeightSS, PeakTimeSum, PeakTimeSS;

// These allow up to about 2 billion people per pixel, which should be ample.
int32_t *bmPopulation; // The population in each bitmap pixel. Special value -1 means "country boundary"
int32_t *bmInfected; // The number of infected people in each bitmap pixel.
int32_t *bmRecovered; // The number of recovered people in each bitmap pixel.
int32_t *bmTreated; // The number of treated people in each bitmap pixel.

char OutFile[1024], OutFileBase[1024], OutFileBaseF[1024], OutDensFile[1024], SnapshotLoadFile[1024], SnapshotSaveFile[1024], AdunitFile[1024];

int ns, DoInitUpdateProbs, InterruptRun = 0;
int PlaceDistDistrib[NUM_PLACE_TYPES][MAX_DIST], PlaceSizeDistrib[NUM_PLACE_TYPES][MAX_PLACE_SIZE];


/* int NumPC,NumPCD; */
const int MAXINTFILE = 10;

// default start value for icdf double arrays (was hardcoded as 100)
const double ICDF_START = 100.0;

void GetInverseCdf(FILE* param_file_dat, FILE* preparam_file_dat, const char* icdf_name, InverseCdf* inverseCdf,
	double start_value = ICDF_START);

int main(int argc, char* argv[])
{
	char  PreParamFile[1024]{}, ParamFile[1024]{}, DensityFile[1024]{}, NetworkFile[1024]{}, AirTravelFile[1024]{}, SchoolFile[1024]{};
	char RegDemogFile[1024]{}, InterventionFile[MAXINTFILE][1024]{}, FitFile[1024]{}, DataFile[1024]{}, buf[2048]{}, * sep;
	int i, GotF,GotP, GotPP, GotO, GotL, GotS, GotAP, GotScF, GotNR, GotDT, Perr, cl, StopFit;

	///// Flags to ensure various parameters have been read; set to false as default.
	GotF = GotP = GotO = GotL = GotS = GotAP = GotScF = GotPP = GotNR = GotDT = 0;

	Perr = 0;
	fprintf(stderr, "sizeof(int)=%i sizeof(long)=%i sizeof(float)=%i sizeof(double)=%i sizeof(unsigned short int)=%i sizeof(int *)=%i\n", (int)sizeof(int), (int)sizeof(long), (int)sizeof(float), (int)sizeof(double), (int)sizeof(unsigned short int), (int)sizeof(int*));
	cl = clock();

	// Default bitmap format is platform dependent.
#if defined(IMAGE_MAGICK) || defined(_WIN32)
	P.BitmapFormat = BitmapFormats::PNG;
#else
	P.BitmapFormat = BitmapFormats::BMP;
#endif

	///// Read in command line arguments - lots of things, e.g. random number seeds; (pre)parameter files; binary files; population data; output directory? etc.

	if (argc < 7)	Perr = 1;
	else
	{
		///// Get seeds.
		i = argc - 4;
		sscanf(argv[i], "%i", &P.setupSeed1);
		sscanf(argv[i + 1], "%i", &P.setupSeed2);
		sscanf(argv[i + 2], "%i", &P.runSeed1);
		sscanf(argv[i + 3], "%i", &P.runSeed2);

		///// Set parameter defaults - read them in after
		P.PlaceCloseIndepThresh = P.LoadSaveNetwork = P.DoHeteroDensity = P.DoPeriodicBoundaries = P.DoSchoolFile = P.DoAdunitDemog = P.OutputDensFile = P.MaxNumThreads = P.DoInterventionFile = 0;
		P.CaseOrDeathThresholdBeforeAlert_CommandLine = 0;
		P.R0scale = 1.0;
		P.KernelOffsetScale = P.KernelPowerScale = 1.0; //added this so that kernel parameters are only changed if input from the command line: ggilani - 15/10/2014
		P.DoSaveSnapshot = P.DoLoadSnapshot  = 0;

		//// scroll through command line arguments, anticipating what they can be using various if statements.
		for (i = 1; i < argc - 4; i++)
		{
			if ((argv[i][0] != '/') && ((argv[i][2] != ':') && (argv[i][3] != ':'))) Perr = 1;
			if (argv[i][1] == 'P' && argv[i][2] == ':')
			{
				GotP = 1;
				sscanf(&argv[i][3], "%s", ParamFile);
			}
			else if (argv[i][1] == 'O' && argv[i][2] == ':')
			{
				GotO = 1;
				sscanf(&argv[i][3], "%s", OutFileBase);
			}
			else if (argv[i][1] == 'D' && argv[i][2] == ':')
			{
				sscanf(&argv[i][3], "%s", DensityFile);
				P.DoHeteroDensity = 1;
				P.DoPeriodicBoundaries = 0;
			}
			else if (argv[i][1] == 'D' && argv[i][2] == 'T' && argv[i][3] == ':')
			{
				sscanf(&argv[i][4], "%s", DataFile);
				GotDT = 1;
			}
			else if (argv[i][1] == 'A' && argv[i][2] == ':')
			{
				sscanf(&argv[i][3], "%s", AdunitFile);
			}
			else if (argv[i][1] == 'L' && argv[i][2] == ':')
			{
				GotL = 1;
				P.LoadSaveNetwork = 1;
				sscanf(&argv[i][3], "%s", NetworkFile);
			}
			else if (argv[i][1] == 'S' && argv[i][2] == ':')
			{
				P.LoadSaveNetwork = 2;
				GotS = 1;
				sscanf(&argv[i][3], "%s", NetworkFile);
			}
			else if (argv[i][1] == 'R' && argv[i][2] == ':')
			{
				sscanf(&argv[i][3], "%lf", &P.R0scale);
			}
			else if (argv[i][1] == 'N' && argv[i][2] == 'R' && argv[i][3] == ':')
			{
				sscanf(&argv[i][4], "%i", &GotNR);
			}
			else if (argv[i][1] == 'K' && argv[i][2] == 'P' && argv[i][3] == ':') //added Kernel Power and Offset scaling so that it can easily be altered from the command line in order to vary the kernel quickly: ggilani - 15/10/14
			{
				sscanf(&argv[i][4], "%lf", &P.KernelPowerScale);
			}
			else if (argv[i][1] == 'K' && argv[i][2] == 'O' && argv[i][3] == ':')
			{
				sscanf(&argv[i][4], "%lf", &P.KernelOffsetScale);
			}
			else if (argv[i][1] == 'C' && argv[i][2] == 'L' && argv[i][3] == 'P' && argv[i][4] >= '0' && argv[i][4] <= '9'
				&& (argv[i][5] == ':'||(argv[i][5] >= '0' && argv[i][5] <= '9' && argv[i][6] == ':'))) // generic command line specified param - matched to #N in param file
			{
				if (argv[i][6] == ':')
					sscanf(&argv[i][7], "%lf", &P.clP[((int)(argv[i][4] - '0'))*10+ ((int)(argv[i][5] - '0'))]);
				else
					sscanf(&argv[i][6], "%lf", &P.clP[(int) (argv[i][4]-'0')]);
			}
			else if (argv[i][1] == 'A' && argv[i][2] == 'P' && argv[i][3] == ':')
			{
				GotAP = 1;
				sscanf(&argv[i][3], "%s", AirTravelFile);
			}
			else if (argv[i][1] == 's' && argv[i][2] == ':')
			{
				GotScF = 1;
				sscanf(&argv[i][3], "%s", SchoolFile);
			}
			else if (argv[i][1] == 'F' && argv[i][2] == ':')
			{
				GotF = 1;
				sscanf(&argv[i][3], "%s",FitFile);
			}
			else if (argv[i][1] == 'T' && argv[i][2] == ':')
			{
				sscanf(&argv[i][3], "%i", &P.CaseOrDeathThresholdBeforeAlert_CommandLine);
			}
			else if (argv[i][1] == 'C' && argv[i][2] == ':')
			{
				sscanf(&argv[i][3], "%i", &P.PlaceCloseIndepThresh);
			}
			else if (argv[i][1] == 'd' && argv[i][2] == ':')
			{
				P.DoAdunitDemog = 1;
				sscanf(&argv[i][3], "%s", RegDemogFile);
			}
			else if (argv[i][1] == 'c' && argv[i][2] == ':')
			{
				sscanf(&argv[i][3], "%i", &P.MaxNumThreads);
			}
			else if (argv[i][1] == 'M' && argv[i][2] == ':')
			{
				P.OutputDensFile = 1;
				sscanf(&argv[i][3], "%s", OutDensFile);
			}
			else if (argv[i][1] == 'I' && argv[i][2] == ':')
			{
				sscanf(&argv[i][3], "%s", InterventionFile[P.DoInterventionFile]);
				P.DoInterventionFile++;
			}
			else if (argv[i][1] == 'L' && argv[i][2] == 'S' && argv[i][3] == ':')
			{
				sscanf(&argv[i][4], "%s", SnapshotLoadFile);
				P.DoLoadSnapshot = 1;
			}
			else if (argv[i][1] == 'P' && argv[i][2] == 'P' && argv[i][3] == ':')
			{
				sscanf(&argv[i][4], "%s", PreParamFile);
				GotPP = 1;
			}
			else if (argv[i][1] == 'S' && argv[i][2] == 'S' && argv[i][3] == ':')
			{
				sscanf(&argv[i][4], "%s", buf);
				fprintf(stderr, "### %s\n", buf);
				sep = strchr(buf, ',');
				if (!sep)
					Perr = 1;
				else
				{
					P.DoSaveSnapshot = 1;
					*sep = ' ';
					sscanf(buf, "%lf %s", &(P.SnapshotSaveTime), SnapshotSaveFile);
				}
			}
			else if (argv[i][1] == 'B' && argv[i][2] == 'M' && argv[i][3] == ':')
			{
				sscanf(&argv[i][4], "%s", buf);
				if (strcasecmp(buf, "png") == 0)
				{
#if defined(IMAGE_MAGICK) || defined(_WIN32)
				  P.BitmapFormat = BitmapFormats::PNG;
#else
				  fprintf(stderr, "PNG Bitmaps not supported - please build with Image Magic or WIN32 support\n");
				  Perr = 1;
#endif
				}
				else if (strcasecmp(buf, "bmp") == 0)
				{
				  P.BitmapFormat = BitmapFormats::BMP;
				}
				else
				{
				  fprintf(stderr, "Unrecognised bitmap format: %s\n", buf);
				  Perr = 1;
				}
			}
		}
		if (((GotS) && (GotL)) || (!GotP) || (!GotO)) Perr = 1;
	}

	///// END Read in command line arguments

	sprintf(OutFile, "%s", OutFileBase);

	fprintf(stderr, "Param=%s\nOut=%s\nDens=%s\n", ParamFile, OutFile, DensityFile);
	fprintf(stderr, "Bitmap Format = *.%s\n", P.BitmapFormat == BitmapFormats::PNG ? "png" : "bmp");
	if (Perr) ERR_CRITICAL_FMT("Syntax:\n%s /P:ParamFile /O:OutputFile [/AP:AirTravelFile] [/s:SchoolFile] [/D:DensityFile] [/L:NetworkFileToLoad | /S:NetworkFileToSave] [/R:R0scaling] SetupSeed1 SetupSeed2 RunSeed1 RunSeed2\n", argv[0]);

	//// **** //// **** //// **** //// **** //// **** //// **** //// **** //// **** //// **** //// **** //// **** //// **** //// **** //// ****
	//// **** SET UP OMP / THREADS
	//// **** //// **** //// **** //// **** //// **** //// **** //// **** //// **** //// **** //// **** //// **** //// **** //// **** //// ****

#ifdef _OPENMP
	P.NumThreads = omp_get_max_threads();
	if ((P.MaxNumThreads > 0) && (P.MaxNumThreads < P.NumThreads)) P.NumThreads = P.MaxNumThreads;
	if (P.NumThreads > MAX_NUM_THREADS)
	{
		fprintf(stderr, "Assigned number of threads (%d) > MAX_NUM_THREADS (%d)\n", P.NumThreads, MAX_NUM_THREADS);
		P.NumThreads = MAX_NUM_THREADS;
	}
	fprintf(stderr, "Using %d threads\n", P.NumThreads);
	omp_set_num_threads(P.NumThreads);

#pragma omp parallel default(shared)
	{
		fprintf(stderr, "Thread %i initialised\n", omp_get_thread_num());
	}
	/* fprintf(stderr,"int=%i\tfloat=%i\tdouble=%i\tint *=%i\n",(int) sizeof(int),(int) sizeof(float),(int) sizeof(double),(int) sizeof(int *));	*/
#else
	P.NumThreads = 1;
#endif
	if (!GotPP)
	{
		sprintf(PreParamFile, ".." DIRECTORY_SEPARATOR "Pre_%s", ParamFile);
	}

	//// **** //// **** //// **** //// **** //// **** //// **** //// **** //// **** //// **** //// **** //// **** //// **** //// **** //// ****
	//// **** READ IN PARAMETERS, DATA ETC.
	//// **** //// **** //// **** //// **** //// **** //// **** //// **** //// **** //// **** //// **** //// **** //// **** //// **** //// ****

	P.FitIter = 0;
	P.NumRealisations = GotNR;
	ReadParams(ParamFile, PreParamFile);
	if (GotScF) P.DoSchoolFile = 1;
	if (P.DoAirports)
	{
		if (!GotAP) ERR_CRITICAL_FMT("Syntax:\n%s /P:ParamFile /O:OutputFile /AP:AirTravelFile [/s:SchoolFile] [/D:DensityFile] [/L:NetworkFileToLoad | /S:NetworkFileToSave] [/R:R0scaling] SetupSeed1 SetupSeed2 RunSeed1 RunSeed2\n", argv[0]);
		ReadAirTravel(AirTravelFile);
	}

	//// **** //// **** //// **** //// **** //// **** //// **** //// **** //// **** //// **** //// **** //// **** //// **** //// **** //// ****
	//// **** INITIALIZE
	//// **** //// **** //// **** //// **** //// **** //// **** //// **** //// **** //// **** //// **** //// **** //// **** //// **** //// ****

	///// initialize model (for all realisations).
	SetupModel(DensityFile, NetworkFile, SchoolFile, RegDemogFile);
	InitTransmissionCoeffs();
	for (i = 0; i < MAX_ADUNITS; i++) AdUnits[i].NI = 0;
	if (P.DoInterventionFile > 0)
		for (i = 0; i < P.DoInterventionFile; i++)
			ReadInterventions(InterventionFile[i]);

	fprintf(stderr, "Model setup in %lf seconds\n", ((double)(clock() - cl)) / CLOCKS_PER_SEC);



	//// **** //// **** //// **** //// **** //// **** //// **** //// **** //// **** //// **** //// **** //// **** //// **** //// **** //// ****
	//// **** RUN MODEL
	//// **** //// **** //// **** //// **** //// **** //// **** //// **** //// **** //// **** //// **** //// **** //// **** //// **** //// ****
	sprintf(OutFileBaseF, "%s", OutFileBase);
	do
	{
		P.FitIter++;
		if (GotF)
		{
			StopFit=ReadFitIter(FitFile);
			if (!StopFit)
			{
				ReadParams(ParamFile, PreParamFile);
				if(!P.FixLocalBeta) InitTransmissionCoeffs();
				sprintf(OutFileBase, "%s.f%i", OutFileBaseF, P.FitIter);
			}
		}
		else
			StopFit = 1;
		if ((!GotF) || (!StopFit))
		{
			P.NRactE = P.NRactNE = 0;
			ResetTimeSeries();
			for (i = 0; (i < P.NumRealisations) && (P.NRactNE < P.NumNonExtinctRealisations); i++)
			{
				if (P.NumRealisations > 1)
				{
					sprintf(OutFile, "%s.%i", OutFileBase, i);
					fprintf(stderr, "Realisation %i of %i  (time=%lf nr_ne=%i)\n", i + 1, P.NumRealisations, ((double)(clock() - cl)) / CLOCKS_PER_SEC, P.NRactNE);
				}
				///// Set and save seeds
				if (((i == 0) && (P.FitIter==1)) || (P.ResetSeeds && P.KeepSameSeeds))
				{
					P.nextRunSeed1 = P.runSeed1;
					P.nextRunSeed2 = P.runSeed2;
				}
				if (P.ResetSeeds) {
					//save these seeds to file
					SaveRandomSeeds();
				}
				int32_t thisRunSeed1, thisRunSeed2;
				int ContCalib, ModelCalibLoop = 0;
				P.StopCalibration = P.ModelCalibIteration = ModelCalibLoop =  0;
				do
				{  // has been interrupted to reset holiday time. Note that this currently only happens in the first run, regardless of how many realisations are being run.
					if ((P.ModelCalibIteration%14 == 0) && (ModelCalibLoop < 4))
					{
						thisRunSeed1 = P.nextRunSeed1;
						thisRunSeed2 = P.nextRunSeed2;
						setall(&P.nextRunSeed1, &P.nextRunSeed2);
						P.HolidaysStartDay_SimTime = 0; // needed for calibration to work for multiple realisations
						P.CaseOrDeathThresholdBeforeAlert = P.CaseOrDeathThresholdBeforeAlert_Fixed; // needed for calibration to work for multiple realisations
						if (!P.DoNoCalibration) P.SeedingScaling = 1.0; // needed for calibration to work for multiple realisations
						P.ModelCalibIteration = 0;  // needed for calibration to work for multiple realisations
						ModelCalibLoop++;
					}
					else
					{
						int32_t tmp1 = thisRunSeed1;
						int32_t tmp2 = thisRunSeed2;
						setall(&tmp1, &tmp2);  // reset random number seeds to generate same run again after calibration.
					}
					InitModel(i);
					if (P.DoLoadSnapshot) LoadSnapshot();
					ContCalib = RunModel(i);
				}
				while (ContCalib);
				if (GotDT) CalcLikelihood(i, DataFile, OutFileBase);
				if (P.OutputNonSummaryResults)
				{
					if (((!TimeSeries[P.NumSamples - 1].extinct) || (!P.OutputOnlyNonExtinct)) && (P.OutputEveryRealisation))
					{
						SaveResults();
					}
				}
				if ((P.DoRecordInfEvents) && (P.RecordInfEventsPerRun == 1))
				{
					SaveEvents();
				}
			}
			sprintf(OutFile, "%s", OutFileBase);

			//Calculate origin destination matrix if needed
			if ((P.DoAdUnits) && (P.DoOriginDestinationMatrix))
			{
				CalcOriginDestMatrix_adunit();
				SaveOriginDestMatrix();
			}

			P.NRactual = P.NRactNE;
			TSMean = TSMeanNE; TSVar = TSVarNE;
			if ((P.DoRecordInfEvents) && (P.RecordInfEventsPerRun == 0))
			{
				SaveEvents();
			}
			sprintf(OutFile, "%s.avNE", OutFileBase);
			SaveSummaryResults();
			P.NRactual = P.NRactE;
			//TSMean = TSMeanE; TSVar = TSVarE;
			//sprintf(OutFile, "%s.avE", OutFileBase);
			//SaveSummaryResults();

			Bitmap_Finalise();

			fprintf(stderr, "Extinction in %i out of %i runs\n", P.NRactE, P.NRactNE + P.NRactE);
			fprintf(stderr, "Model ran in %lf seconds\n", ((double)(clock() - cl)) / CLOCKS_PER_SEC);
			fprintf(stderr, "Model finished\n");
		}
	}
	while (!StopFit);
}


void ReadParams(char* ParamFile, char* PreParamFile)
{
	FILE* ParamFile_dat, * PreParamFile_dat, * AdminFile_dat;
	double s, t, AgeSuscScale;
	int i, j, j1, j2, k, f, nc, na;
	char CountryNameBuf[128 * MAX_COUNTRIES], AdunitListNamesBuf[128 * MAX_ADUNITS];
	char* CountryNames[MAX_COUNTRIES], * AdunitListNames[MAX_ADUNITS];

	AgeSuscScale = 1.0;
	if (!(ParamFile_dat = fopen(ParamFile, "rb"))) ERR_CRITICAL("Unable to open parameter file\n");
	PreParamFile_dat = fopen(PreParamFile, "rb");
	if (!(AdminFile_dat = fopen(AdunitFile, "rb"))) AdminFile_dat = ParamFile_dat;


	if (P.FitIter == 0)
	{

		for (i = 0; i < MAX_COUNTRIES; i++) { CountryNames[i] = CountryNameBuf + 128 * i; CountryNames[i][0] = 0; }
		for (i = 0; i < MAX_ADUNITS; i++) { AdunitListNames[i] = AdunitListNamesBuf + 128 * i; AdunitListNames[i][0] = 0; }
		for (i = 0; i < 100; i++) P.clP_copies[i] = 0;
		if (!GetInputParameter2(ParamFile_dat, AdminFile_dat, "Longitude cut line", "%lf", (void*)&(P.LongitudeCutLine), 1, 1, 0)) {
			P.LongitudeCutLine = -360.0;
		}
		GetInputParameter(ParamFile_dat, PreParamFile_dat, "Update timestep", "%lf", (void*)&(P.TimeStep), 1, 1, 0);
		GetInputParameter(ParamFile_dat, PreParamFile_dat, "Sampling timestep", "%lf", (void*)&(P.SampleStep), 1, 1, 0);
		if (P.TimeStep > P.SampleStep) ERR_CRITICAL("Update step must be smaller than sampling step\n");
		t = ceil(P.SampleStep / P.TimeStep - 1e-6);
		P.UpdatesPerSample = (int)t;
		P.TimeStep = P.SampleStep / t;
		P.TimeStepsPerDay = ceil(1.0 / P.TimeStep - 1e-6);
		fprintf(stderr, "Update step = %lf\nSampling step = %lf\nUpdates per sample=%i\nTimeStepsPerDay=%lf\n", P.TimeStep, P.SampleStep, P.UpdatesPerSample, P.TimeStepsPerDay);
		GetInputParameter(ParamFile_dat, PreParamFile_dat, "Sampling time", "%lf", (void*)&(P.SampleTime), 1, 1, 0);
		P.NumSamples = 1 + (int)ceil(P.SampleTime / P.SampleStep);
		GetInputParameter(PreParamFile_dat, AdminFile_dat, "Population size", "%i", (void*)&(P.PopSize), 1, 1, 0);
		if (P.NumRealisations == 0)
		{
			GetInputParameter(ParamFile_dat, PreParamFile_dat, "Number of realisations", "%i", (void*)&(P.NumRealisations), 1, 1, 0);
			if (!GetInputParameter2(ParamFile_dat, PreParamFile_dat, "Number of non-extinct realisations", "%i", (void*)&(P.NumNonExtinctRealisations), 1, 1, 0)) P.NumNonExtinctRealisations = P.NumRealisations;
		}
		else
			P.NumNonExtinctRealisations = P.NumRealisations;
		if (!GetInputParameter2(ParamFile_dat, PreParamFile_dat, "Maximum number of cases defining small outbreak", "%i", (void*)&(P.SmallEpidemicCases), 1, 1, 0)) P.SmallEpidemicCases = -1;

		P.NC = -1;
		GetInputParameter(ParamFile_dat, PreParamFile_dat, "Number of micro-cells per spatial cell width", "%i", (void*)&(P.NMCL), 1, 1, 0);
		//added parameter to reset seeds after every run
		if (!GetInputParameter2(ParamFile_dat, PreParamFile_dat, "Reset seeds for every run", "%i", (void*)&(P.ResetSeeds), 1, 1, 0)) P.ResetSeeds = 0;
		if (P.ResetSeeds)
		{
			if (!GetInputParameter2(ParamFile_dat, PreParamFile_dat, "Keep same seeds for every run", "%i", (void*)&(P.KeepSameSeeds), 1, 1, 0)) P.KeepSameSeeds = 0; //added this to control which seeds are used: ggilani 27/11/19
		}
		if (!GetInputParameter2(ParamFile_dat, PreParamFile_dat, "Reset seeds after intervention", "%i", (void*)&(P.ResetSeedsPostIntervention), 1, 1, 0)) P.ResetSeedsPostIntervention = 0;
		if (P.ResetSeedsPostIntervention)
		{
			if (!GetInputParameter2(ParamFile_dat, PreParamFile_dat, "Time to reset seeds after intervention", "%i", (void*)&(P.TimeToResetSeeds), 1, 1, 0)) P.TimeToResetSeeds = 1000000;
		}
		if (!GetInputParameter2(PreParamFile_dat, AdminFile_dat, "Include households", "%i", (void*)&(P.DoHouseholds), 1, 1, 0)) P.DoHouseholds = 1;

		if (!GetInputParameter2(ParamFile_dat, PreParamFile_dat, "OutputAge", "%i", (void*)&(P.OutputAge), 1, 1, 0)) P.OutputAge = 1;				//// ON  by default.
		if (!GetInputParameter2(ParamFile_dat, PreParamFile_dat, "OutputSeverity", "%i", (void*)&(P.OutputSeverity), 1, 1, 0)) P.OutputSeverity = 1;	//// ON  by default.
		if (!GetInputParameter2(ParamFile_dat, PreParamFile_dat, "OutputSeverityAdminUnit", "%i", (void*)&(P.OutputSeverityAdminUnit), 1, 1, 0)) P.OutputSeverityAdminUnit = 1;	//// ON  by default.
		if (!GetInputParameter2(ParamFile_dat, PreParamFile_dat, "OutputSeverityAge", "%i", (void*)&(P.OutputSeverityAge), 1, 1, 0)) P.OutputSeverityAge = 1;		//// ON  by default.
		if (!GetInputParameter2(ParamFile_dat, PreParamFile_dat, "OutputAdUnitAge", "%i", (void*)&(P.OutputAdUnitAge), 1, 1, 0)) P.OutputAdUnitAge = 0;			//// OFF by default.
		if (!GetInputParameter2(ParamFile_dat, PreParamFile_dat, "OutputR0", "%i", (void*)&(P.OutputR0), 1, 1, 0)) P.OutputR0 = 0;				    //// OFF by default.
		if (!GetInputParameter2(ParamFile_dat, PreParamFile_dat, "OutputControls", "%i", (void*)&(P.OutputControls), 1, 1, 0)) P.OutputControls = 0;		    //// OFF by default.
		if (!GetInputParameter2(ParamFile_dat, PreParamFile_dat, "OutputCountry", "%i", (void*)&(P.OutputCountry), 1, 1, 0)) P.OutputCountry = 0;		    //// OFF by default.
		if (!GetInputParameter2(ParamFile_dat, PreParamFile_dat, "OutputAdUnitVar", "%i", (void*)&(P.OutputAdUnitVar), 1, 1, 0)) P.OutputAdUnitVar = 0;		    //// OFF by default.
		if (!GetInputParameter2(ParamFile_dat, PreParamFile_dat, "OutputHousehold", "%i", (void*)&(P.OutputHousehold), 1, 1, 0)) P.OutputHousehold = 0;		    //// OFF by default.
		if (!GetInputParameter2(ParamFile_dat, PreParamFile_dat, "OutputInfType", "%i", (void*)&(P.OutputInfType), 1, 1, 0)) P.OutputInfType = 0;		    //// OFF by default.
		if (!GetInputParameter2(ParamFile_dat, PreParamFile_dat, "OutputNonSeverity", "%i", (void*)&(P.OutputNonSeverity), 1, 1, 0)) P.OutputNonSeverity = 0;		//// OFF by default.
		if (!GetInputParameter2(ParamFile_dat, PreParamFile_dat, "OutputNonSummaryResults", "%i", (void*)&(P.OutputNonSummaryResults), 1, 1, 0)) P.OutputNonSummaryResults = 0;	//// OFF by default.

		if (!GetInputParameter2(PreParamFile_dat, AdminFile_dat, "Kernel resolution", "%i", (void*)&P.NKR, 1, 1, 0)) P.NKR = 4000000;
		if (P.NKR < 2000000)
		{
			ERR_CRITICAL_FMT("[Kernel resolution] needs to be at least 2000000 - not %d", P.NKR);
		}
		if (!GetInputParameter2(PreParamFile_dat, AdminFile_dat, "Kernel higher resolution factor", "%i", (void*)&P.NK_HR, 1, 1, 0)) P.NK_HR = P.NKR / 1600;
		if (P.NK_HR < 1 || P.NK_HR >= P.NKR)
		{
			ERR_CRITICAL_FMT("[Kernel higher resolution factor] needs to be in range [1, P.NKR = %d) - not %d", P.NKR, P.NK_HR);
		}
	}
	if (P.DoHouseholds)
	{
		GetInputParameter(PreParamFile_dat, AdminFile_dat, "Household size distribution", "%lf", (void*)P.HouseholdSizeDistrib[0], MAX_HOUSEHOLD_SIZE, 1, 0);
		GetInputParameter(ParamFile_dat, PreParamFile_dat, "Household attack rate", "%lf", (void*)&(P.HouseholdTrans), 1, 1, 0);
		GetInputParameter(ParamFile_dat, PreParamFile_dat, "Household transmission denominator power", "%lf", (void*)&(P.HouseholdTransPow), 1, 1, 0);
		if (!GetInputParameter2(PreParamFile_dat, AdminFile_dat, "Correct age distribution after household allocation to exactly match specified demography", "%i", (void*)&(P.DoCorrectAgeDist), 1, 1, 0)) P.DoCorrectAgeDist = 0;
	}
	else
	{
		P.HouseholdTrans = 0.0;
		P.HouseholdTransPow = 1.0;
		P.HouseholdSizeDistrib[0][0] = 1.0;
		for (i = 1; i < MAX_HOUSEHOLD_SIZE; i++)
			P.HouseholdSizeDistrib[0][i] = 0;
	}
	if (P.FitIter == 0)
	{
		for (i = 1; i < MAX_HOUSEHOLD_SIZE; i++)
			P.HouseholdSizeDistrib[0][i] = P.HouseholdSizeDistrib[0][i] + P.HouseholdSizeDistrib[0][i - 1];
		for (i = 0; i < MAX_HOUSEHOLD_SIZE; i++)
			P.HouseholdDenomLookup[i] = 1 / pow(((double)(i + 1)), P.HouseholdTransPow);
		if (!GetInputParameter2(PreParamFile_dat, AdminFile_dat, "Include administrative units within countries", "%i", (void*)&(P.DoAdUnits), 1, 1, 0)) P.DoAdUnits = 1;
		if (!GetInputParameter2(PreParamFile_dat, AdminFile_dat, "Divisor for countries", "%i", (void*)&(P.CountryDivisor), 1, 1, 0)) P.CountryDivisor = 1;
		if (P.DoAdUnits)
		{
			char** AdunitNames, * AdunitNamesBuf;
			if (!(AdunitNames = (char**)malloc(3 * ADUNIT_LOOKUP_SIZE * sizeof(char*)))) ERR_CRITICAL("Unable to allocate temp storage\n");
			if (!(AdunitNamesBuf = (char*)malloc(3 * ADUNIT_LOOKUP_SIZE * 360 * sizeof(char)))) ERR_CRITICAL("Unable to allocate temp storage\n");

			for (i = 0; i < ADUNIT_LOOKUP_SIZE; i++)
			{
				P.AdunitLevel1Lookup[i] = -1;
				AdunitNames[3 * i] = AdunitNamesBuf + 3 * i * 360;
				AdunitNames[3 * i + 1] = AdunitNamesBuf + 3 * i * 360 + 60;
				AdunitNames[3 * i + 2] = AdunitNamesBuf + 3 * i * 360 + 160;
			}
			if (!GetInputParameter2(PreParamFile_dat, AdminFile_dat, "Divisor for level 1 administrative units", "%i", (void*)&(P.AdunitLevel1Divisor), 1, 1, 0)) P.AdunitLevel1Divisor = 1;
			if (!GetInputParameter2(PreParamFile_dat, AdminFile_dat, "Mask for level 1 administrative units", "%i", (void*)&(P.AdunitLevel1Mask), 1, 1, 0)) P.AdunitLevel1Mask = 1000000000;
			na = (GetInputParameter2(PreParamFile_dat, AdminFile_dat, "Codes and country/province names for admin units", "%s", (void*)AdunitNames, 3 * ADUNIT_LOOKUP_SIZE, 1, 0)) / 3;
			if (!GetInputParameter2(PreParamFile_dat, AdminFile_dat, "Number of countries to include", "%i", (void*)&nc, 1, 1, 0)) nc = 0;
			if ((na > 0) && (nc > 0))
			{
				P.DoAdunitBoundaries = (nc > 0);
				nc = abs(nc);
				GetInputParameter(PreParamFile_dat, AdminFile_dat, "List of names of countries to include", "%s", (nc > 1) ? ((void*)CountryNames) : ((void*)CountryNames[0]), nc, 1, 0);
				P.NumAdunits = 0;
				for (i = 0; i < na; i++)
					for (j = 0; j < nc; j++)
						if ((AdunitNames[3 * i + 1][0]) && (!strcmp(AdunitNames[3 * i + 1], CountryNames[j])) && (atoi(AdunitNames[3 * i]) != 0))
						{
							AdUnits[P.NumAdunits].id = atoi(AdunitNames[3 * i]);
							P.AdunitLevel1Lookup[(AdUnits[P.NumAdunits].id % P.AdunitLevel1Mask) / P.AdunitLevel1Divisor] = P.NumAdunits;
							if (strlen(AdunitNames[3 * i + 1]) < 100) strcpy(AdUnits[P.NumAdunits].cnt_name, AdunitNames[3 * i + 1]);
							if (strlen(AdunitNames[3 * i + 2]) < 200) strcpy(AdUnits[P.NumAdunits].ad_name, AdunitNames[3 * i + 2]);
							//						fprintf(stderr,"%i %s %s ## ",AdUnits[P.NumAdunits].id,AdUnits[P.NumAdunits].cnt_name,AdUnits[P.NumAdunits].ad_name);
							P.NumAdunits++;
						}
			}
			else
			{
				if (!GetInputParameter2(PreParamFile_dat, AdminFile_dat, "Number of level 1 administrative units to include", "%i", (void*)&(P.NumAdunits), 1, 1, 0)) P.NumAdunits = 0;
				if (P.NumAdunits > 0)
				{
					P.DoAdunitBoundaries = 1;
					if (P.NumAdunits > MAX_ADUNITS) ERR_CRITICAL("MAX_ADUNITS too small.\n");
					GetInputParameter(PreParamFile_dat, AdminFile_dat, "List of level 1 administrative units to include", "%s", (P.NumAdunits > 1) ? ((void*)AdunitListNames) : ((void*)AdunitListNames[0]), P.NumAdunits, 1, 0);
					na = P.NumAdunits;
					for (i = 0; i < P.NumAdunits; i++)
					{
						f = 0;
						if (na > 0)
						{
							for (j = 0; (j < na) && (!f); j++) f = (!strcmp(AdunitNames[3 * j + 2], AdunitListNames[i]));
							if (f) k = atoi(AdunitNames[3 * (j - 1)]);
						}
						if ((na == 0) || (!f)) k = atoi(AdunitListNames[i]);
						AdUnits[i].id = k;
						P.AdunitLevel1Lookup[(k % P.AdunitLevel1Mask) / P.AdunitLevel1Divisor] = i;
						for (j = 0; j < na; j++)
							if (atoi(AdunitNames[3 * j]) == k)
							{
								if (strlen(AdunitNames[3 * j + 1]) < 100) strcpy(AdUnits[i].cnt_name, AdunitNames[3 * j + 1]);
								if (strlen(AdunitNames[3 * j + 2]) < 200) strcpy(AdUnits[i].ad_name, AdunitNames[3 * j + 2]);
								j = na;
							}
					}
				}
				else
					P.DoAdunitBoundaries = 0;
			}
			free(AdunitNames);
			free(AdunitNamesBuf);

			if (!GetInputParameter2(ParamFile_dat, PreParamFile_dat, "Output incidence by administrative unit", "%i", (void*)&(P.DoAdunitOutput), 1, 1, 0)) P.DoAdunitOutput = 0;
			if (!GetInputParameter2(PreParamFile_dat, AdminFile_dat, "Draw administrative unit boundaries on maps", "%i", (void*)&(P.DoAdunitBoundaryOutput), 1, 1, 0)) P.DoAdunitBoundaryOutput = 0;
			if (!GetInputParameter2(PreParamFile_dat, AdminFile_dat, "Correct administrative unit populations", "%i", (void*)&(P.DoCorrectAdunitPop), 1, 1, 0)) P.DoCorrectAdunitPop = 0;
			if (!GetInputParameter2(PreParamFile_dat, AdminFile_dat, "Fix population size at specified value", "%i", (void*)&(P.DoSpecifyPop), 1, 1, 0)) P.DoSpecifyPop = 0;
			fprintf(stderr, "Using %i administrative units\n", P.NumAdunits);
			if (!GetInputParameter2(PreParamFile_dat, AdminFile_dat, "Divisor for administrative unit codes for boundary plotting on bitmaps", "%i", (void*)&(P.AdunitBitmapDivisor), 1, 1, 0)) P.AdunitBitmapDivisor = 1;
			if (!GetInputParameter2(ParamFile_dat, PreParamFile_dat, "Only output household to place distance distribution for one administrative unit", "%i", (void*)&(P.DoOutputPlaceDistForOneAdunit), 1, 1, 0)) P.DoOutputPlaceDistForOneAdunit = 0;
			if (P.DoOutputPlaceDistForOneAdunit)
			{
				if (!GetInputParameter2(ParamFile_dat, PreParamFile_dat, "Administrative unit for which household to place distance distribution to be output", "%i", (void*)&(P.OutputPlaceDistAdunit), 1, 1, 0)) P.DoOutputPlaceDistForOneAdunit = 0;
			}
		}
<<<<<<< HEAD
		else
=======
    Memory::xfree(AdunitNames);
    Memory::xfree(AdunitNamesBuf);

		if (!GetInputParameter2(ParamFile_dat, PreParamFile_dat, "Output incidence by administrative unit", "%i", (void*) & (P.DoAdunitOutput), 1, 1, 0)) P.DoAdunitOutput = 0;
		if (!GetInputParameter2(PreParamFile_dat, AdminFile_dat, "Draw administrative unit boundaries on maps", "%i", (void*) & (P.DoAdunitBoundaryOutput), 1, 1, 0)) P.DoAdunitBoundaryOutput = 0;
		if (!GetInputParameter2(PreParamFile_dat, AdminFile_dat, "Correct administrative unit populations", "%i", (void*) & (P.DoCorrectAdunitPop), 1, 1, 0)) P.DoCorrectAdunitPop = 0;
		if (!GetInputParameter2(PreParamFile_dat, AdminFile_dat, "Fix population size at specified value", "%i", (void*) & (P.DoSpecifyPop), 1, 1, 0)) P.DoSpecifyPop = 0;
		fprintf(stderr, "Using %i administrative units\n", P.NumAdunits);
		if (!GetInputParameter2(PreParamFile_dat, AdminFile_dat, "Divisor for administrative unit codes for boundary plotting on bitmaps", "%i", (void*) & (P.AdunitBitmapDivisor), 1, 1, 0)) P.AdunitBitmapDivisor = 1;
		if (!GetInputParameter2(ParamFile_dat, PreParamFile_dat, "Only output household to place distance distribution for one administrative unit", "%i", (void*) & (P.DoOutputPlaceDistForOneAdunit), 1, 1, 0)) P.DoOutputPlaceDistForOneAdunit = 0;
		if (P.DoOutputPlaceDistForOneAdunit)
>>>>>>> c35fe66f
		{
			P.DoAdunitBoundaries = P.DoAdunitBoundaryOutput = P.DoAdunitOutput = P.DoCorrectAdunitPop = P.DoSpecifyPop = 0;
			P.AdunitLevel1Divisor = 1; P.AdunitLevel1Mask = 1000000000;
			P.AdunitBitmapDivisor = P.AdunitLevel1Divisor;
		}
	}

	if (!GetInputParameter2(PreParamFile_dat, AdminFile_dat, "Include age", "%i", (void*)&(P.DoAge), 1, 1, 0)) P.DoAge = 1;
	if (!P.DoAge)
	{
		for (i = 0; i < NUM_AGE_GROUPS; i++) {
			P.PropAgeGroup[0][i] = 1.0 / NUM_AGE_GROUPS;
			P.InitialImmunity[i] = 0;
			P.AgeInfectiousness[i] = P.AgeSusceptibility[i] = 1;
			P.RelativeSpatialContact[i] = P.RelativeTravelRate[i] = 1.0;
		}
	}
	else
	{

		if (!GetInputParameter2(ParamFile_dat, PreParamFile_dat, "Initial immunity acts as partial immunity", "%i", (void*)&(P.DoPartialImmunity), 1, 1, 0)) P.DoPartialImmunity = 1;
		if ((P.DoHouseholds) && (!P.DoPartialImmunity))
		{
			if (!GetInputParameter2(ParamFile_dat, PreParamFile_dat, "Initial immunity applied to all household members", "%i", (void*)&(P.DoWholeHouseholdImmunity), 1, 1, 0)) P.DoWholeHouseholdImmunity = 0;
		}
		else
			P.DoWholeHouseholdImmunity = 0;
		if (!GetInputParameter2(ParamFile_dat, PreParamFile_dat, "Initial immunity profile by age", "%lf", (void*)P.InitialImmunity, NUM_AGE_GROUPS, 1, 0))
			for (i = 0; i < NUM_AGE_GROUPS; i++)
				P.InitialImmunity[i] = 0;
		if (!GetInputParameter2(ParamFile_dat, PreParamFile_dat, "Relative spatial contact rates by age", "%lf", (void*)P.RelativeSpatialContact, NUM_AGE_GROUPS, 1, 0))
			for (i = 0; i < NUM_AGE_GROUPS; i++)
				P.RelativeSpatialContact[i] = 1;
		if (!GetInputParameter2(ParamFile_dat, PreParamFile_dat, "Age-dependent infectiousness", "%lf", (void*)P.AgeInfectiousness, NUM_AGE_GROUPS, 1, 0))
			for (i = 0; i < NUM_AGE_GROUPS; i++)
				P.AgeInfectiousness[i] = 1.0;
		if (!GetInputParameter2(ParamFile_dat, PreParamFile_dat, "Age-dependent susceptibility", "%lf", (void*)P.AgeSusceptibility, NUM_AGE_GROUPS, 1, 0))
			for (i = 0; i < NUM_AGE_GROUPS; i++)
				P.AgeSusceptibility[i] = 1.0;
		GetInputParameter(PreParamFile_dat, AdminFile_dat, "Age distribution of population", "%lf", (void*)P.PropAgeGroup[0], NUM_AGE_GROUPS, 1, 0);
		t = 0;
		for (i = 0; i < NUM_AGE_GROUPS; i++)
			t += P.PropAgeGroup[0][i];
		for (i = 0; i < NUM_AGE_GROUPS; i++)
			P.PropAgeGroup[0][i] /= t;
		t = 0;
		for (i = 0; i < NUM_AGE_GROUPS; i++)
			if (P.AgeSusceptibility[i] > t) t = P.AgeSusceptibility[i];  //peak susc has to be 1
		for (i = 0; i < NUM_AGE_GROUPS; i++)
			P.AgeSusceptibility[i] /= t;
		AgeSuscScale = t;
		if (P.DoHouseholds) P.HouseholdTrans *= AgeSuscScale;
		if (!GetInputParameter2(PreParamFile_dat, AdminFile_dat, "Relative travel rates by age", "%lf", (void*)P.RelativeTravelRate, NUM_AGE_GROUPS, 1, 0))
			for (i = 0; i < NUM_AGE_GROUPS; i++)
				P.RelativeTravelRate[i] = 1;
		if (!GetInputParameter2(ParamFile_dat, PreParamFile_dat, "WAIFW matrix", "%lf", (void*)P.WAIFW_Matrix, NUM_AGE_GROUPS, NUM_AGE_GROUPS, 0))
		{
			for (i = 0; i < NUM_AGE_GROUPS; i++)
				for (j = 0; j < NUM_AGE_GROUPS; j++)
					P.WAIFW_Matrix[i][j] = 1.0;
		}
		else
		{
			/* WAIFW matrix needs to be scaled to have max value of 1.
			1st index of matrix specifies host being infected, second the infector.
			Overall age variation in infectiousness/contact rates/susceptibility should be factored
			out of WAIFW_matrix and put in Age dep infectiousness/susceptibility for efficiency. */
			t = 0;
			for (i = 0; i < NUM_AGE_GROUPS; i++)
				for (j = 0; j < NUM_AGE_GROUPS; j++)
					if (P.WAIFW_Matrix[i][j] > t) t = P.WAIFW_Matrix[i][j];
			if (t > 0)
			{
				for (i = 0; i < NUM_AGE_GROUPS; i++)
					for (j = 0; j < NUM_AGE_GROUPS; j++)
						P.WAIFW_Matrix[i][j] /= t;
			}
			else
			{
				for (i = 0; i < NUM_AGE_GROUPS; i++)
					for (j = 0; j < NUM_AGE_GROUPS; j++)
						P.WAIFW_Matrix[i][j] = 1.0;
			}
		}
		P.DoDeath = 0;
		t = 0;
		for (i = 0; i < NUM_AGE_GROUPS; i++)	t += P.AgeInfectiousness[i] * P.PropAgeGroup[0][i];
		for (i = 0; i < NUM_AGE_GROUPS; i++)	P.AgeInfectiousness[i] /= t;
	}
	if (P.FitIter == 0)
	{
		if (!GetInputParameter2(PreParamFile_dat, AdminFile_dat, "Include spatial transmission", "%i", (void*)&(P.DoSpatial), 1, 1, 0)) P.DoSpatial = 1;
		GetInputParameter(PreParamFile_dat, AdminFile_dat, "Kernel type", "%i", (void*)&(P.MoveKernelType), 1, 1, 0);
		GetInputParameter(PreParamFile_dat, AdminFile_dat, "Kernel scale", "%lf", (void*)&(P.MoveKernelScale), 1, 1, 0);
		if (P.KernelOffsetScale != 1)
		{
			P.MoveKernelScale *= P.KernelOffsetScale;
		}
		if (!GetInputParameter2(PreParamFile_dat, AdminFile_dat, "Kernel 3rd param", "%lf", (void*)&(P.MoveKernelP3), 1, 1, 0)) P.MoveKernelP3 = 0;
		if (!GetInputParameter2(PreParamFile_dat, AdminFile_dat, "Kernel 4th param", "%lf", (void*)&(P.MoveKernelP4), 1, 1, 0)) P.MoveKernelP4 = 0;
		if (!GetInputParameter2(PreParamFile_dat, AdminFile_dat, "Kernel Shape", "%lf", (void*)&(P.MoveKernelShape), 1, 1, 0)) P.MoveKernelShape = 1.0;
		if (P.KernelPowerScale != 1)
		{
			P.MoveKernelShape *= P.KernelPowerScale;
		}
		if (!GetInputParameter2(PreParamFile_dat, AdminFile_dat, "Airport Kernel Type", "%i", (void*)&(P.AirportKernelType), 1, 1, 0)) P.AirportKernelType = P.MoveKernelType;
		if (!GetInputParameter2(PreParamFile_dat, AdminFile_dat, "Airport Kernel Scale", "%lf", (void*)&(P.AirportKernelScale), 1, 1, 0)) P.AirportKernelScale = P.MoveKernelScale;
		if (!GetInputParameter2(PreParamFile_dat, AdminFile_dat, "Airport Kernel Shape", "%lf", (void*)&(P.AirportKernelShape), 1, 1, 0)) P.AirportKernelShape = P.MoveKernelShape;
		if (!GetInputParameter2(PreParamFile_dat, AdminFile_dat, "Airport Kernel 3rd param", "%lf", (void*)&(P.AirportKernelP3), 1, 1, 0)) P.AirportKernelP3 = P.MoveKernelP3;
		if (!GetInputParameter2(PreParamFile_dat, AdminFile_dat, "Airport Kernel 4th param", "%lf", (void*)&(P.AirportKernelP4), 1, 1, 0)) P.AirportKernelP4 = P.MoveKernelP4;

		if (!GetInputParameter2(PreParamFile_dat, AdminFile_dat, "Include places", "%i", (void*)&(P.DoPlaces), 1, 1, 0)) P.DoPlaces = 1;
		if (P.DoPlaces)
		{
			if (!GetInputParameter2(PreParamFile_dat, AdminFile_dat, "Number of types of places", "%i", (void*)&(P.PlaceTypeNum), 1, 1, 0)) P.PlaceTypeNum = 0;
			if (P.PlaceTypeNum == 0) P.DoPlaces = P.DoAirports = 0;
		}
		else
			P.PlaceTypeNum = P.DoAirports = 0;
	}
	if (P.DoPlaces)
	{
		if (!GetInputParameter2(PreParamFile_dat, AdminFile_dat, "Scaling of household contacts for care home residents", "%lf", (void*)&(P.CareHomeResidentHouseholdScaling), 1, 1, 0)) P.CareHomeResidentHouseholdScaling = 1.0;
		if (!GetInputParameter2(PreParamFile_dat, AdminFile_dat, "Scaling of spatial contacts for care home residents", "%lf", (void*)&(P.CareHomeResidentSpatialScaling), 1, 1, 0)) P.CareHomeResidentSpatialScaling = 1.0;
		if (!GetInputParameter2(PreParamFile_dat, AdminFile_dat, "Scaling of between group (home) contacts for care home residents", "%lf", (void*)&(P.CareHomeResidentPlaceScaling), 1, 1, 0)) P.CareHomeResidentPlaceScaling = 1.0;
		if (!GetInputParameter2(PreParamFile_dat, AdminFile_dat, "Scaling of within group (home) contacts for care home workers", "%lf", (void*)&(P.CareHomeWorkerGroupScaling), 1, 1, 0)) P.CareHomeWorkerGroupScaling = 1.0;
		if (!GetInputParameter2(PreParamFile_dat, AdminFile_dat, "Relative probability that care home residents are hospitalised", "%lf", (void*)&(P.CareHomeRelProbHosp), 1, 1, 0)) P.CareHomeRelProbHosp = 1.0;

		if (P.FitIter == 0)
		{
			if (P.PlaceTypeNum > NUM_PLACE_TYPES) ERR_CRITICAL("Too many place types\n");
			if (!GetInputParameter2(PreParamFile_dat, AdminFile_dat, "Place type number for care homes", "%i", (void*)&(P.CareHomePlaceType), 1, 1, 0)) P.CareHomePlaceType = -1;
			if (!GetInputParameter2(PreParamFile_dat, AdminFile_dat, "Allow initial infections to be in care homes", "%i", (void*)&(P.CareHomeAllowInitialInfections), 1, 1, 0)) P.CareHomeAllowInitialInfections = 0;
			if (!GetInputParameter2(PreParamFile_dat, AdminFile_dat, "Minimum age of care home residents", "%i", (void*)&(P.CareHomeResidentMinimumAge), 1, 1, 0)) P.CareHomeResidentMinimumAge = 1000;

			GetInputParameter(PreParamFile_dat, AdminFile_dat, "Minimum age for age group 1 in place types", "%i", (void*)P.PlaceTypeAgeMin, P.PlaceTypeNum, 1, 0);
			GetInputParameter(PreParamFile_dat, AdminFile_dat, "Maximum age for age group 1 in place types", "%i", (void*)P.PlaceTypeAgeMax, P.PlaceTypeNum, 1, 0);
			GetInputParameter(PreParamFile_dat, AdminFile_dat, "Proportion of age group 1 in place types", "%lf", (void*)&(P.PlaceTypePropAgeGroup), P.PlaceTypeNum, 1, 0);
			if (!GetInputParameter2(PreParamFile_dat, AdminFile_dat, "Proportion of age group 2 in place types", "%lf", (void*)&(P.PlaceTypePropAgeGroup2), P.PlaceTypeNum, 1, 0))
			{
				for (i = 0; i < NUM_PLACE_TYPES; i++)
				{
					P.PlaceTypePropAgeGroup2[i] = 0;
					P.PlaceTypeAgeMin2[i] = 0;
					P.PlaceTypeAgeMax2[i] = 1000;
				}
			}
			else
			{
				GetInputParameter(PreParamFile_dat, AdminFile_dat, "Minimum age for age group 2 in place types", "%i", (void*)P.PlaceTypeAgeMin2, P.PlaceTypeNum, 1, 0);
				GetInputParameter(PreParamFile_dat, AdminFile_dat, "Maximum age for age group 2 in place types", "%i", (void*)P.PlaceTypeAgeMax2, P.PlaceTypeNum, 1, 0);
			}
			if (!GetInputParameter2(PreParamFile_dat, AdminFile_dat, "Proportion of age group 3 in place types", "%lf", (void*)&(P.PlaceTypePropAgeGroup3), P.PlaceTypeNum, 1, 0))
			{
				for (i = 0; i < NUM_PLACE_TYPES; i++)
				{
					P.PlaceTypePropAgeGroup3[i] = 0;
					P.PlaceTypeAgeMin3[i] = 0;
					P.PlaceTypeAgeMax3[i] = 1000;
				}
			}
			else
			{
				GetInputParameter(PreParamFile_dat, AdminFile_dat, "Minimum age for age group 3 in place types", "%i", (void*)P.PlaceTypeAgeMin3, P.PlaceTypeNum, 1, 0);
				GetInputParameter(PreParamFile_dat, AdminFile_dat, "Maximum age for age group 3 in place types", "%i", (void*)P.PlaceTypeAgeMax3, P.PlaceTypeNum, 1, 0);
			}
			if (!GetInputParameter2(PreParamFile_dat, AdminFile_dat, "Kernel shape params for place types", "%lf", (void*)&(P.PlaceTypeKernelShape), P.PlaceTypeNum, 1, 0))
			{
				for (i = 0; i < NUM_PLACE_TYPES; i++)
				{
					P.PlaceTypeKernelShape[i] = P.MoveKernelShape;
					P.PlaceTypeKernelScale[i] = P.MoveKernelScale;
				}
			}
			else
				GetInputParameter(PreParamFile_dat, AdminFile_dat, "Kernel scale params for place types", "%lf", (void*)&(P.PlaceTypeKernelScale), P.PlaceTypeNum, 1, 0);
			if (!GetInputParameter2(PreParamFile_dat, AdminFile_dat, "Kernel 3rd param for place types", "%lf", (void*)&(P.PlaceTypeKernelP3), P.PlaceTypeNum, 1, 0))
			{
				for (i = 0; i < NUM_PLACE_TYPES; i++)
				{
					P.PlaceTypeKernelP3[i] = P.MoveKernelP3;
					P.PlaceTypeKernelP4[i] = P.MoveKernelP4;
				}
			}
			else
				GetInputParameter(PreParamFile_dat, AdminFile_dat, "Kernel 4th param for place types", "%lf", (void*)&(P.PlaceTypeKernelP4), P.PlaceTypeNum, 1, 0);
			if (!GetInputParameter2(PreParamFile_dat, AdminFile_dat, "Number of closest places people pick from (0=all) for place types", "%i", (void*)&(P.PlaceTypeNearestNeighb), P.PlaceTypeNum, 1, 0))
				for (i = 0; i < NUM_PLACE_TYPES; i++)
					P.PlaceTypeNearestNeighb[i] = 0;
			if (P.DoAdUnits)
			{
				if (!GetInputParameter2(ParamFile_dat, PreParamFile_dat, "Degree to which crossing administrative unit boundaries to go to places is inhibited", "%lf", (void*)&(P.InhibitInterAdunitPlaceAssignment), P.PlaceTypeNum, 1, 0))
					for (i = 0; i < NUM_PLACE_TYPES; i++)
						P.InhibitInterAdunitPlaceAssignment[i] = 0;
			}

			if (!GetInputParameter2(ParamFile_dat, PreParamFile_dat, "Include air travel", "%i", (void*)&(P.DoAirports), 1, 1, 0)) P.DoAirports = 0;
			if (!P.DoAirports)
			{
				// Airports disabled => all places are not to do with airports, and we
				// have no hotels.
				P.PlaceTypeNoAirNum = P.PlaceTypeNum;
				P.HotelPlaceType = P.PlaceTypeNum;
			}
			else
			{
				// When airports are activated we must have at least one airport place
				// // and a hotel type.
				GetInputParameter(PreParamFile_dat, AdminFile_dat, "Number of non-airport places", "%i", (void*)&(P.PlaceTypeNoAirNum), 1, 1, 0);
				GetInputParameter(PreParamFile_dat, AdminFile_dat, "Hotel place type", "%i", (void*)&(P.HotelPlaceType), 1, 1, 0);
				if (P.PlaceTypeNoAirNum >= P.PlaceTypeNum) {
					ERR_CRITICAL_FMT("[Number of non-airport places] parameter (%d) is greater than number of places (%d).\n", P.PlaceTypeNoAirNum, P.PlaceTypeNum);
				}
				if (P.HotelPlaceType < P.PlaceTypeNoAirNum || P.HotelPlaceType >= P.PlaceTypeNum) {
					ERR_CRITICAL_FMT("[Hotel place type] parameter (%d) not in the range [%d, %d)\n", P.HotelPlaceType, P.PlaceTypeNoAirNum, P.PlaceTypeNum);
				}

				if (!GetInputParameter2(ParamFile_dat, PreParamFile_dat, "Scaling factor for input file to convert to daily traffic", "%lf", (void*)&(P.AirportTrafficScale), 1, 1, 0)) P.AirportTrafficScale = 1.0;
				if (!GetInputParameter2(ParamFile_dat, PreParamFile_dat, "Proportion of hotel attendees who are local", "%lf", (void*)&(P.HotelPropLocal), 1, 1, 0)) P.HotelPropLocal = 0;
				if (!GetInputParameter2(ParamFile_dat, PreParamFile_dat, "Distribution of duration of air journeys", "%lf", (void*)&(P.JourneyDurationDistrib), MAX_TRAVEL_TIME, 1, 0))
				{
					P.JourneyDurationDistrib[0] = 1;
					for (i = 0; i < MAX_TRAVEL_TIME; i++)
						P.JourneyDurationDistrib[i] = 0;
				}
				if (!GetInputParameter2(ParamFile_dat, PreParamFile_dat, "Distribution of duration of local journeys", "%lf", (void*)&(P.LocalJourneyDurationDistrib), MAX_TRAVEL_TIME, 1, 0))
				{
					P.LocalJourneyDurationDistrib[0] = 1;
					for (i = 0; i < MAX_TRAVEL_TIME; i++)
						P.LocalJourneyDurationDistrib[i] = 0;
				}
				P.MeanJourneyTime = P.MeanLocalJourneyTime = 0;
				for (i = 0; i < MAX_TRAVEL_TIME; i++)
				{
					P.MeanJourneyTime += ((double)(i)) * P.JourneyDurationDistrib[i];
					P.MeanLocalJourneyTime += ((double)(i)) * P.LocalJourneyDurationDistrib[i];
				}
				fprintf(stderr, "Mean duration of local journeys = %lf days\n", P.MeanLocalJourneyTime);
				for (i = 1; i < MAX_TRAVEL_TIME; i++)
				{
					P.JourneyDurationDistrib[i] += P.JourneyDurationDistrib[i - 1];
					P.LocalJourneyDurationDistrib[i] += P.LocalJourneyDurationDistrib[i - 1];
				}
				for (i = j1 = j2 = 0; i <= 1024; i++)
				{
					s = ((double)i) / 1024;
					while (P.JourneyDurationDistrib[j1] < s) j1++;
					P.InvJourneyDurationDistrib[i] = j1;
					while (P.LocalJourneyDurationDistrib[j2] < s) j2++;
					P.InvLocalJourneyDurationDistrib[i] = j2;
				}
			}
			GetInputParameter(PreParamFile_dat, AdminFile_dat, "Mean size of place types", "%lf", (void*)P.PlaceTypeMeanSize, P.PlaceTypeNum, 1, 0);
			GetInputParameter(PreParamFile_dat, AdminFile_dat, "Param 1 of place group size distribution", "%lf", (void*)P.PlaceTypeGroupSizeParam1, P.PlaceTypeNum, 1, 0);
			if (!GetInputParameter2(PreParamFile_dat, AdminFile_dat, "Power of place size distribution", "%lf", (void*)P.PlaceTypeSizePower, P.PlaceTypeNum, 1, 0))
				for (i = 0; i < NUM_PLACE_TYPES; i++)
					P.PlaceTypeSizePower[i] = 0;
			//added to enable lognormal distribution - ggilani 09/02/17
			if (!GetInputParameter2(PreParamFile_dat, AdminFile_dat, "Standard deviation of place size distribution", "%lf", (void*)P.PlaceTypeSizeSD, P.PlaceTypeNum, 1, 0))
				for (i = 0; i < NUM_PLACE_TYPES; i++)
					P.PlaceTypeSizeSD[i] = 0;
			if (!GetInputParameter2(PreParamFile_dat, AdminFile_dat, "Offset of place size distribution", "%lf", (void*)P.PlaceTypeSizeOffset, P.PlaceTypeNum, 1, 0))
				for (i = 0; i < NUM_PLACE_TYPES; i++)
					P.PlaceTypeSizeOffset[i] = 0;
			if (!GetInputParameter2(PreParamFile_dat, AdminFile_dat, "Maximum of place size distribution", "%lf", (void*)P.PlaceTypeSizeMax, P.PlaceTypeNum, 1, 0))
				for (i = 0; i < NUM_PLACE_TYPES; i++)
					P.PlaceTypeSizeMax[i] = 1e20;
			if (!GetInputParameter2(PreParamFile_dat, AdminFile_dat, "Minimum of place size distribution", "%lf", (void*)P.PlaceTypeSizeMin, P.PlaceTypeNum, 1, 0))
				for (i = 0; i < NUM_PLACE_TYPES; i++)
					P.PlaceTypeSizeMin[i] = 1.0;
			if (!GetInputParameter2(PreParamFile_dat, AdminFile_dat, "Kernel type for place types", "%i", (void*)P.PlaceTypeKernelType, P.PlaceTypeNum, 1, 0))
				for (i = 0; i < NUM_PLACE_TYPES; i++)
					P.PlaceTypeKernelType[i] = P.MoveKernelType;
			if (!GetInputParameter2(PreParamFile_dat, AdminFile_dat, "Place overlap matrix", "%lf", (void*)P.PlaceExclusivityMatrix, P.PlaceTypeNum * P.PlaceTypeNum, 1, 0))
			{
				for (i = 0; i < NUM_PLACE_TYPES; i++)
					for (j = 0; j < NUM_PLACE_TYPES; j++)
						P.PlaceExclusivityMatrix[i * NUM_PLACE_TYPES + j] = (i == j) ? 1 : 0;
			}
		}
		/* Note P.PlaceExclusivityMatrix not used at present - places assumed exclusive (each person belongs to 0 or 1 place) */

		GetInputParameter(ParamFile_dat, PreParamFile_dat, "Proportion of between group place links", "%lf", (void*)P.PlaceTypePropBetweenGroupLinks, P.PlaceTypeNum, 1, 0);
		GetInputParameter(ParamFile_dat, PreParamFile_dat, "Relative transmission rates for place types", "%lf", (void*)P.PlaceTypeTrans, P.PlaceTypeNum, 1, 0);
		for (i = 0; i < P.PlaceTypeNum; i++) P.PlaceTypeTrans[i] *= AgeSuscScale;
	}
	if (!GetInputParameter2(ParamFile_dat, PreParamFile_dat, "Daily seasonality coefficients", "%lf", (void*)P.Seasonality, DAYS_PER_YEAR, 1, 0))
	{
		P.DoSeasonality = 0;
		for (i = 0; i < DAYS_PER_YEAR; i++)
			P.Seasonality[i] = 1;
	}
	else
	{
		P.DoSeasonality = 1;
		s = 0;
		for (i = 0; i < DAYS_PER_YEAR; i++)
			s += P.Seasonality[i];
		s += 1e-20;
		s /= DAYS_PER_YEAR;
		for (i = 0; i < DAYS_PER_YEAR; i++)
			P.Seasonality[i] /= s;
	}
	if (!GetInputParameter2(PreParamFile_dat, AdminFile_dat, "Number of seed locations", "%i", (void*)&(P.NumSeedLocations), 1, 1, 0)) P.NumSeedLocations = 1;
	if (P.NumSeedLocations > MAX_NUM_SEED_LOCATIONS)
	{
		fprintf(stderr, "Too many seed locations\n");
		P.NumSeedLocations = MAX_NUM_SEED_LOCATIONS;
	}
	GetInputParameter(PreParamFile_dat, AdminFile_dat, "Initial number of infecteds", "%i", (void*)P.NumInitialInfections, P.NumSeedLocations, 1, 0);
	if (!GetInputParameter2(PreParamFile_dat, AdminFile_dat, "Location of initial infecteds", "%lf", (void*)&(P.LocationInitialInfection[0][0]), P.NumSeedLocations * 2, 1, 0)) P.LocationInitialInfection[0][0] = P.LocationInitialInfection[0][1] = 0.0;
	if (!GetInputParameter2(PreParamFile_dat, AdminFile_dat, "Minimum population in microcell of initial infection", "%i", (void*)&(P.MinPopDensForInitialInfection), 1, 1, 0)) P.MinPopDensForInitialInfection = 0;
	if (!GetInputParameter2(PreParamFile_dat, AdminFile_dat, "Maximum population in microcell of initial infection", "%i", (void*)&(P.MaxPopDensForInitialInfection), 1, 1, 0)) P.MaxPopDensForInitialInfection = 10000000;
	if (!GetInputParameter2(PreParamFile_dat, AdminFile_dat, "Maximum age of initial infections", "%i", (void*)&(P.MaxAgeForInitialInfection), 1, 1, 0)) P.MaxAgeForInitialInfection = 1000;
	if (!GetInputParameter2(PreParamFile_dat, AdminFile_dat, "Randomise initial infection location", "%i", (void*)&(P.DoRandomInitialInfectionLoc), 1, 1, 0)) P.DoRandomInitialInfectionLoc = 1;
	if (!GetInputParameter2(PreParamFile_dat, AdminFile_dat, "All initial infections located in same microcell", "%i", (void*)&(P.DoAllInitialInfectioninSameLoc), 1, 1, 0)) P.DoAllInitialInfectioninSameLoc = 0;
	if (GetInputParameter2(PreParamFile_dat, AdminFile_dat, "Day of year of start of seeding", "%lf", (void*)&(P.InitialInfectionCalTime), 1, 1, 0))
	{
		if (GetInputParameter2(ParamFile_dat, PreParamFile_dat, "Scaling of infection seeding", "%lf", (void*)&(P.SeedingScaling), 1, 1, 0))
			P.DoNoCalibration = 1;
		else
		{
			P.SeedingScaling = 1.0;
			P.DoNoCalibration = 0;
		}
	}
	else
	{
		P.SeedingScaling = 1.0;
		P.DoNoCalibration = 0;
		P.InitialInfectionCalTime = -1;
	}
	if (P.FitIter == 0)
	{
		if (P.DoAdUnits)
		{
			if (!GetInputParameter2(PreParamFile_dat, AdminFile_dat, "Administrative unit to seed initial infection into", "%s", (P.NumSeedLocations > 1) ? ((void*)AdunitListNames) : ((void*)AdunitListNames[0]), P.NumSeedLocations, 1, 0))
				for (i = 0; i < P.NumSeedLocations; i++) P.InitialInfectionsAdminUnit[i] = 0;
			else
				for (i = 0; i < P.NumSeedLocations; i++)
				{
					f = 0;
					if (P.NumAdunits > 0)
					{
						for (j = 0; (j < P.NumAdunits) && (!f); j++) f = (!strcmp(AdUnits[j].ad_name, AdunitListNames[i]));
						if (f) k = AdUnits[j - 1].id;
					}
					if (!f) k = atoi(AdunitListNames[i]);
					P.InitialInfectionsAdminUnit[i] = k;
					P.InitialInfectionsAdminUnitId[i] = P.AdunitLevel1Lookup[(k % P.AdunitLevel1Mask) / P.AdunitLevel1Divisor];
				}
			if (!GetInputParameter2(PreParamFile_dat, AdminFile_dat, "Administrative unit seeding weights", "%lf", (void*)&(P.InitialInfectionsAdminUnitWeight[0]), P.NumSeedLocations, 1, 0))
				for (i = 0; i < P.NumSeedLocations; i++) P.InitialInfectionsAdminUnitWeight[i] = 1.0;
			s = 0;
			for (i = 0; i < P.NumSeedLocations; i++) s += P.InitialInfectionsAdminUnitWeight[i];
			for (i = 0; i < P.NumSeedLocations; i++) P.InitialInfectionsAdminUnitWeight[i] /= s;
		}
		else
		{
			for (i = 0; i < P.NumSeedLocations; i++) P.InitialInfectionsAdminUnit[i] = 0;
		}
	}
	if (!GetInputParameter2(ParamFile_dat, PreParamFile_dat, "Initial rate of importation of infections", "%lf", (void*)&(P.InfectionImportRate1), 1, 1, 0)) P.InfectionImportRate1 = 0;
	if (!GetInputParameter2(ParamFile_dat, PreParamFile_dat, "Changed rate of importation of infections", "%lf", (void*)&(P.InfectionImportRate2), 1, 1, 0)) P.InfectionImportRate2 = 0;
	if (!GetInputParameter2(ParamFile_dat, PreParamFile_dat, "Time when infection rate changes", "%lf", (void*)&(P.InfectionImportChangeTime), 1, 1, 0)) P.InfectionImportChangeTime = 1e10;
	if (!GetInputParameter2(ParamFile_dat, PreParamFile_dat, "Imports via air travel", "%i", (void*)&(P.DoImportsViaAirports), 1, 1, 0)) P.DoImportsViaAirports = 0;
	if (!GetInputParameter2(ParamFile_dat, PreParamFile_dat, "Length of importation time profile provided", "%i", (void*)&(P.DurImportTimeProfile), 1, 1, 0)) P.DurImportTimeProfile = 0;
	if (P.DurImportTimeProfile > 0)
	{
		if (P.DurImportTimeProfile >= MAX_DUR_IMPORT_PROFILE) ERR_CRITICAL("MAX_DUR_IMPORT_PROFILE too small\n");
		GetInputParameter(ParamFile_dat, PreParamFile_dat, "Daily importation time profile", "%lf", (void*)P.ImportInfectionTimeProfile, P.DurImportTimeProfile, 1, 0);
	}
	GetInputParameter(ParamFile_dat, PreParamFile_dat, "Reproduction number", "%lf", (void*)&(P.R0), 1, 1, 0);
	if (GetInputParameter2(ParamFile_dat, PreParamFile_dat, "Beta for spatial transmission", "%lf", (void*)&(P.LocalBeta), 1, 1, 0))
		P.FixLocalBeta = 1;
	else
	{
		P.LocalBeta = -1.0;
		P.FixLocalBeta = 0;
	}
	GetInputParameter(ParamFile_dat, PreParamFile_dat, "Infectious period", "%lf", (void*)&(P.InfectiousPeriod), 1, 1, 0);
	if (!GetInputParameter2(ParamFile_dat, PreParamFile_dat, "SD of individual variation in susceptibility", "%lf", (void*)&(P.SusceptibilitySD), 1, 1, 0)) P.SusceptibilitySD = 0;
	if (!GetInputParameter2(ParamFile_dat, PreParamFile_dat, "SD of individual variation in infectiousness", "%lf", (void*)&(P.InfectiousnessSD), 1, 1, 0)) P.InfectiousnessSD = 0;
	if (GetInputParameter2(ParamFile_dat, PreParamFile_dat, "k of individual variation in infectiousness", "%lf", (void*)&s, 1, 1, 0)) P.InfectiousnessSD = 1.0 / sqrt(s);
	if (!GetInputParameter2(ParamFile_dat, PreParamFile_dat, "k does not apply in households", "%i", (void*)&P.NoInfectiousnessSDinHH, 1, 1, 0)) P.NoInfectiousnessSDinHH = 0;
	if (!GetInputParameter2(ParamFile_dat, PreParamFile_dat, "Model time varying infectiousness", "%i", (void*)&(P.DoInfectiousnessProfile), 1, 1, 0)) P.DoInfectiousnessProfile = 0;
	if (!GetInputParameter2(ParamFile_dat, PreParamFile_dat, "Power of scaling of spatial R0 with density", "%lf", (void*)&(P.R0DensityScalePower), 1, 1, 0)) P.R0DensityScalePower = 0;
	if (P.DoInfectiousnessProfile)
	{
		if (!GetInputParameter2(ParamFile_dat, PreParamFile_dat, "Infectiousness profile", "%lf", (void*)P.infectious_prof, INFPROF_RES, 1, 0))
		{
			for (i = 0; i < INFPROF_RES; i++)
				P.infectious_prof[i] = 1;
		}
		k = (int)ceil(P.InfectiousPeriod / P.TimeStep);
		if (k >= MAX_INFECTIOUS_STEPS) ERR_CRITICAL("MAX_INFECTIOUS_STEPS not big enough\n");
		s = 0;
		P.infectious_prof[INFPROF_RES] = 0;
		for (i = 0; i < MAX_INFECTIOUS_STEPS; i++)	P.infectiousness[i] = 0;
		for (i = 0; i < k; i++)
		{
			t = (((double)i) * P.TimeStep / P.InfectiousPeriod * INFPROF_RES);
			j = (int)t;
			t -= (double)j;
			if (j < INFPROF_RES)
				s += (P.infectiousness[i] = P.infectious_prof[j] * (1 - t) + P.infectious_prof[j + 1] * t);
			else
				s += (P.infectiousness[i] = P.infectious_prof[INFPROF_RES]);
		}
		s /= ((double)k);
		for (i = 0; i <= k; i++) P.infectiousness[i] /= s;
		P.infectious_icdf.assign_exponent(-1.0);
	}
	else
	{
		if (!GetInputParameter2(ParamFile_dat, PreParamFile_dat, "Infectious period inverse CDF", "%lf", (void*)P.infectious_icdf.get_values(), CDF_RES + 1, 1, 0))
		{
			P.infectious_icdf.set_neg_log(ICDF_START);
		}
		k = (int)ceil(P.InfectiousPeriod * P.infectious_icdf[CDF_RES] / P.TimeStep);
		if (k >= MAX_INFECTIOUS_STEPS) ERR_CRITICAL("MAX_INFECTIOUS_STEPS not big enough\n");
		for (i = 0; i < k; i++) P.infectiousness[i] = 1.0;
		P.infectiousness[k] = 0;
		P.infectious_icdf.assign_exponent();
	}
	if (!GetInputParameter2(ParamFile_dat, PreParamFile_dat, "Include latent period", "%i", (void*)&(P.DoLatent), 1, 1, 0)) P.DoLatent = 0;
	if (P.DoLatent)
	{
		GetInputParameter(ParamFile_dat, PreParamFile_dat, "Latent period", "%lf", (void*) &(P.LatentPeriod), 1, 1, 0);
		GetInverseCdf(ParamFile_dat, PreParamFile_dat, "Latent period inverse CDF", &P.latent_icdf, 1e10);
	}

	if (!GetInputParameter2(ParamFile_dat, PreParamFile_dat, "Include symptoms", "%i", (void*)&(P.DoSymptoms), 1, 1, 0)) P.DoSymptoms = 0;
	if (!P.DoSymptoms)
	{
		for (i = 0; i < NUM_AGE_GROUPS; i++)
			P.ProportionSymptomatic[i] = 0;
		P.FalsePositiveRate = 0;
		P.SymptInfectiousness = P.AsymptInfectiousness = 1.0;
		P.LatentToSymptDelay = 0;
	}
	else
	{
		if (P.DoAge)
			GetInputParameter(ParamFile_dat, PreParamFile_dat, "Proportion symptomatic by age group", "%lf", (void*)P.ProportionSymptomatic, NUM_AGE_GROUPS, 1, 0);
		else
		{
			GetInputParameter(ParamFile_dat, PreParamFile_dat, "Proportion symptomatic", "%lf", (void*)P.ProportionSymptomatic, 1, 1, 0);
			for (i = 1; i < NUM_AGE_GROUPS; i++)
				P.ProportionSymptomatic[i] = P.ProportionSymptomatic[0];
		}
		GetInputParameter(ParamFile_dat, PreParamFile_dat, "Delay from end of latent period to start of symptoms", "%lf", (void*)&(P.LatentToSymptDelay), 1, 1, 0);
		GetInputParameter(ParamFile_dat, PreParamFile_dat, "Relative rate of random contacts if symptomatic", "%lf", (void*)&(P.SymptSpatialContactRate), 1, 1, 0);
		if (!GetInputParameter2(ParamFile_dat, PreParamFile_dat, "Symptomatic infectiousness relative to asymptomatic", "%lf", (void*)&(P.SymptInfectiousness), 1, 1, 0)) P.SymptInfectiousness = 1.0;
		if (!GetInputParameter2(ParamFile_dat, PreParamFile_dat, "Asymptomatic infectiousness relative to symptomatic", "%lf", (void*)&(P.AsymptInfectiousness), 1, 1, 0)) P.AsymptInfectiousness = 1.0;
		if (!GetInputParameter2(ParamFile_dat, PreParamFile_dat, "Model symptomatic withdrawal to home as true absenteeism", "%i", (void*)&P.DoRealSymptWithdrawal, 1, 1, 0)) P.DoRealSymptWithdrawal = 0;
		if (P.DoPlaces)
		{
			GetInputParameter(ParamFile_dat, PreParamFile_dat, "Relative level of place attendance if symptomatic", "%lf", (void*)P.SymptPlaceTypeContactRate, P.PlaceTypeNum, 1, 0);
			if (P.DoRealSymptWithdrawal)
			{
				for (j = 0; j < NUM_PLACE_TYPES; j++)
				{
					P.SymptPlaceTypeWithdrawalProp[j] = 1.0 - P.SymptPlaceTypeContactRate[j];
					P.SymptPlaceTypeContactRate[j] = 1.0;
				}
			}
			else
				for (j = 0; j < NUM_PLACE_TYPES; j++) P.SymptPlaceTypeWithdrawalProp[j] = 0.0;
		}
		if (!GetInputParameter2(ParamFile_dat, PreParamFile_dat, "Maximum age of child at home for whom one adult also stays at home", "%i", (void*)&P.CaseAbsentChildAgeCutoff, 1, 1, 0)) P.CaseAbsentChildAgeCutoff = 0;
		if (!GetInputParameter2(ParamFile_dat, PreParamFile_dat, "Proportion of children at home for whom one adult also stays at home", "%lf", (void*)&P.CaseAbsentChildPropAdultCarers, 1, 1, 0)) P.CaseAbsentChildPropAdultCarers = 0;
		if (!GetInputParameter2(ParamFile_dat, PreParamFile_dat, "Place close round household", "%i", (void*)&P.PlaceCloseRoundHousehold, 1, 1, 0)) P.PlaceCloseRoundHousehold = 1;
		if (!GetInputParameter2(ParamFile_dat, PreParamFile_dat, "Absenteeism place closure", "%i", (void*)&P.AbsenteeismPlaceClosure, 1, 1, 0)) P.AbsenteeismPlaceClosure = 0;
		if (P.AbsenteeismPlaceClosure)
		{
			P.CaseAbsenteeismDelay = 0;  // Set to zero for tracking absenteeism
			if (!GetInputParameter2(ParamFile_dat, PreParamFile_dat, "Max absent time", "%i", (void*)&P.MaxAbsentTime, 1, 1, 0)) P.MaxAbsentTime = MAX_ABSENT_TIME;
			if (P.MaxAbsentTime > MAX_ABSENT_TIME || P.MaxAbsentTime < 0)
			{
				ERR_CRITICAL_FMT("[Max absent time] out of range (%d), should be in range [0, %d]", P.MaxAbsentTime, MAX_ABSENT_TIME);
			}
		}
		else
		{
			if (!GetInputParameter2(ParamFile_dat, PreParamFile_dat, "Delay in starting place absenteeism for cases who withdraw", "%lf", (void*)&P.CaseAbsenteeismDelay, 1, 1, 0)) P.CaseAbsenteeismDelay = 0;
			P.MaxAbsentTime = 0; // Not used when !P.AbsenteeismPlaceClosure
		}
		if (!GetInputParameter2(ParamFile_dat, PreParamFile_dat, "Duration of place absenteeism for cases who withdraw", "%lf", (void*)&P.CaseAbsenteeismDuration, 1, 1, 0)) P.CaseAbsenteeismDuration = 7;

		if (!GetInputParameter2(ParamFile_dat, PreParamFile_dat, "False positive rate", "%lf", (void*)&(P.FalsePositiveRate), 1, 1, 0)) P.FalsePositiveRate = 0.0;
		if (!GetInputParameter2(ParamFile_dat, PreParamFile_dat, "False positive per capita incidence", "%lf", (void*)&(P.FalsePositivePerCapitaIncidence), 1, 1, 0)) P.FalsePositivePerCapitaIncidence = 0.0;
		if (!GetInputParameter2(ParamFile_dat, PreParamFile_dat, "False positive relative incidence by age", "%lf", (void*)P.FalsePositiveAgeRate, NUM_AGE_GROUPS, 1, 0))
			for (j = 0; j < NUM_AGE_GROUPS; j++) P.FalsePositiveAgeRate[j] = 1.0;
	}

	if (!GetInputParameter2(ParamFile_dat, PreParamFile_dat, "Maximum sensitivity of serology assay", "%lf", (void*)&(P.SeroConvMaxSens), 1, 1, 0)) P.SeroConvMaxSens = 1.0;
	if (!GetInputParameter2(ParamFile_dat, PreParamFile_dat, "Mean time from infection to seroconversion", "%lf", (void*)&(P.SeroConvTime), 1, 1, 0)) P.SeroConvTime = 14.0;
	if (!GetInputParameter2(ParamFile_dat, PreParamFile_dat, "Power in time to seroconversion function", "%lf", (void*)&(P.SeroConvPow), 1, 1, 0)) P.SeroConvPow = 3.0;
	if (!GetInputParameter2(ParamFile_dat, PreParamFile_dat, "Specificity of serology assay", "%lf", (void*)&(P.SeroConvSpec), 1, 1, 0)) P.SeroConvSpec = 1.0;
	if (!GetInputParameter2(ParamFile_dat, PreParamFile_dat, "Scaling of modelled infection prevalence to match surveys", "%lf", (void*)&(P.InfPrevSurveyScale), 1, 1, 0)) P.InfPrevSurveyScale = 1.0;

	if (!GetInputParameter2(ParamFile_dat, PreParamFile_dat, "Do Severity Analysis", "%i", (void*)&(P.DoSeverity), 1, 1, 0)) P.DoSeverity = 0;
	if (P.DoSeverity)
	{
		if (!GetInputParameter2(ParamFile_dat, PreParamFile_dat, "Factor to scale IFR", "%lf", (void*)&(P.ScaleIFR), 1, 1, 0)) P.ScaleIFR = 1.0;
		//// Means for icdf's.
		if (!GetInputParameter2(ParamFile_dat, PreParamFile_dat, "MeanTimeToTest", "%lf", (void*)&(P.Mean_TimeToTest), 1, 1, 0)) P.Mean_TimeToTest = 0.0;
		if (!GetInputParameter2(ParamFile_dat, PreParamFile_dat, "MeanTimeToTestOffset", "%lf", (void*)&(P.Mean_TimeToTestOffset), 1, 1, 0)) P.Mean_TimeToTestOffset = 1.0;
		if (!GetInputParameter2(ParamFile_dat, PreParamFile_dat, "MeanTimeToTestCriticalOffset", "%lf", (void*)&(P.Mean_TimeToTestCriticalOffset), 1, 1, 0)) P.Mean_TimeToTestCriticalOffset = 1.0;
		if (!GetInputParameter2(ParamFile_dat, PreParamFile_dat, "MeanTimeToTestCritRecovOffset", "%lf", (void*)&(P.Mean_TimeToTestCritRecovOffset), 1, 1, 0)) P.Mean_TimeToTestCritRecovOffset = 1.0;
		if (!GetInputParameter2(ParamFile_dat, PreParamFile_dat, "Age dependent severity delays", "%i", (void*)&i, 1, 1, 0)) i = 0;
		if (!i)
		{
			GetInputParameter(ParamFile_dat, PreParamFile_dat, "Mean_MildToRecovery", "%lf", (void*)&(P.Mean_MildToRecovery[0]), 1, 1, 0);
			GetInputParameter(ParamFile_dat, PreParamFile_dat, "Mean_ILIToRecovery", "%lf", (void*)&(P.Mean_ILIToRecovery[0]), 1, 1, 0);
			GetInputParameter(ParamFile_dat, PreParamFile_dat, "Mean_SARIToRecovery", "%lf", (void*)&(P.Mean_SARIToRecovery[0]), 1, 1, 0);
			GetInputParameter(ParamFile_dat, PreParamFile_dat, "Mean_CriticalToCritRecov", "%lf", (void*)&(P.Mean_CriticalToCritRecov[0]), 1, 1, 0);
			GetInputParameter(ParamFile_dat, PreParamFile_dat, "Mean_CritRecovToRecov", "%lf", (void*)&(P.Mean_CritRecovToRecov[0]), 1, 1, 0);
			GetInputParameter(ParamFile_dat, PreParamFile_dat, "Mean_ILIToSARI", "%lf", (void*)&(P.Mean_ILIToSARI[0]), 1, 1, 0);
			if (!GetInputParameter2(ParamFile_dat, PreParamFile_dat, "Mean_ILIToDeath", "%lf", (void*)&(P.Mean_ILIToDeath[0]), 1, 1, 0)) P.Mean_ILIToDeath[0] = 7.0;
			GetInputParameter(ParamFile_dat, PreParamFile_dat, "Mean_SARIToCritical", "%lf", (void*)&(P.Mean_SARIToCritical[0]), 1, 1, 0);
			GetInputParameter(ParamFile_dat, PreParamFile_dat, "Mean_SARIToDeath", "%lf", (void*)&(P.Mean_SARIToDeath[0]), 1, 1, 0);
			GetInputParameter(ParamFile_dat, PreParamFile_dat, "Mean_CriticalToDeath", "%lf", (void*)&(P.Mean_CriticalToDeath[0]), 1, 1, 0);
			for (int AgeGroup = 1; AgeGroup < NUM_AGE_GROUPS; AgeGroup++)
			{
				P.Mean_MildToRecovery		[AgeGroup] = P.Mean_MildToRecovery		[0];
				P.Mean_ILIToRecovery		[AgeGroup] = P.Mean_ILIToRecovery		[0];
				P.Mean_SARIToRecovery		[AgeGroup] = P.Mean_SARIToRecovery		[0];
				P.Mean_CriticalToCritRecov	[AgeGroup] = P.Mean_CriticalToCritRecov	[0];
				P.Mean_CritRecovToRecov		[AgeGroup] = P.Mean_CritRecovToRecov	[0];
				P.Mean_ILIToSARI			[AgeGroup] = P.Mean_ILIToSARI			[0];
				P.Mean_ILIToDeath			[AgeGroup] = P.Mean_ILIToDeath			[0];
				P.Mean_SARIToCritical		[AgeGroup] = P.Mean_SARIToCritical		[0];
				P.Mean_SARIToDeath			[AgeGroup] = P.Mean_SARIToDeath			[0];
				P.Mean_CriticalToDeath		[AgeGroup] = P.Mean_CriticalToDeath		[0];
			}
		}
		else
		{
			GetInputParameter(ParamFile_dat, PreParamFile_dat, "Mean_MildToRecovery", "%lf", (void*)(P.Mean_MildToRecovery), NUM_AGE_GROUPS, 1, 0);
			GetInputParameter(ParamFile_dat, PreParamFile_dat, "Mean_ILIToRecovery", "%lf", (void*)(P.Mean_ILIToRecovery), NUM_AGE_GROUPS, 1, 0);
			GetInputParameter(ParamFile_dat, PreParamFile_dat, "Mean_SARIToRecovery", "%lf", (void*)(P.Mean_SARIToRecovery), NUM_AGE_GROUPS, 1, 0);
			GetInputParameter(ParamFile_dat, PreParamFile_dat, "Mean_CriticalToCritRecov", "%lf", (void*)(P.Mean_CriticalToCritRecov), NUM_AGE_GROUPS, 1, 0);
			GetInputParameter(ParamFile_dat, PreParamFile_dat, "Mean_CritRecovToRecov", "%lf", (void*)(P.Mean_CritRecovToRecov), NUM_AGE_GROUPS, 1, 0);
			GetInputParameter(ParamFile_dat, PreParamFile_dat, "Mean_ILIToSARI", "%lf", (void*)(P.Mean_ILIToSARI), NUM_AGE_GROUPS, 1, 0);
			if (!GetInputParameter2(ParamFile_dat, PreParamFile_dat, "Mean_ILIToDeath", "%lf", (void*)(P.Mean_ILIToDeath), NUM_AGE_GROUPS, 1, 0))
				for (j = 0; j < NUM_AGE_GROUPS; j++) P.Mean_ILIToDeath[j] = 7.0;
			GetInputParameter(ParamFile_dat, PreParamFile_dat, "Mean_SARIToCritical", "%lf", (void*)(P.Mean_SARIToCritical), NUM_AGE_GROUPS, 1, 0);
			GetInputParameter(ParamFile_dat, PreParamFile_dat, "Mean_SARIToDeath", "%lf", (void*)(P.Mean_SARIToDeath), NUM_AGE_GROUPS, 1, 0);
			GetInputParameter(ParamFile_dat, PreParamFile_dat, "Mean_CriticalToDeath", "%lf", (void*)(P.Mean_CriticalToDeath), NUM_AGE_GROUPS, 1, 0);
		}

		//// Get InverseCDFs
		GetInverseCdf(ParamFile_dat, PreParamFile_dat, "MildToRecovery_icdf", &P.MildToRecovery_icdf);
		GetInverseCdf(ParamFile_dat, PreParamFile_dat, "ILIToRecovery_icdf", &P.ILIToRecovery_icdf);
		GetInverseCdf(ParamFile_dat, PreParamFile_dat, "ILIToDeath_icdf", &P.ILIToDeath_icdf);
		GetInverseCdf(ParamFile_dat, PreParamFile_dat, "SARIToRecovery_icdf", &P.SARIToRecovery_icdf);
		GetInverseCdf(ParamFile_dat, PreParamFile_dat, "CriticalToCritRecov_icdf", &P.CriticalToCritRecov_icdf);
		GetInverseCdf(ParamFile_dat, PreParamFile_dat, "CritRecovToRecov_icdf", &P.CritRecovToRecov_icdf);
		GetInverseCdf(ParamFile_dat, PreParamFile_dat, "ILIToSARI_icdf", &P.ILIToSARI_icdf);
		GetInverseCdf(ParamFile_dat, PreParamFile_dat, "SARIToCritical_icdf", &P.SARIToCritical_icdf);
		GetInverseCdf(ParamFile_dat, PreParamFile_dat, "SARIToDeath_icdf", &P.SARIToDeath_icdf);
		GetInverseCdf(ParamFile_dat, PreParamFile_dat, "CriticalToDeath_icdf", &P.CriticalToDeath_icdf);

		if (!GetInputParameter2(ParamFile_dat, PreParamFile_dat, "Prop_Mild_ByAge", "%lf", (void*)P.Prop_Mild_ByAge, NUM_AGE_GROUPS, 1, 0))
			for (i = 0; i < NUM_AGE_GROUPS; i++)
				P.Prop_Mild_ByAge[i] = 0.5;

		if (!GetInputParameter2(ParamFile_dat, PreParamFile_dat, "Prop_ILI_ByAge", "%lf", (void*)P.Prop_ILI_ByAge, NUM_AGE_GROUPS, 1, 0))
			for (i = 0; i < NUM_AGE_GROUPS; i++)
				P.Prop_ILI_ByAge[i] = 0.3;

		if (!GetInputParameter2(ParamFile_dat, PreParamFile_dat, "Prop_SARI_ByAge", "%lf", (void*)P.Prop_SARI_ByAge, NUM_AGE_GROUPS, 1, 0))
			for (i = 0; i < NUM_AGE_GROUPS; i++)
				P.Prop_SARI_ByAge[i] = 0.15;

		if (!GetInputParameter2(ParamFile_dat, PreParamFile_dat, "Prop_Critical_ByAge", "%lf", (void*)P.Prop_Critical_ByAge, NUM_AGE_GROUPS, 1, 0))
			for (i = 0; i < NUM_AGE_GROUPS; i++)
				P.Prop_Critical_ByAge[i] = 0.05;

		if (!GetInputParameter2(ParamFile_dat, PreParamFile_dat, "CFR_SARI_ByAge", "%lf", (void*)P.CFR_SARI_ByAge, NUM_AGE_GROUPS, 1, 0))
			for (i = 0; i < NUM_AGE_GROUPS; i++)
				P.CFR_SARI_ByAge[i] = 0.50;

		if (!GetInputParameter2(ParamFile_dat, PreParamFile_dat, "CFR_Critical_ByAge", "%lf", (void*)P.CFR_Critical_ByAge, NUM_AGE_GROUPS, 1, 0))
			for (i = 0; i < NUM_AGE_GROUPS; i++)
				P.CFR_Critical_ByAge[i] = 0.50;

		if (!GetInputParameter2(ParamFile_dat, PreParamFile_dat, "CFR_ILI_ByAge", "%lf", (void*)P.CFR_ILI_ByAge, NUM_AGE_GROUPS, 1, 0))
			for (i = 0; i < NUM_AGE_GROUPS; i++)
				P.CFR_ILI_ByAge[i] = 0.00;

		//Add param to allow severity to be uniformly scaled up or down.
		for (i = 0; i < NUM_AGE_GROUPS; i++)
		{
			P.Prop_SARI_ByAge[i] *= P.ScaleIFR;
			P.Prop_Critical_ByAge[i] *= P.ScaleIFR;
			P.Prop_ILI_ByAge[i] = 1.0 - P.Prop_Mild_ByAge[i] - P.Prop_SARI_ByAge[i] - P.Prop_Critical_ByAge[i];
		}
	}
	if (P.FitIter == 0)
	{
		if (!GetInputParameter2(ParamFile_dat, PreParamFile_dat, "Bounding box for bitmap", "%lf", (void*) &(P.BoundingBox[0]), 4, 1, 0))
		{
			P.BoundingBox[0] = P.BoundingBox[1] = 0.0;
			P.BoundingBox[2] = P.BoundingBox[3] = 1.0;
		}
		if (!GetInputParameter2(ParamFile_dat, PreParamFile_dat, "Spatial domain for simulation", "%lf", (void*) &(P.SpatialBoundingBox[0]), 4, 1, 0))
		{
			P.SpatialBoundingBox[0] = P.SpatialBoundingBox[1] = 0.0;
			P.SpatialBoundingBox[2] = P.SpatialBoundingBox[3] = 1.0;
		}
		if (!GetInputParameter2(ParamFile_dat, PreParamFile_dat, "Grid size", "%lf", (void*)&(P.in_cells_.width), 1, 1, 0)) P.in_cells_.width = 1.0 / 120.0;
		if (!GetInputParameter2(ParamFile_dat, PreParamFile_dat, "Use long/lat coord system", "%i", (void*)&(P.DoUTM_coords), 1, 1, 0)) P.DoUTM_coords = 1;
		if (!GetInputParameter2(ParamFile_dat, PreParamFile_dat, "Bitmap scale", "%lf", (void*)&(P.BitmapScale), 1, 1, 0)) P.BitmapScale = 1.0;
		if (!GetInputParameter2(ParamFile_dat, PreParamFile_dat, "Bitmap y:x aspect scaling", "%lf", (void*)&(P.BitmapAspectScale), 1, 1, 0)) P.BitmapAspectScale = 1.0;
		if (!GetInputParameter2(ParamFile_dat, PreParamFile_dat, "Bitmap movie frame interval", "%i", (void*)&(P.BitmapMovieFrame), 1, 1, 0)) P.BitmapMovieFrame = 250;
		if (!GetInputParameter2(ParamFile_dat, PreParamFile_dat, "Output bitmap", "%i", (void*)&(P.OutputBitmap), 1, 1, 0)) P.OutputBitmap = 0;
		if (!GetInputParameter2(ParamFile_dat, PreParamFile_dat, "Output bitmap detected", "%i", (void*)&(P.OutputBitmapDetected), 1, 1, 0)) P.OutputBitmapDetected = 0;
		if (!GetInputParameter2(ParamFile_dat, PreParamFile_dat, "Output immunity on bitmap", "%i", (void*)&(P.DoImmuneBitmap), 1, 1, 0)) P.DoImmuneBitmap = 0;
		if (!GetInputParameter2(ParamFile_dat, PreParamFile_dat, "Output infection tree", "%i", (void*)&(P.DoInfectionTree), 1, 1, 0)) P.DoInfectionTree = 0;
		if (!GetInputParameter2(ParamFile_dat, PreParamFile_dat, "Do one generation", "%i", (void*)&(P.DoOneGen), 1, 1, 0)) P.DoOneGen = 0;
		if (!GetInputParameter2(ParamFile_dat, PreParamFile_dat, "Output every realisation", "%i", (void*)&(P.OutputEveryRealisation), 1, 1, 0)) P.OutputEveryRealisation = 0;
		if (!GetInputParameter2(ParamFile_dat, PreParamFile_dat, "Maximum number to sample for correlations", "%i", (void*)&(P.MaxCorrSample), 1, 1, 0)) P.MaxCorrSample = 1000000000;
		if (!GetInputParameter2(ParamFile_dat, PreParamFile_dat, "Assume SI model", "%i", (void*)&(P.DoSI), 1, 1, 0)) P.DoSI = 0;
		if (!GetInputParameter2(ParamFile_dat, PreParamFile_dat, "Assume periodic boundary conditions", "%i", (void*)&(P.DoPeriodicBoundaries), 1, 1, 0)) P.DoPeriodicBoundaries = 0;
		if (!GetInputParameter2(ParamFile_dat, PreParamFile_dat, "Only output non-extinct realisations", "%i", (void*)&(P.OutputOnlyNonExtinct), 1, 1, 0)) P.OutputOnlyNonExtinct = 0;

		if (!GetInputParameter2(ParamFile_dat, PreParamFile_dat, "Use cases per thousand threshold for area controls", "%i", (void*)&(P.DoPerCapitaTriggers), 1, 1, 0)) P.DoPerCapitaTriggers = 0;
		if (!GetInputParameter2(ParamFile_dat, PreParamFile_dat, "Use global triggers for interventions", "%i", (void*)&(P.DoGlobalTriggers), 1, 1, 0)) P.DoGlobalTriggers = 0;
		if (!GetInputParameter2(ParamFile_dat, PreParamFile_dat, "Use admin unit triggers for interventions", "%i", (void*)&(P.DoAdminTriggers), 1, 1, 0)) P.DoAdminTriggers = 0;
		if (!GetInputParameter2(ParamFile_dat, PreParamFile_dat, "Use ICU case triggers for interventions", "%i", (void*)&(P.DoICUTriggers), 1, 1, 0)) P.DoICUTriggers = 0;
		if (P.DoGlobalTriggers)  P.DoAdminTriggers = 0;
		if (!GetInputParameter2(ParamFile_dat, PreParamFile_dat, "Divisor for per-capita area threshold (default 1000)", "%i", (void*)&(P.IncThreshPop), 1, 1, 0)) P.IncThreshPop = 1000;
		if (!GetInputParameter2(ParamFile_dat, PreParamFile_dat, "Divisor for per-capita global threshold (default 1000)", "%i", (void*)&(P.GlobalIncThreshPop), 1, 1, 0)) P.GlobalIncThreshPop = 1000;

		if (!GetInputParameter2(ParamFile_dat, PreParamFile_dat, "Number of sampling intervals over which cumulative incidence measured for global trigger", "%i", (void*)&(P.TriggersSamplingInterval), 1, 1, 0)) P.TriggersSamplingInterval = 10000000;
		if (!GetInputParameter2(ParamFile_dat, PreParamFile_dat, "Proportion of cases detected for treatment", "%lf", (void*)&(P.PostAlertControlPropCasesId), 1, 1, 0)) P.PostAlertControlPropCasesId = 1;
		if (!GetInputParameter2(ParamFile_dat, PreParamFile_dat, "Proportion of cases detected before outbreak alert", "%lf", (void*)&(P.PreAlertControlPropCasesId), 1, 1, 0)) P.PreAlertControlPropCasesId = 1.0;
		if (!GetInputParameter2(ParamFile_dat, PreParamFile_dat, "Trigger alert on deaths", "%i", (void*)&(P.TriggerAlertOnDeaths), 1, 1, 0)) P.TriggerAlertOnDeaths = 0;
	}
	if (P.TriggerAlertOnDeaths)
	{
		if (!GetInputParameter2(ParamFile_dat, PreParamFile_dat, "Number of deaths accummulated before alert", "%i", (void*)&(P.CaseOrDeathThresholdBeforeAlert), 1, 1, 0)) P.CaseOrDeathThresholdBeforeAlert = 0;
	}
	else
	{
		if (!GetInputParameter2(ParamFile_dat, PreParamFile_dat, "Number of detected cases needed before outbreak alert triggered", "%i", (void*)&(P.CaseOrDeathThresholdBeforeAlert), 1, 1, 0)) P.CaseOrDeathThresholdBeforeAlert = 0;
	}

	if (P.CaseOrDeathThresholdBeforeAlert_CommandLine > 0) P.CaseOrDeathThresholdBeforeAlert = P.CaseOrDeathThresholdBeforeAlert_CommandLine;
	if (!GetInputParameter2(ParamFile_dat, PreParamFile_dat, "Alert trigger starts after interventions", "%i", (void*)&(P.DoAlertTriggerAfterInterv), 1, 1, 0)) P.DoAlertTriggerAfterInterv = 0;
	if (!GetInputParameter2(ParamFile_dat, PreParamFile_dat, "Day of year trigger is reached", "%lf", (void*)&(P.DateTriggerReached_CalTime), 1, 1, 0)) P.DateTriggerReached_CalTime = -1;
	if (P.DoAlertTriggerAfterInterv)
	{
		GetInputParameter(ParamFile_dat, PreParamFile_dat, "Day of year interventions start", "%lf", (void*)&(P.Interventions_StartDate_CalTime), 1, 1, 0);
		if (P.DateTriggerReached_CalTime <= P.Interventions_StartDate_CalTime)
			P.DoAlertTriggerAfterInterv = 0;
		else
		{
			P.AlertTriggerAfterIntervThreshold = P.CaseOrDeathThresholdBeforeAlert;
			P.CaseOrDeathThresholdBeforeAlert = 1000;
			fprintf(stderr, "Threshold of %i deaths by day %lg\n", P.AlertTriggerAfterIntervThreshold, P.DateTriggerReached_CalTime);
		}
	}
	else
	{
		P.Interventions_StartDate_CalTime = P.DateTriggerReached_CalTime;
	}
	if (P.FitIter == 0)
	{
		P.CaseOrDeathThresholdBeforeAlert_Fixed = P.CaseOrDeathThresholdBeforeAlert;
	}
	
	if (!GetInputParameter2(ParamFile_dat, PreParamFile_dat, "Number of days to accummulate cases/deaths before alert", "%i", (void*)&(P.WindowToEvaluateTriggerAlert), 1, 1, 0)) P.WindowToEvaluateTriggerAlert = 1000;

	if (!GetInputParameter2(ParamFile_dat, PreParamFile_dat, "Only treat mixing groups within places", "%i", (void*) & (P.DoPlaceGroupTreat), 1, 1, 0)) P.DoPlaceGroupTreat = 0;

	if (!GetInputParameter2(ParamFile_dat, PreParamFile_dat, "Treatment trigger incidence per cell"				, "%lf", (void*) & (P.TreatCellIncThresh)			, 1, 1, 0)) P.TreatCellIncThresh			= 1000000000;
	if (!GetInputParameter2(ParamFile_dat, PreParamFile_dat, "Case isolation trigger incidence per cell"		, "%lf", (void*) & (P.CaseIsolation_CellIncThresh)	, 1, 1, 0)) P.CaseIsolation_CellIncThresh	= P.TreatCellIncThresh;
	if (!GetInputParameter2(ParamFile_dat, PreParamFile_dat, "Household quarantine trigger incidence per cell"	, "%lf", (void*) & (P.HHQuar_CellIncThresh)			, 1, 1, 0)) P.HHQuar_CellIncThresh			= P.TreatCellIncThresh;

	if (!GetInputParameter2(ParamFile_dat, PreParamFile_dat, "Relative susceptibility of treated individual", "%lf", (void*) & (P.TreatSuscDrop), 1, 1, 0)) P.TreatSuscDrop = 1;
	if (!GetInputParameter2(ParamFile_dat, PreParamFile_dat, "Relative infectiousness of treated individual", "%lf", (void*) & (P.TreatInfDrop), 1, 1, 0)) P.TreatInfDrop = 1;
	if (!GetInputParameter2(ParamFile_dat, PreParamFile_dat, "Proportion of symptomatic cases resulting in death prevented by treatment", "%lf", (void*) & (P.TreatDeathDrop), 1, 1, 0)) P.TreatDeathDrop = 0;
	if (!GetInputParameter2(ParamFile_dat, PreParamFile_dat, "Proportion of symptomatic cases prevented by treatment", "%lf", (void*) & (P.TreatSympDrop), 1, 1, 0)) P.TreatSympDrop = 0;
	if (!GetInputParameter2(ParamFile_dat, PreParamFile_dat, "Delay to treat cell", "%lf", (void*) & (P.TreatDelayMean), 1, 1, 0)) P.TreatDelayMean = 0;
	if (!GetInputParameter2(ParamFile_dat, PreParamFile_dat, "Duration of course of treatment", "%lf", (void*) & (P.TreatCaseCourseLength), 1, 1, 0)) P.TreatCaseCourseLength = 5;
	if (!GetInputParameter2(ParamFile_dat, PreParamFile_dat, "Duration of course of prophylaxis", "%lf", (void*) & (P.TreatProphCourseLength), 1, 1, 0)) P.TreatProphCourseLength = 10;
	if (!GetInputParameter2(ParamFile_dat, PreParamFile_dat, "Proportion of detected cases treated", "%lf", (void*) & (P.TreatPropCases), 1, 1, 0)) P.TreatPropCases = 1;
	if (P.DoHouseholds)
	{
		if (!GetInputParameter2(ParamFile_dat, PreParamFile_dat, "Proportion of households of cases treated", "%lf", (void*) & (P.TreatPropCaseHouseholds), 1, 1, 0)) P.TreatPropCaseHouseholds = 0;
		if (!GetInputParameter2(ParamFile_dat, PreParamFile_dat, "Duration of household prophylaxis policy", "%lf", (void*) & (P.TreatHouseholdsDuration), 1, 1, 0)) P.TreatHouseholdsDuration = USHRT_MAX / P.TimeStepsPerDay;
	}
	if (!GetInputParameter2(ParamFile_dat, PreParamFile_dat, "Proportion treated", "%lf", (void*) & (P.TreatPropRadial), 1, 1, 0)) P.TreatPropRadial = 1.0;
	if (!GetInputParameter2(ParamFile_dat, PreParamFile_dat, "Proportion treated in radial prophylaxis", "%lf", (void*) & (P.TreatPropRadial), 1, 1, 0)) P.TreatPropRadial = 1.0;
	if (!GetInputParameter2(ParamFile_dat, PreParamFile_dat, "Treatment radius", "%lf", (void*) & (P.TreatRadius), 1, 1, 0)) P.TreatRadius = 0;
	if (!GetInputParameter2(ParamFile_dat, PreParamFile_dat, "Duration of place/geographic prophylaxis policy", "%lf", (void*) & (P.TreatPlaceGeogDuration), 1, 1, 0)) P.TreatPlaceGeogDuration = USHRT_MAX / P.TimeStepsPerDay;
	if (!GetInputParameter2(ParamFile_dat, PreParamFile_dat, "Treatment start time", "%lf", (void*) & (P.TreatTimeStartBase), 1, 1, 0)) P.TreatTimeStartBase = USHRT_MAX / P.TimeStepsPerDay;
	if (P.DoPlaces)
	{
		if (!GetInputParameter2(ParamFile_dat, PreParamFile_dat, "Proportion of places treated after case detected", "%lf", (void*)P.TreatPlaceProbCaseId, P.PlaceTypeNum, 1, 0))
			for (i = 0; i < NUM_PLACE_TYPES; i++) P.TreatPlaceProbCaseId[i] = 0;
		if (!GetInputParameter2(ParamFile_dat, PreParamFile_dat, "Proportion of people treated in targeted places", "%lf", (void*)P.TreatPlaceTotalProp, P.PlaceTypeNum, 1, 0))
			for (i = 0; i < NUM_PLACE_TYPES; i++) P.TreatPlaceTotalProp[i] = 0;
	}
	if (!GetInputParameter2(ParamFile_dat, PreParamFile_dat, "Maximum number of doses available", "%lf", (void*) & (P.TreatMaxCoursesBase), 1, 1, 0)) P.TreatMaxCoursesBase = 1e20;
	if (!GetInputParameter2(ParamFile_dat, PreParamFile_dat, "Start time of additional treatment production", "%lf", (void*) & (P.TreatNewCoursesStartTime), 1, 1, 0)) P.TreatNewCoursesStartTime = USHRT_MAX / P.TimeStepsPerDay;
	if (!GetInputParameter2(ParamFile_dat, PreParamFile_dat, "Rate of additional treatment production (courses per day)", "%lf", (void*) & (P.TreatNewCoursesRate), 1, 1, 0)) P.TreatNewCoursesRate = 0;
	if (!GetInputParameter2(ParamFile_dat, PreParamFile_dat, "Maximum number of people targeted with radial prophylaxis per case", "%i", (void*) & (P.TreatMaxCoursesPerCase), 1, 1, 0)) P.TreatMaxCoursesPerCase = 1000000000;


	if (P.DoAdUnits)
	{
		if (!GetInputParameter2(ParamFile_dat, PreParamFile_dat, "Treat administrative units rather than rings", "%i", (void*) & (P.TreatByAdminUnit), 1, 1, 0)) P.TreatByAdminUnit = 0;
		if (!GetInputParameter2(ParamFile_dat, PreParamFile_dat, "Administrative unit divisor for treatment", "%i", (void*) & (P.TreatAdminUnitDivisor), 1, 1, 0)) P.TreatAdminUnitDivisor = 1;
		if ((P.TreatAdminUnitDivisor == 0) || (P.TreatByAdminUnit == 0)) { P.TreatByAdminUnit = 0; P.TreatAdminUnitDivisor = 1; }
	}
	else
	{
		P.TreatAdminUnitDivisor = 1; P.TreatByAdminUnit = 0;
	}

	if (!GetInputParameter2(ParamFile_dat, PreParamFile_dat, "Vaccination trigger incidence per cell", "%lf", (void*) & (P.VaccCellIncThresh), 1, 1, 0)) P.VaccCellIncThresh = 1000000000;
	if (!GetInputParameter2(ParamFile_dat, PreParamFile_dat, "Relative susceptibility of vaccinated individual", "%lf", (void*) & (P.VaccSuscDrop), 1, 1, 0)) P.VaccSuscDrop = 1;
	if (!GetInputParameter2(ParamFile_dat, PreParamFile_dat, "Relative susceptibility of individual vaccinated after switch time", "%lf", (void*) & (P.VaccSuscDrop2), 1, 1, 0)) P.VaccSuscDrop2 = 1;
	if (!GetInputParameter2(ParamFile_dat, PreParamFile_dat, "Switch time at which vaccine efficacy increases", "%lf", (void*) & (P.VaccTimeEfficacySwitch), 1, 1, 0)) P.VaccTimeEfficacySwitch = USHRT_MAX / P.TimeStepsPerDay;
	if (!GetInputParameter2(ParamFile_dat, PreParamFile_dat, "Decay rate of vaccine efficacy (per year)", "%lf", (void*) & (P.VaccEfficacyDecay), 1, 1, 0)) P.VaccEfficacyDecay = 0;
	P.VaccEfficacyDecay /= DAYS_PER_YEAR;
	if (!GetInputParameter2(ParamFile_dat, PreParamFile_dat, "Relative infectiousness of vaccinated individual", "%lf", (void*) & (P.VaccInfDrop), 1, 1, 0)) P.VaccInfDrop = 1;
	if (!GetInputParameter2(ParamFile_dat, PreParamFile_dat, "Proportion of symptomatic cases resulting in death prevented by vaccination", "%lf", (void*) & (P.VaccMortDrop), 1, 1, 0)) P.VaccMortDrop = 0;
	if (!GetInputParameter2(ParamFile_dat, PreParamFile_dat, "Proportion of symptomatic cases prevented by vaccination", "%lf", (void*) & (P.VaccSympDrop), 1, 1, 0)) P.VaccSympDrop = 0;
	if (!GetInputParameter2(ParamFile_dat, PreParamFile_dat, "Delay to vaccinate", "%lf", (void*) & (P.VaccDelayMean), 1, 1, 0)) P.VaccDelayMean = 0;

	if (!GetInputParameter2(ParamFile_dat, PreParamFile_dat, "Delay from vaccination to full protection", "%lf", (void*) & (P.VaccTimeToEfficacy), 1, 1, 0)) P.VaccTimeToEfficacy = 0;

	if (!GetInputParameter2(ParamFile_dat, PreParamFile_dat, "Years between rounds of vaccination", "%lf", (void*) & (P.VaccCampaignInterval), 1, 1, 0)) P.VaccCampaignInterval = 1e10;
	if (!GetInputParameter2(ParamFile_dat, PreParamFile_dat, "Max vaccine doses per day", "%i", (void*) & (P.VaccDosePerDay), 1, 1, 0)) P.VaccDosePerDay = -1;
	P.VaccCampaignInterval *= DAYS_PER_YEAR;
	if (!GetInputParameter2(ParamFile_dat, PreParamFile_dat, "Maximum number of rounds of vaccination", "%i", (void*) & (P.VaccMaxRounds), 1, 1, 0)) P.VaccMaxRounds = 1;
	if (P.DoHouseholds)
	{
		if (!GetInputParameter2(ParamFile_dat, PreParamFile_dat, "Proportion of households of cases vaccinated", "%lf", (void*) & (P.VaccPropCaseHouseholds), 1, 1, 0)) P.VaccPropCaseHouseholds = 0;
		if (!GetInputParameter2(ParamFile_dat, PreParamFile_dat, "Duration of household vaccination policy", "%lf", (void*) & (P.VaccHouseholdsDuration), 1, 1, 0)) P.VaccHouseholdsDuration = USHRT_MAX / P.TimeStepsPerDay;
	}

	if (!GetInputParameter2(ParamFile_dat, PreParamFile_dat, "Vaccination start time", "%lf", (void*) & (P.VaccTimeStartBase), 1, 1, 0)) P.VaccTimeStartBase = USHRT_MAX / P.TimeStepsPerDay;
	if (!GetInputParameter2(ParamFile_dat, PreParamFile_dat, "Proportion of population vaccinated", "%lf", (void*) & (P.VaccProp), 1, 1, 0)) P.VaccProp = 0;
	if (!GetInputParameter2(ParamFile_dat, PreParamFile_dat, "Time taken to reach max vaccination coverage (in years)", "%lf", (void*) & (P.VaccCoverageIncreasePeriod), 1, 1, 0)) P.VaccCoverageIncreasePeriod = 0;
	P.VaccCoverageIncreasePeriod *= DAYS_PER_YEAR;
	if (!GetInputParameter2(ParamFile_dat, PreParamFile_dat, "Time to start geographic vaccination", "%lf", (void*) & (P.VaccTimeStartGeo), 1, 1, 0)) P.VaccTimeStartGeo = 1e10;
	if (!GetInputParameter2(ParamFile_dat, PreParamFile_dat, "Vaccination radius", "%lf", (void*) & (P.VaccRadius), 1, 1, 0)) P.VaccRadius = 0;
	if (!GetInputParameter2(ParamFile_dat, PreParamFile_dat, "Minimum radius from case to vaccinate", "%lf", (void*) & (P.VaccMinRadius), 1, 1, 0)) P.VaccMinRadius = 0;
	if (!GetInputParameter2(ParamFile_dat, PreParamFile_dat, "Maximum number of vaccine courses available", "%lf", (void*) & (P.VaccMaxCoursesBase), 1, 1, 0)) P.VaccMaxCoursesBase = 1e20;
	if (!GetInputParameter2(ParamFile_dat, PreParamFile_dat, "Start time of additional vaccine production", "%lf", (void*) & (P.VaccNewCoursesStartTime), 1, 1, 0)) P.VaccNewCoursesStartTime = USHRT_MAX / P.TimeStepsPerDay;
	if (!GetInputParameter2(ParamFile_dat, PreParamFile_dat, "End time of additional vaccine production", "%lf", (void*) & (P.VaccNewCoursesEndTime), 1, 1, 0)) P.VaccNewCoursesEndTime = USHRT_MAX / P.TimeStepsPerDay;
	if (!GetInputParameter2(ParamFile_dat, PreParamFile_dat, "Rate of additional vaccine production (courses per day)", "%lf", (void*) & (P.VaccNewCoursesRate), 1, 1, 0)) P.VaccNewCoursesRate = 0;
	if (!GetInputParameter2(ParamFile_dat, PreParamFile_dat, "Apply mass rather than reactive vaccination", "%i", (void*) & (P.DoMassVacc), 1, 1, 0)) P.DoMassVacc = 0;
	if (!GetInputParameter2(ParamFile_dat, PreParamFile_dat, "Priority age range for mass vaccination", "%i", (void*)P.VaccPriorityGroupAge, 2, 1, 0)) { P.VaccPriorityGroupAge[0] = 1; P.VaccPriorityGroupAge[1] = 0; }
	if (P.DoAdUnits)
	{
		if (!GetInputParameter2(ParamFile_dat, PreParamFile_dat, "Vaccinate administrative units rather than rings", "%i", (void*) & (P.VaccByAdminUnit), 1, 1, 0)) P.VaccByAdminUnit = 0;
		if (!GetInputParameter2(ParamFile_dat, PreParamFile_dat, "Administrative unit divisor for vaccination", "%i", (void*) & (P.VaccAdminUnitDivisor), 1, 1, 0)) P.VaccAdminUnitDivisor = 1;
		if ((P.VaccAdminUnitDivisor == 0) || (P.VaccByAdminUnit == 0)) P.VaccAdminUnitDivisor = 1;
	}
	else
	{
		P.VaccAdminUnitDivisor = 1; P.VaccByAdminUnit = 0;
	}

	if (!GetInputParameter2(ParamFile_dat, PreParamFile_dat, "Movement restrictions trigger incidence per cell", "%i", (void*) & (P.MoveRestrCellIncThresh), 1, 1, 0)) P.MoveRestrCellIncThresh = 1000000000;
	if (!GetInputParameter2(ParamFile_dat, PreParamFile_dat, "Delay to start movement restrictions", "%lf", (void*) & (P.MoveDelayMean), 1, 1, 0)) P.MoveDelayMean = 0;
	if (!GetInputParameter2(ParamFile_dat, PreParamFile_dat, "Duration of movement restrictions", "%lf", (void*) & (P.MoveRestrDuration), 1, 1, 0)) P.MoveRestrDuration = 7;
	if (!GetInputParameter2(ParamFile_dat, PreParamFile_dat, "Residual movements after restrictions", "%lf", (void*) & (P.MoveRestrEffect), 1, 1, 0)) P.MoveRestrEffect = 0;
	if (!GetInputParameter2(ParamFile_dat, PreParamFile_dat, "Minimum radius of movement restrictions", "%lf", (void*) & (P.MoveRestrRadius), 1, 1, 0)) P.MoveRestrRadius = 0;
	if (!GetInputParameter2(ParamFile_dat, PreParamFile_dat, "Movement restrictions start time", "%lf", (void*) & (P.MoveRestrTimeStartBase), 1, 1, 0)) P.MoveRestrTimeStartBase = USHRT_MAX / P.TimeStepsPerDay;
	if (!GetInputParameter2(ParamFile_dat, PreParamFile_dat, "Impose blanket movement restrictions", "%i", (void*) & (P.DoBlanketMoveRestr), 1, 1, 0)) P.DoBlanketMoveRestr = 0;
	if (!GetInputParameter2(ParamFile_dat, PreParamFile_dat, "Movement restrictions only once", "%i", (void*) & (P.DoMoveRestrOnceOnly), 1, 1, 0)) P.DoMoveRestrOnceOnly = 0;
	if (P.DoMoveRestrOnceOnly) P.DoMoveRestrOnceOnly = 4;
	if (P.DoAdUnits)
	{
		if (!GetInputParameter2(ParamFile_dat, PreParamFile_dat, "Movement restrictions in administrative units rather than rings", "%i", (void*) & (P.MoveRestrByAdminUnit), 1, 1, 0)) P.MoveRestrByAdminUnit = 0;
		if (!GetInputParameter2(ParamFile_dat, PreParamFile_dat, "Administrative unit divisor for movement restrictions", "%i", (void*) & (P.MoveRestrAdminUnitDivisor), 1, 1, 0)) P.MoveRestrAdminUnitDivisor = 1;
		if ((P.MoveRestrAdminUnitDivisor == 0) || (P.MoveRestrByAdminUnit == 0)) P.MoveRestrAdminUnitDivisor = 1;
	}
	else
	{
		P.MoveRestrAdminUnitDivisor = 1; P.MoveRestrByAdminUnit = 0;
	}

	//Intervention delays and durations by admin unit: ggilani 16/03/20
	if (!GetInputParameter2(ParamFile_dat, PreParamFile_dat, "Include intervention delays by admin unit", "%i", (void*) & (P.DoInterventionDelaysByAdUnit), 1, 1, 0)) P.DoInterventionDelaysByAdUnit = 0;
	if (P.DoInterventionDelaysByAdUnit)
	{
		//Set up arrays to temporarily store parameters per admin unit
		double AdunitDelayToSocialDistance	[MAX_ADUNITS];
		double AdunitDelayToHQuarantine		[MAX_ADUNITS];
		double AdunitDelayToCaseIsolation	[MAX_ADUNITS];
		double AdunitDelayToPlaceClose		[MAX_ADUNITS];
		double AdunitDurationSocialDistance	[MAX_ADUNITS];
		double AdunitDurationHQuarantine	[MAX_ADUNITS];
		double AdunitDurationCaseIsolation	[MAX_ADUNITS];
		double AdunitDurationPlaceClose		[MAX_ADUNITS];

		if (!GetInputParameter2(ParamFile_dat, PreParamFile_dat, "Delay to social distancing by admin unit"			, "%lf", (void*)AdunitDelayToSocialDistance	, P.NumAdunits, 1, 0)) for (i = 0; i < P.NumAdunits; i++) AdunitDelayToSocialDistance	[i] = 0;
		if (!GetInputParameter2(ParamFile_dat, PreParamFile_dat, "Delay to household quarantine by admin unit"		, "%lf", (void*)AdunitDelayToHQuarantine	, P.NumAdunits, 1, 0)) for (i = 0; i < P.NumAdunits; i++) AdunitDelayToHQuarantine		[i] = 0;
		if (!GetInputParameter2(ParamFile_dat, PreParamFile_dat, "Delay to case isolation by admin unit"			, "%lf", (void*)AdunitDelayToCaseIsolation	, P.NumAdunits, 1, 0)) for (i = 0; i < P.NumAdunits; i++) AdunitDelayToCaseIsolation	[i] = 0;
		if (!GetInputParameter2(ParamFile_dat, PreParamFile_dat, "Delay to place closure by admin unit"				, "%lf", (void*)AdunitDelayToPlaceClose		, P.NumAdunits, 1, 0)) for (i = 0; i < P.NumAdunits; i++) AdunitDelayToPlaceClose		[i] = 0;
		if (!GetInputParameter2(ParamFile_dat, PreParamFile_dat, "Duration of social distancing by admin unit"		, "%lf", (void*)AdunitDurationSocialDistance, P.NumAdunits, 1, 0)) for (i = 0; i < P.NumAdunits; i++) AdunitDurationSocialDistance	[i] = 0;
		if (!GetInputParameter2(ParamFile_dat, PreParamFile_dat, "Duration of household quarantine by admin unit"	, "%lf", (void*)AdunitDurationHQuarantine	, P.NumAdunits, 1, 0)) for (i = 0; i < P.NumAdunits; i++) AdunitDurationHQuarantine		[i] = 0;
		if (!GetInputParameter2(ParamFile_dat, PreParamFile_dat, "Duration of case isolation by admin unit"			, "%lf", (void*)AdunitDurationCaseIsolation	, P.NumAdunits, 1, 0)) for (i = 0; i < P.NumAdunits; i++) AdunitDurationCaseIsolation	[i] = 0;
		if (!GetInputParameter2(ParamFile_dat, PreParamFile_dat, "Duration of place closure by admin unit"			, "%lf", (void*)AdunitDurationPlaceClose	, P.NumAdunits, 1, 0)) for (i = 0; i < P.NumAdunits; i++) AdunitDurationPlaceClose		[i] = 0;

		for (i = 0; i < P.NumAdunits; i++)
		{
			AdUnits[i].SocialDistanceDelay			= AdunitDelayToSocialDistance	[i];
			AdUnits[i].SocialDistanceDuration		= AdunitDurationSocialDistance	[i];
			AdUnits[i].HQuarantineDelay				= AdunitDelayToHQuarantine		[i];
			AdUnits[i].HQuarantineDuration			= AdunitDurationHQuarantine		[i];
			AdUnits[i].CaseIsolationDelay			= AdunitDelayToCaseIsolation	[i];
			AdUnits[i].CaseIsolationPolicyDuration	= AdunitDurationCaseIsolation	[i];
			AdUnits[i].PlaceCloseDelay				= AdunitDelayToPlaceClose		[i];
			AdUnits[i].PlaceCloseDuration			= AdunitDurationPlaceClose		[i];
		}
	}

	///// **** ///// **** ///// **** ///// **** ///// **** ///// **** ///// **** ///// **** ///// **** ///// **** ///// **** ///// ****
	///// **** DIGITAL CONTACT TRACING
	///// **** ///// **** ///// **** ///// **** ///// **** ///// **** ///// **** ///// **** ///// **** ///// **** ///// **** ///// ****

	//New code for digital contact tracing - ggilani: 09/03/20
	if (!GetInputParameter2(ParamFile_dat, PreParamFile_dat, "Include digital contact tracing", "%i", (void*) & (P.DoDigitalContactTracing), 1, 1, 0)) P.DoDigitalContactTracing = 0;
	if (P.DoDigitalContactTracing)
	{
		if (!GetInputParameter2(ParamFile_dat, PreParamFile_dat, "Digital contact tracing trigger incidence per cell", "%lf", (void*) & (P.DigitalContactTracing_CellIncThresh), 1, 1, 0)) P.DigitalContactTracing_CellIncThresh = 1000000000;

		if (!GetInputParameter2(ParamFile_dat, PreParamFile_dat, "Proportion of population or households covered by digital contact tracing", "%lf", (void*) & (P.PropPopUsingDigitalContactTracing), 1, 1, 0)) P.PropPopUsingDigitalContactTracing = 1;
		if (!GetInputParameter2(ParamFile_dat, PreParamFile_dat, "Proportion of smartphone users by age", "%lf", (void*)P.ProportionSmartphoneUsersByAge, NUM_AGE_GROUPS, 1, 0))
		{
			for (i = 0; i < NUM_AGE_GROUPS; i++)
			{
				P.ProportionSmartphoneUsersByAge[i] = 1;
			}
		}
		if (P.DoPlaces)
		{
			if (!GetInputParameter2(ParamFile_dat, PreParamFile_dat, "Cluster digital app clusters by household", "%i", (void*) & (P.ClusterDigitalContactUsers), 1, 1, 0)) P.ClusterDigitalContactUsers = 0; // by default, don't cluster by location
		}
		else
		{
			P.ClusterDigitalContactUsers = 0;
		}
		if (!GetInputParameter2(ParamFile_dat, PreParamFile_dat, "Proportion of digital contacts who self-isolate", "%lf", (void*) & (P.ProportionDigitalContactsIsolate), 1, 1, 0)) P.ProportionDigitalContactsIsolate = 0;
		if (!GetInputParameter2(ParamFile_dat, PreParamFile_dat, "Maximum number of contacts to trace per index case", "%i", (void*)&(P.MaxDigitalContactsToTrace), 1, 1, 0)) P.MaxDigitalContactsToTrace = MAX_CONTACTS;
		if (!GetInputParameter2(ParamFile_dat, PreParamFile_dat, "Delay between isolation of index case and contacts", "%lf", (void*) & (P.DigitalContactTracingDelay), 1, 1, 0)) P.DigitalContactTracingDelay = P.TimeStep;
		//we really need one timestep between to make sure contact is not processed before index
		if (P.DigitalContactTracingDelay == 0) P.DigitalContactTracingDelay = P.TimeStep;
		if (!GetInputParameter2(ParamFile_dat, PreParamFile_dat, "Length of self-isolation for digital contacts", "%lf", (void*) & (P.LengthDigitalContactIsolation), 1, 1, 0)) P.LengthDigitalContactIsolation = 0;
		if (!GetInputParameter2(ParamFile_dat, PreParamFile_dat, "Spatial scaling factor - digital contact tracing", "%lf", (void*) & (P.ScalingFactorSpatialDigitalContacts), 1, 1, 0)) P.ScalingFactorSpatialDigitalContacts = 1;
		if (!GetInputParameter2(ParamFile_dat, PreParamFile_dat, "Place scaling factor - digital contact tracing", "%lf", (void*)&(P.ScalingFactorPlaceDigitalContacts), 1, 1, 0)) P.ScalingFactorPlaceDigitalContacts = 1;
		if (!GetInputParameter2(ParamFile_dat, PreParamFile_dat, "Digital contact tracing start time", "%lf", (void*) & (P.DigitalContactTracingTimeStartBase), 1, 1, 0)) P.DigitalContactTracingTimeStartBase = USHRT_MAX / P.TimeStepsPerDay;
		if (!GetInputParameter2(ParamFile_dat, PreParamFile_dat, "Duration of digital contact tracing policy", "%lf", (void*) & (P.DigitalContactTracingPolicyDuration), 1, 1, 0)) P.DigitalContactTracingPolicyDuration = 7;
		if (!GetInputParameter2(ParamFile_dat, PreParamFile_dat, "Output digital contact tracing", "%i", (void*) & (P.OutputDigitalContactTracing), 1, 1, 0)) P.OutputDigitalContactTracing = 0;
		if (!GetInputParameter2(ParamFile_dat, PreParamFile_dat, "Output digital contact distribution", "%i", (void*)&(P.OutputDigitalContactDist), 1, 1, 0)) P.OutputDigitalContactDist = 0;

		if (P.DoInterventionDelaysByAdUnit)
		{
			double AdunitDelayToDCT[MAX_ADUNITS];
			double AdunitDurationDCT[MAX_ADUNITS];

			if (!GetInputParameter2(ParamFile_dat, PreParamFile_dat, "Delay to digital contact tracing by admin unit", "%lf", (void*)AdunitDelayToDCT, P.NumAdunits, 1, 0)) for (i = 0; i < P.NumAdunits; i++) AdunitDelayToDCT[i] = 0;
			if (!GetInputParameter2(ParamFile_dat, PreParamFile_dat, "Duration of digital contact tracing by admin unit", "%lf", (void*)AdunitDurationDCT, P.NumAdunits, 1, 0)) for (i = 0; i < P.NumAdunits; i++) AdunitDurationDCT[i] = 0;
			for (i = 0; i < P.NumAdunits; i++)
			{
				AdUnits[i].DCTDelay = AdunitDelayToDCT[i];
				AdUnits[i].DCTDuration = AdunitDurationDCT[i];
			}
		}
		if (!GetInputParameter2(ParamFile_dat, PreParamFile_dat, "Isolate index cases in digital contact tracing", "%i", (void*)&(P.DCTIsolateIndexCases), 1, 1, 0)) P.DCTIsolateIndexCases = 1;
		if (!GetInputParameter2(ParamFile_dat, PreParamFile_dat, "Residual contacts after digital contact tracing isolation", "%lf", (void*)&(P.DCTCaseIsolationEffectiveness), 1, 1, 0)) P.DCTCaseIsolationEffectiveness = P.CaseIsolationEffectiveness;
		if (!GetInputParameter2(ParamFile_dat, PreParamFile_dat, "Residual household contacts after digital contact tracing isolation", "%lf", (void*)&(P.DCTCaseIsolationHouseEffectiveness), 1, 1, 0)) P.DCTCaseIsolationHouseEffectiveness = P.CaseIsolationHouseEffectiveness;
		//initialise total number of users to 0
		P.NDigitalContactUsers = 0;
		P.NDigitalHouseholdUsers = 0;

		if (!GetInputParameter2(ParamFile_dat, PreParamFile_dat, "Delay between symptom onset and isolation for index case", "%lf", (void*)&(P.DelayFromIndexCaseDetectionToDCTIsolation), 1, 1, 0)) P.DelayFromIndexCaseDetectionToDCTIsolation = 0;
		if (!GetInputParameter2(ParamFile_dat, PreParamFile_dat, "Test index cases and contacts", "%i", (void*)&(P.DoDCTTest), 1, 1, 0)) P.DoDCTTest = 0;
		if (!GetInputParameter2(ParamFile_dat, PreParamFile_dat, "Delay to test index case", "%lf", (void*)&(P.DelayToTestIndexCase), 1, 1, 0)) P.DelayToTestIndexCase = 1;
		if (!GetInputParameter2(ParamFile_dat, PreParamFile_dat, "Delay to test DCT contacts", "%lf", (void*)&(P.DelayToTestDCTContacts), 1, 1, 0)) P.DelayToTestDCTContacts = 7;
		if (!GetInputParameter2(ParamFile_dat, PreParamFile_dat, "Testing specificity - DCT", "%lf", (void*)&(P.SpecificityDCT), 1, 1, 0)) P.SpecificityDCT = 1;
		if (!GetInputParameter2(ParamFile_dat, PreParamFile_dat, "Testing sensitivity - DCT", "%lf", (void*)&(P.SensitivityDCT), 1, 1, 0)) P.SensitivityDCT = 1;
		if (!GetInputParameter2(ParamFile_dat, PreParamFile_dat, "Find contacts of digital contacts", "%i", (void*)&(P.FindContactsOfDCTContacts), 1, 1, 0)) P.FindContactsOfDCTContacts = 0;
		if (!GetInputParameter2(ParamFile_dat, PreParamFile_dat, "Remove contacts of a negative index case", "%i", (void*)&(P.RemoveContactsOfNegativeIndexCase), 1, 1, 0)) P.RemoveContactsOfNegativeIndexCase = 0;
	}
	else
	{
		//Set these to 1 so it doesn't interfere with code if we aren't using digital contact tracing.

		P.ScalingFactorSpatialDigitalContacts = 1;
		P.ScalingFactorPlaceDigitalContacts = 1;
	}

	///// **** ///// **** ///// **** ///// **** ///// **** ///// **** ///// **** ///// **** ///// **** ///// **** ///// **** ///// ****
	///// **** PLACE CLOSURE
	///// **** ///// **** ///// **** ///// **** ///// **** ///// **** ///// **** ///// **** ///// **** ///// **** ///// **** ///// ****


	if (!GetInputParameter2(ParamFile_dat, PreParamFile_dat, "Trigger incidence per cell for place closure", "%i", (void*) & (P.PlaceCloseCellIncThresh1), 1, 1, 0)) P.PlaceCloseCellIncThresh1 = 1000000000;
	if (!GetInputParameter2(ParamFile_dat, PreParamFile_dat, "Trigger incidence per cell for second place closure", "%i", (void*)&(P.PlaceCloseCellIncThresh2), 1, 1, 0)) P.PlaceCloseCellIncThresh2 = 1000000000;
	if (P.PlaceCloseCellIncThresh1 < 0) P.PlaceCloseCellIncThresh1 = 1000000000;
	if (P.PlaceCloseCellIncThresh2 < 0) P.PlaceCloseCellIncThresh2 = 1000000000;
	if(!GetInputParameter2(ParamFile_dat, PreParamFile_dat, "Trigger incidence per cell for end of place closure", "%i", (void*) & (P.PlaceCloseCellIncStopThresh), 1, 1, 0)) P.PlaceCloseCellIncStopThresh = 0;
	if (!GetInputParameter2(ParamFile_dat, PreParamFile_dat, "Delay to start place closure", "%lf", (void*) & (P.PlaceCloseDelayMean), 1, 1, 0)) P.PlaceCloseDelayMean = 0;
	if (!GetInputParameter2(ParamFile_dat, PreParamFile_dat, "Duration of place closure", "%lf", (void*) & (P.PlaceCloseDurationBase), 1, 1, 0)) P.PlaceCloseDurationBase = 7;
	if (!GetInputParameter2(ParamFile_dat, PreParamFile_dat, "Duration of second place closure", "%lf", (void*) & (P.PlaceCloseDuration2), 1, 1, 0)) P.PlaceCloseDuration2 = 7;
	if (P.DoPlaces)
	{
		if (!GetInputParameter2(ParamFile_dat, PreParamFile_dat, "Proportion of places remaining open after closure by place type", "%lf", (void*)P.PlaceCloseEffect, P.PlaceTypeNum, 1, 0))
			for (i = 0; i < NUM_PLACE_TYPES; i++) P.PlaceCloseEffect[i] = 1;
		if (!GetInputParameter2(ParamFile_dat, PreParamFile_dat, "Proportional attendance after closure by place type", "%lf", (void*)P.PlaceClosePropAttending, P.PlaceTypeNum, 1, 0))
			for (i = 0; i < NUM_PLACE_TYPES; i++) P.PlaceClosePropAttending[i] = 0;
	}
	if (P.DoHouseholds)
		if (!GetInputParameter2(ParamFile_dat, PreParamFile_dat, "Relative household contact rate after closure", "%lf", (void*)& P.PlaceCloseHouseholdRelContact, 1, 1, 0)) P.PlaceCloseHouseholdRelContact = 1;
	if (!GetInputParameter2(ParamFile_dat, PreParamFile_dat, "Relative spatial contact rate after closure", "%lf", (void*)& P.PlaceCloseSpatialRelContact, 1, 1, 0)) P.PlaceCloseSpatialRelContact = 1;

	if (!GetInputParameter2(PreParamFile_dat, AdminFile_dat, "Include holidays", "%i", (void*) & (P.DoHolidays), 1, 1, 0)) P.DoHolidays = 0;
	if (P.DoHolidays)
	{
		if (!GetInputParameter2(PreParamFile_dat, AdminFile_dat, "Proportion of places remaining open during holidays by place type", "%lf", (void*)P.HolidayEffect, P.PlaceTypeNum, 1, 0))
			for (i = 0; i < NUM_PLACE_TYPES; i++) P.HolidayEffect[i] = 1;
		if (!GetInputParameter2(PreParamFile_dat, AdminFile_dat, "Number of holidays", "%i", (void*) & (P.NumHolidays), 1, 1, 0)) P.NumHolidays = 0;
		if (P.NumHolidays > DAYS_PER_YEAR) P.NumHolidays = DAYS_PER_YEAR;
		if (P.NumHolidays > 0)
		{
			GetInputParameter(PreParamFile_dat, AdminFile_dat, "Holiday start times", "%lf", (void*)P.HolidayStartTime, P.NumHolidays, 1, 0);
			GetInputParameter(PreParamFile_dat, AdminFile_dat, "Holiday durations", "%lf", (void*)P.HolidayDuration, P.NumHolidays, 1, 0);
		}
	}
	else
		P.NumHolidays = 0;
	if (!GetInputParameter2(ParamFile_dat, PreParamFile_dat, "Minimum radius for place closure", "%lf", (void*) & (P.PlaceCloseRadius), 1, 1, 0)) P.PlaceCloseRadius = 0;
	if (!GetInputParameter2(ParamFile_dat, PreParamFile_dat, "Place closure start time", "%lf", (void*) & (P.PlaceCloseTimeStartBase), 1, 1, 0)) P.PlaceCloseTimeStartBase = USHRT_MAX / P.TimeStepsPerDay;
	if (!GetInputParameter2(ParamFile_dat, PreParamFile_dat, "Place closure second start time", "%lf", (void*) & (P.PlaceCloseTimeStartBase2), 1, 1, 0)) P.PlaceCloseTimeStartBase2 = USHRT_MAX / P.TimeStepsPerDay;
	if (!GetInputParameter2(ParamFile_dat, PreParamFile_dat, "Places close only once", "%i", (void*) & (P.DoPlaceCloseOnceOnly), 1, 1, 0)) P.DoPlaceCloseOnceOnly = 0;
	if (P.DoPlaceCloseOnceOnly) P.DoPlaceCloseOnceOnly = 4;
	if (!GetInputParameter2(ParamFile_dat, PreParamFile_dat, "Place closure incidence threshold", "%i", (void*) & (P.PlaceCloseIncTrig1), 1, 1, 0)) P.PlaceCloseIncTrig1 = 1;
	if (!GetInputParameter2(ParamFile_dat, PreParamFile_dat, "Place closure second incidence threshold", "%i", (void*)&(P.PlaceCloseIncTrig2), 1, 1, 0)) P.PlaceCloseIncTrig2 = P.PlaceCloseIncTrig1;
	if (!GetInputParameter2(ParamFile_dat, PreParamFile_dat, "Place closure fractional incidence threshold", "%lf", (void*) & (P.PlaceCloseFracIncTrig), 1, 1, 0)) P.PlaceCloseFracIncTrig = 0;
	if ((P.DoAdUnits) && (P.DoPlaces))
	{
		if (!GetInputParameter2(ParamFile_dat, PreParamFile_dat, "Place closure in administrative units rather than rings", "%i", (void*) & (P.PlaceCloseByAdminUnit), 1, 1, 0)) P.PlaceCloseByAdminUnit = 0;
		if (!GetInputParameter2(ParamFile_dat, PreParamFile_dat, "Administrative unit divisor for place closure", "%i", (void*) & (P.PlaceCloseAdminUnitDivisor), 1, 1, 0)) P.PlaceCloseAdminUnitDivisor = 1;
		if (!GetInputParameter2(ParamFile_dat, PreParamFile_dat, "Place types to close for admin unit closure (0/1 array)", "%i", (void*) & (P.PlaceCloseAdunitPlaceTypes), P.PlaceTypeNum, 1, 0))
			for (i = 0; i < P.PlaceTypeNum; i++) P.PlaceCloseAdunitPlaceTypes[i] = 0;
		if (!GetInputParameter2(ParamFile_dat, PreParamFile_dat, "Cumulative proportion of place members needing to become sick for admin unit closure", "%lf", (void*) & (P.PlaceCloseCasePropThresh), 1, 1, 0)) P.PlaceCloseCasePropThresh = 2;
		if (!GetInputParameter2(ParamFile_dat, PreParamFile_dat, "Proportion of places in admin unit needing to pass threshold for place closure", "%lf", (void*) & (P.PlaceCloseAdunitPropThresh), 1, 1, 0)) P.PlaceCloseAdunitPropThresh = 2;
		if ((P.PlaceCloseAdminUnitDivisor < 1) || (P.PlaceCloseByAdminUnit == 0)) P.PlaceCloseAdminUnitDivisor = 1;
	}
	else
	{
		P.PlaceCloseAdminUnitDivisor = 1; P.PlaceCloseByAdminUnit = 0;
	}

	///// **** ///// **** ///// **** ///// **** ///// **** ///// **** ///// **** ///// **** ///// **** ///// **** ///// **** ///// ****
	///// **** SOCIAL DISTANCING
	///// **** ///// **** ///// **** ///// **** ///// **** ///// **** ///// **** ///// **** ///// **** ///// **** ///// **** ///// ****

	if (!GetInputParameter2(ParamFile_dat, PreParamFile_dat, "Trigger incidence per cell for social distancing", "%i", (void*) & (P.SocDistCellIncThresh), 1, 1, 0)) P.SocDistCellIncThresh = 1000000000;
	if(!GetInputParameter2(ParamFile_dat, PreParamFile_dat, "Trigger incidence per cell for end of social distancing", "%i", (void*) & (P.SocDistCellIncStopThresh), 1, 1, 0)) P.SocDistCellIncStopThresh = 0;
	if (!GetInputParameter2(ParamFile_dat, PreParamFile_dat, "Duration of social distancing", "%lf", (void*) & (P.SocDistDuration), 1, 1, 0)) P.SocDistDuration = 7;
	if (!GetInputParameter2(ParamFile_dat, PreParamFile_dat, "Duration of social distancing after change", "%lf", (void*) & (P.SocDistDuration2), 1, 1, 0)) P.SocDistDuration2 = 7;
	if (P.DoPlaces)
	{
		if (!GetInputParameter2(ParamFile_dat, PreParamFile_dat, "Relative place contact rate given social distancing by place type", "%lf", (void*)P.SocDistPlaceEffect, P.PlaceTypeNum, 1, 0))
			for (i = 0; i < NUM_PLACE_TYPES; i++) P.SocDistPlaceEffect[i] = 1;
		if (!GetInputParameter2(ParamFile_dat, PreParamFile_dat, "Relative place contact rate given enhanced social distancing by place type", "%lf", (void*)P.EnhancedSocDistPlaceEffect, P.PlaceTypeNum, 1, 0))
			for (i = 0; i < NUM_PLACE_TYPES; i++) P.EnhancedSocDistPlaceEffect[i] = 1;
		if (!GetInputParameter2(ParamFile_dat, PreParamFile_dat, "Relative place contact rate given social distancing by place type after change", "%lf", (void*)P.SocDistPlaceEffect2, P.PlaceTypeNum, 1, 0))
			for (i = 0; i < NUM_PLACE_TYPES; i++) P.SocDistPlaceEffect2[i] = P.SocDistPlaceEffect[i];
		if (!GetInputParameter2(ParamFile_dat, PreParamFile_dat, "Relative place contact rate given enhanced social distancing by place type after change", "%lf", (void*)P.EnhancedSocDistPlaceEffect2, P.PlaceTypeNum, 1, 0))
			for (i = 0; i < NUM_PLACE_TYPES; i++) P.EnhancedSocDistPlaceEffect2[i] = P.EnhancedSocDistPlaceEffect[i];
	}
	if (P.DoHouseholds)
	{
		if (!GetInputParameter2(ParamFile_dat, PreParamFile_dat, "Relative household contact rate given social distancing", "%lf", (void*)&P.SocDistHouseholdEffect, 1, 1, 0)) P.SocDistHouseholdEffect = 1;
		if (!GetInputParameter2(ParamFile_dat, PreParamFile_dat, "Relative household contact rate given enhanced social distancing", "%lf", (void*)&P.EnhancedSocDistHouseholdEffect, 1, 1, 0)) P.EnhancedSocDistHouseholdEffect = 1;
		if (!GetInputParameter2(ParamFile_dat, PreParamFile_dat, "Relative household contact rate given social distancing  after change", "%lf", (void*)&P.SocDistHouseholdEffect2, 1, 1, 0)) P.SocDistHouseholdEffect2 = P.SocDistHouseholdEffect;
		if (!GetInputParameter2(ParamFile_dat, PreParamFile_dat, "Relative household contact rate given enhanced social distancing after change", "%lf", (void*)&P.EnhancedSocDistHouseholdEffect2, 1, 1, 0)) P.EnhancedSocDistHouseholdEffect2 = P.EnhancedSocDistHouseholdEffect;
		if (!GetInputParameter2(ParamFile_dat, PreParamFile_dat, "Cluster compliance with enhanced social distancing by household", "%i", (void*)&P.EnhancedSocDistClusterByHousehold, 1, 1, 0)) P.EnhancedSocDistClusterByHousehold = 0;
	}
	else
		P.EnhancedSocDistClusterByHousehold = 0;
	if (!GetInputParameter2(ParamFile_dat, PreParamFile_dat, "Relative spatial contact rate given social distancing", "%lf", (void*)& P.SocDistSpatialEffect, 1, 1, 0)) P.SocDistSpatialEffect = 1;
	if (!GetInputParameter2(ParamFile_dat, PreParamFile_dat, "Relative spatial contact rate given social distancing after change", "%lf", (void*)&P.SocDistSpatialEffect2, 1, 1, 0)) P.SocDistSpatialEffect2 = P.SocDistSpatialEffect;
	if (!GetInputParameter2(ParamFile_dat, PreParamFile_dat, "Minimum radius for social distancing", "%lf", (void*) & (P.SocDistRadius), 1, 1, 0)) P.SocDistRadius = 0;
	if (!GetInputParameter2(ParamFile_dat, PreParamFile_dat, "Social distancing start time", "%lf", (void*) & (P.SocDistTimeStartBase), 1, 1, 0)) P.SocDistTimeStartBase = USHRT_MAX / P.TimeStepsPerDay;
	if (!GetInputParameter2(ParamFile_dat, PreParamFile_dat, "Delay for change in effectiveness of social distancing", "%lf", (void*)&(P.SocDistChangeDelay), 1, 1, 0)) P.SocDistChangeDelay = USHRT_MAX / P.TimeStepsPerDay;
	if(!GetInputParameter2(ParamFile_dat, PreParamFile_dat, "Proportion compliant with enhanced social distancing by age group", "%lf", (void*)P.EnhancedSocDistProportionCompliant, NUM_AGE_GROUPS, 1, 0))
	{
		if (!GetInputParameter2(ParamFile_dat, PreParamFile_dat, "Proportion compliant with enhanced social distancing", "%lf", (void*)&t, 1, 1, 0)) t = 0;
		for (i = 0; i < NUM_AGE_GROUPS; i++)
			P.EnhancedSocDistProportionCompliant[i] = t;
	}
	if (!GetInputParameter2(ParamFile_dat, PreParamFile_dat, "Relative spatial contact rate given enhanced social distancing", "%lf", (void*)& P.EnhancedSocDistSpatialEffect, 1, 1, 0)) P.EnhancedSocDistSpatialEffect = 1;
	if (!GetInputParameter2(ParamFile_dat, PreParamFile_dat, "Relative spatial contact rate given enhanced social distancing after change", "%lf", (void*)&P.EnhancedSocDistSpatialEffect2, 1, 1, 0)) P.EnhancedSocDistSpatialEffect2 = P.EnhancedSocDistSpatialEffect;

	if (!GetInputParameter2(ParamFile_dat, PreParamFile_dat, "Social distancing only once", "%i", (void*) & (P.DoSocDistOnceOnly), 1, 1, 0)) P.DoSocDistOnceOnly = 0;
	if (P.DoSocDistOnceOnly) P.DoSocDistOnceOnly = 4;

	if (!GetInputParameter2(ParamFile_dat, PreParamFile_dat, "Airport closure effectiveness", "%lf", (void*) & (P.AirportCloseEffectiveness), 1, 1, 0)) P.AirportCloseEffectiveness = 0;
	P.AirportCloseEffectiveness = 1.0 - P.AirportCloseEffectiveness;
	if (!GetInputParameter2(ParamFile_dat, PreParamFile_dat, "Airport closure start time", "%lf", (void*) & (P.AirportCloseTimeStartBase), 1, 1, 0)) P.AirportCloseTimeStartBase = USHRT_MAX / P.TimeStepsPerDay;
	if (!GetInputParameter2(ParamFile_dat, PreParamFile_dat, "Airport closure duration", "%lf", (void*) & (P.AirportCloseDuration), 1, 1, 0)) P.AirportCloseDuration = USHRT_MAX / P.TimeStepsPerDay;

	///// **** ///// **** ///// **** ///// **** ///// **** ///// **** ///// **** ///// **** ///// **** ///// **** ///// **** ///// ****
	///// **** HOUSEHOLD QUARANTINE
	///// **** ///// **** ///// **** ///// **** ///// **** ///// **** ///// **** ///// **** ///// **** ///// **** ///// **** ///// ****

	if (P.DoHouseholds)
	{
		if (!GetInputParameter2(ParamFile_dat, PreParamFile_dat, "Retrigger household quarantine with each new case in quarantine window", "%i", (void*) & (P.DoHQretrigger), 1, 1, 0)) P.DoHQretrigger =0;
		if (!GetInputParameter2(ParamFile_dat, PreParamFile_dat, "Household quarantine start time", "%lf", (void*) & (P.HQuarantineTimeStartBase), 1, 1, 0)) P.HQuarantineTimeStartBase = USHRT_MAX / P.TimeStepsPerDay;
		if (!GetInputParameter2(ParamFile_dat, PreParamFile_dat, "Delay to start household quarantine", "%lf", (void*) & (P.HQuarantineDelay), 1, 1, 0)) P.HQuarantineDelay = 0;
		if (!GetInputParameter2(ParamFile_dat, PreParamFile_dat, "Length of time households are quarantined", "%lf", (void*) & (P.HQuarantineHouseDuration), 1, 1, 0)) P.HQuarantineHouseDuration = 0;
		if (!GetInputParameter2(ParamFile_dat, PreParamFile_dat, "Duration of household quarantine policy", "%lf", (void*) & (P.HQuarantinePolicyDuration), 1, 1, 0)) P.HQuarantinePolicyDuration = USHRT_MAX / P.TimeStepsPerDay;
		if (!GetInputParameter2(ParamFile_dat, PreParamFile_dat, "Relative household contact rate after quarantine", "%lf", (void*) & (P.HQuarantineHouseEffect), 1, 1, 0)) P.HQuarantineHouseEffect = 1;
		if (P.DoPlaces)
		{
			if (!GetInputParameter2(ParamFile_dat, PreParamFile_dat, "Residual place contacts after household quarantine by place type", "%lf", (void*)P.HQuarantinePlaceEffect, P.PlaceTypeNum, 1, 0))
				for (i = 0; i < NUM_PLACE_TYPES; i++) P.HQuarantinePlaceEffect[i] = 1;
		}
		if (!GetInputParameter2(ParamFile_dat, PreParamFile_dat, "Residual spatial contacts after household quarantine", "%lf", (void*) & (P.HQuarantineSpatialEffect), 1, 1, 0)) P.HQuarantineSpatialEffect = 1;
		if (!GetInputParameter2(ParamFile_dat, PreParamFile_dat, "Household level compliance with quarantine", "%lf", (void*) & (P.HQuarantinePropHouseCompliant), 1, 1, 0)) P.HQuarantinePropHouseCompliant = 1;
		if (!GetInputParameter2(ParamFile_dat, PreParamFile_dat, "Individual level compliance with quarantine", "%lf", (void*) & (P.HQuarantinePropIndivCompliant), 1, 1, 0)) P.HQuarantinePropIndivCompliant = 1;
	}
	else
		P.HQuarantineTimeStartBase = 1e10;
	if (!GetInputParameter2(ParamFile_dat, PreParamFile_dat, "Case isolation start time", "%lf", (void*) & (P.CaseIsolationTimeStartBase), 1, 1, 0)) P.CaseIsolationTimeStartBase = USHRT_MAX / P.TimeStepsPerDay;
	if (!GetInputParameter2(ParamFile_dat, PreParamFile_dat, "Proportion of detected cases isolated", "%lf", (void*) & (P.CaseIsolationProp), 1, 1, 0)) P.CaseIsolationProp = 0;
	if (!GetInputParameter2(ParamFile_dat, PreParamFile_dat, "Delay to start case isolation", "%lf", (void*) & (P.CaseIsolationDelay), 1, 1, 0)) P.CaseIsolationDelay = 0;
	if (!GetInputParameter2(ParamFile_dat, PreParamFile_dat, "Duration of case isolation", "%lf", (void*) & (P.CaseIsolationDuration), 1, 1, 0)) P.CaseIsolationDuration = 0;
	if (!GetInputParameter2(ParamFile_dat, PreParamFile_dat, "Duration of case isolation policy", "%lf", (void*) & (P.CaseIsolationPolicyDuration), 1, 1, 0)) P.CaseIsolationPolicyDuration = 1e10;
	if (!GetInputParameter2(ParamFile_dat, PreParamFile_dat, "Residual contacts after case isolation", "%lf", (void*) & (P.CaseIsolationEffectiveness), 1, 1, 0)) P.CaseIsolationEffectiveness = 1;
	if (P.DoHouseholds)
	{
		if (!GetInputParameter2(ParamFile_dat, PreParamFile_dat, "Residual household contacts after case isolation", "%lf", (void*) & (P.CaseIsolationHouseEffectiveness), 1, 1, 0))
			P.CaseIsolationHouseEffectiveness = P.CaseIsolationEffectiveness;
	}

	///// **** ///// **** ///// **** ///// **** ///// **** ///// **** ///// **** ///// **** ///// **** ///// **** ///// **** ///// ****
	///// **** VARIABLE EFFICACIES OVER TIME
	///// **** ///// **** ///// **** ///// **** ///// **** ///// **** ///// **** ///// **** ///// **** ///// **** ///// **** ///// ****

	if (!GetInputParameter2(ParamFile_dat, PreParamFile_dat, "Vary efficacies over time", "%i", (void*) & (P.VaryEfficaciesOverTime), 1, 1, 0)) P.VaryEfficaciesOverTime = 0;
	//// **** number of change times
	if (!P.VaryEfficaciesOverTime)
	{
		P.Num_SD_ChangeTimes = 1;
		P.Num_CI_ChangeTimes = 1;
		P.Num_HQ_ChangeTimes = 1;
		P.Num_PC_ChangeTimes = 1;
		P.Num_DCT_ChangeTimes = 1;
	}
	else
	{
		if (!GetInputParameter2(ParamFile_dat, PreParamFile_dat, "Number of change times for levels of social distancing"		, "%i", (void*) & (P.Num_SD_ChangeTimes)	, 1, 1, 0)) P.Num_SD_ChangeTimes	= 1;
		if (!GetInputParameter2(ParamFile_dat, PreParamFile_dat, "Number of change times for levels of case isolation"			, "%i", (void*) & (P.Num_CI_ChangeTimes)	, 1, 1, 0)) P.Num_CI_ChangeTimes	= 1;
		if (!GetInputParameter2(ParamFile_dat, PreParamFile_dat, "Number of change times for levels of household quarantine"	, "%i", (void*) & (P.Num_HQ_ChangeTimes)	, 1, 1, 0)) P.Num_HQ_ChangeTimes	= 1;
		if (!GetInputParameter2(ParamFile_dat, PreParamFile_dat, "Number of change times for levels of place closure"			, "%i", (void*) & (P.Num_PC_ChangeTimes)	, 1, 1, 0)) P.Num_PC_ChangeTimes	= 1;
		if (!GetInputParameter2(ParamFile_dat, PreParamFile_dat, "Number of change times for levels of digital contact tracing"	, "%i", (void*) & (P.Num_DCT_ChangeTimes)	, 1, 1, 0)) P.Num_DCT_ChangeTimes	= 1;
	}

	//// **** change times:
	//// By default, initialize first change time to zero and all subsequent change times to occur after simulation time, i.e. single value of efficacy for social distancing.
	P.SD_ChangeTimes	[0] = 0;
	P.CI_ChangeTimes	[0] = 0;
	P.HQ_ChangeTimes	[0] = 0;
	P.PC_ChangeTimes	[0] = 0;
	P.DCT_ChangeTimes	[0] = 0;
	for (int ChangeTime = 1; ChangeTime < MAX_NUM_INTERVENTION_CHANGE_TIMES; ChangeTime++)
	{
		P.SD_ChangeTimes	[ChangeTime] = 1e10;
		P.CI_ChangeTimes	[ChangeTime] = 1e10;
		P.HQ_ChangeTimes	[ChangeTime] = 1e10;
		P.PC_ChangeTimes	[ChangeTime] = 1e10;
		P.DCT_ChangeTimes	[ChangeTime] = 1e10;
	}
	//// Get real values from (pre)param file
	GetInputParameter2(ParamFile_dat, PreParamFile_dat, "Change times for levels of social distancing"		, "%lf", (void*)P.SD_ChangeTimes	, P.Num_SD_ChangeTimes	, 1, 0);
	GetInputParameter2(ParamFile_dat, PreParamFile_dat, "Change times for levels of case isolation"			, "%lf", (void*)P.CI_ChangeTimes	, P.Num_CI_ChangeTimes	, 1, 0);
	GetInputParameter2(ParamFile_dat, PreParamFile_dat, "Change times for levels of household quarantine"	, "%lf", (void*)P.HQ_ChangeTimes	, P.Num_HQ_ChangeTimes	, 1, 0);
	GetInputParameter2(ParamFile_dat, PreParamFile_dat, "Change times for levels of place closure"			, "%lf", (void*)P.PC_ChangeTimes	, P.Num_PC_ChangeTimes	, 1, 0);
	GetInputParameter2(ParamFile_dat, PreParamFile_dat, "Change times for levels of digital contact tracing", "%lf", (void*)P.DCT_ChangeTimes, P.Num_DCT_ChangeTimes	, 1, 0);

	// initialize to zero (regardless of whether doing places or households).
	for (int ChangeTime = 0; ChangeTime < MAX_NUM_INTERVENTION_CHANGE_TIMES; ChangeTime++)
	{
		//// **** "efficacies"
		//// spatial
		P.SD_SpatialEffects_OverTime				[ChangeTime] = 0;
		P.Enhanced_SD_SpatialEffects_OverTime		[ChangeTime] = 0;
		P.CI_SpatialAndPlaceEffects_OverTime		[ChangeTime] = 0;
		P.HQ_SpatialEffects_OverTime				[ChangeTime] = 0;
		P.PC_SpatialEffects_OverTime				[ChangeTime] = 0;
		P.DCT_SpatialAndPlaceEffects_OverTime		[ChangeTime] = 0;

		//// Household
		P.SD_HouseholdEffects_OverTime			[ChangeTime] = 0;
		P.Enhanced_SD_HouseholdEffects_OverTime	[ChangeTime] = 0;
		P.CI_HouseholdEffects_OverTime			[ChangeTime] = 0;
		P.HQ_HouseholdEffects_OverTime			[ChangeTime] = 0;
		P.PC_HouseholdEffects_OverTime			[ChangeTime] = 0;
		P.DCT_HouseholdEffects_OverTime			[ChangeTime] = 0;

		//// place
		for (int PlaceType = 0; PlaceType < P.PlaceTypeNum; PlaceType++)
		{
			P.SD_PlaceEffects_OverTime			[ChangeTime][PlaceType] = 0;
			P.Enhanced_SD_PlaceEffects_OverTime	[ChangeTime][PlaceType] = 0;
			P.HQ_PlaceEffects_OverTime			[ChangeTime][PlaceType] = 0;
			P.PC_PlaceEffects_OverTime			[ChangeTime][PlaceType] = 0;
		}
		P.PC_Durs_OverTime[ChangeTime] = 0;

		//// **** compliance
		P.CI_Prop_OverTime					[ChangeTime] = 0;
		P.HQ_Individual_PropComply_OverTime	[ChangeTime] = 0;
		P.HQ_Household_PropComply_OverTime	[ChangeTime] = 0;
		P.DCT_Prop_OverTime					[ChangeTime] = 0;
	}


	//// **** "efficacies": by default, initialize to values read in previously.
	///// spatial contact rates rates over time (and place too for CI and DCT)
	//// soc dist
	if (!P.VaryEfficaciesOverTime || !GetInputParameter2(ParamFile_dat, PreParamFile_dat, "Relative spatial contact rates over time given social distancing"			, "%lf", (void*)P.SD_SpatialEffects_OverTime, P.Num_SD_ChangeTimes, 1, 0))
		for (int ChangeTime = 0; ChangeTime < P.Num_SD_ChangeTimes; ChangeTime++) P.SD_SpatialEffects_OverTime[ChangeTime] = P.SocDistSpatialEffect; //// by default, initialize to Relative spatial contact rate given social distancing
	//// enhanced soc dist
	if (!P.VaryEfficaciesOverTime || !GetInputParameter2(ParamFile_dat, PreParamFile_dat, "Relative spatial contact rates over time given enhanced social distancing"	, "%lf", (void*)P.Enhanced_SD_SpatialEffects_OverTime, P.Num_SD_ChangeTimes, 1, 0))
		for (int ChangeTime = 0; ChangeTime < P.Num_SD_ChangeTimes; ChangeTime++) P.Enhanced_SD_SpatialEffects_OverTime[ChangeTime] = P.EnhancedSocDistSpatialEffect; //// by default, initialize to Relative spatial contact rate given enhanced social distancing
	//// case isolation
	if (!P.VaryEfficaciesOverTime || !GetInputParameter2(ParamFile_dat, PreParamFile_dat, "Residual contacts after case isolation over time"							, "%lf", (void*)P.CI_SpatialAndPlaceEffects_OverTime, P.Num_CI_ChangeTimes, 1, 0))
		for (int ChangeTime = 0; ChangeTime < P.Num_CI_ChangeTimes; ChangeTime++) P.CI_SpatialAndPlaceEffects_OverTime[ChangeTime] = P.CaseIsolationEffectiveness;
	//// household quarantine
	if (!P.VaryEfficaciesOverTime || !GetInputParameter2(ParamFile_dat, PreParamFile_dat, "Residual spatial contacts over time after household quarantine"				, "%lf", (void*)P.HQ_SpatialEffects_OverTime, P.Num_HQ_ChangeTimes, 1, 0))
		for (int ChangeTime = 0; ChangeTime < P.Num_HQ_ChangeTimes; ChangeTime++) P.HQ_SpatialEffects_OverTime[ChangeTime] = P.HQuarantineSpatialEffect;
	//// place closure
	if (!P.VaryEfficaciesOverTime || !GetInputParameter2(ParamFile_dat, PreParamFile_dat, "Relative spatial contact rates over time after place closure"				, "%lf", (void*)P.PC_SpatialEffects_OverTime, P.Num_PC_ChangeTimes, 1, 0))
		for (int ChangeTime = 0; ChangeTime < P.Num_PC_ChangeTimes; ChangeTime++) P.PC_SpatialEffects_OverTime[ChangeTime] = P.PlaceCloseSpatialRelContact;
	//// digital contact tracing
	if (!P.VaryEfficaciesOverTime || !GetInputParameter2(ParamFile_dat, PreParamFile_dat, "Residual contacts after digital contact tracing isolation over time"			, "%lf", (void*)P.DCT_SpatialAndPlaceEffects_OverTime, P.Num_DCT_ChangeTimes, 1, 0))
		for (int ChangeTime = 0; ChangeTime < P.Num_DCT_ChangeTimes; ChangeTime++) P.DCT_SpatialAndPlaceEffects_OverTime[ChangeTime] = P.DCTCaseIsolationEffectiveness;

	///// Household contact rates over time
	if (P.DoHouseholds)
	{
		//// soc dist
		if (!P.VaryEfficaciesOverTime || !GetInputParameter2(ParamFile_dat, PreParamFile_dat, "Relative household contact rates over time given social distancing"			, "%lf", (void*)P.SD_HouseholdEffects_OverTime, P.Num_SD_ChangeTimes, 1, 0))
			for (int ChangeTime = 0; ChangeTime < P.Num_SD_ChangeTimes; ChangeTime++) P.SD_HouseholdEffects_OverTime[ChangeTime] = P.SocDistHouseholdEffect;
		//// enhanced soc dist
		if (!P.VaryEfficaciesOverTime || !GetInputParameter2(ParamFile_dat, PreParamFile_dat, "Relative household contact rates over time given enhanced social distancing"	, "%lf", (void*)P.Enhanced_SD_HouseholdEffects_OverTime, P.Num_SD_ChangeTimes, 1, 0))
			for (int ChangeTime = 0; ChangeTime < P.Num_SD_ChangeTimes; ChangeTime++) P.Enhanced_SD_HouseholdEffects_OverTime[ChangeTime] = P.EnhancedSocDistHouseholdEffect;
		//// case isolation
		if (!P.VaryEfficaciesOverTime || !GetInputParameter2(ParamFile_dat, PreParamFile_dat, "Residual household contacts after case isolation over time"					, "%lf", (void*)P.CI_HouseholdEffects_OverTime, P.Num_CI_ChangeTimes, 1, 0))
			for (int ChangeTime = 0; ChangeTime < P.Num_CI_ChangeTimes; ChangeTime++) P.CI_HouseholdEffects_OverTime[ChangeTime] = P.CaseIsolationHouseEffectiveness;
		//// household quarantine
		if (!P.VaryEfficaciesOverTime || !GetInputParameter2(ParamFile_dat, PreParamFile_dat, "Relative household contact rates over time after quarantine"					, "%lf", (void*)P.HQ_HouseholdEffects_OverTime, P.Num_HQ_ChangeTimes, 1, 0))
			for (int ChangeTime = 0; ChangeTime < P.Num_HQ_ChangeTimes; ChangeTime++) P.HQ_HouseholdEffects_OverTime[ChangeTime] = P.HQuarantineHouseEffect;
		//// place closure
		if (!P.VaryEfficaciesOverTime || !GetInputParameter2(ParamFile_dat, PreParamFile_dat, "Relative household contact rates over time after place closure"				, "%lf", (void*)P.PC_HouseholdEffects_OverTime, P.Num_PC_ChangeTimes, 1, 0))
			for (int ChangeTime = 0; ChangeTime < P.Num_PC_ChangeTimes; ChangeTime++) P.PC_HouseholdEffects_OverTime[ChangeTime] = P.PlaceCloseHouseholdRelContact;
		//// digital contact tracing
		if (!P.VaryEfficaciesOverTime || !GetInputParameter2(ParamFile_dat, PreParamFile_dat, "Residual household contacts after digital contact tracing isolation over time", "%lf", (void*)P.DCT_HouseholdEffects_OverTime, P.Num_DCT_ChangeTimes, 1, 0))
			for (int ChangeTime = 0; ChangeTime < P.Num_DCT_ChangeTimes; ChangeTime++) P.DCT_HouseholdEffects_OverTime[ChangeTime] = P.DCTCaseIsolationHouseEffectiveness;
	}

	///// place contact rates over time
	if (P.DoPlaces)
	{
		//// soc dist
		if (!P.VaryEfficaciesOverTime || !GetInputParameter2(ParamFile_dat, PreParamFile_dat, "Relative place contact rates over time given social distancing by place type", "%lf", (void*) &P.SD_PlaceEffects_OverTime[0][0], P.Num_SD_ChangeTimes * P.PlaceTypeNum, 1, 0))
			for (int ChangeTime = 0; ChangeTime < P.Num_SD_ChangeTimes; ChangeTime++) //// by default populate to values of P.SocDistPlaceEffect
				for (int PlaceType = 0; PlaceType < P.PlaceTypeNum; PlaceType++)
					P.SD_PlaceEffects_OverTime[ChangeTime][PlaceType] = P.SocDistPlaceEffect[PlaceType];

		//// enhanced soc dist
		if (!P.VaryEfficaciesOverTime || !GetInputParameter2(ParamFile_dat, PreParamFile_dat, "Relative place contact rates over time given enhanced social distancing by place type", "%lf", (void*) &P.Enhanced_SD_PlaceEffects_OverTime[0][0], P.Num_SD_ChangeTimes * P.PlaceTypeNum, 1, 0))
			for (int ChangeTime = 0; ChangeTime < P.Num_SD_ChangeTimes; ChangeTime++) //// by default populate to values of P.EnhancedSocDistPlaceEffect
				for (int PlaceType = 0; PlaceType < P.PlaceTypeNum; PlaceType++)
					P.Enhanced_SD_PlaceEffects_OverTime[ChangeTime][PlaceType] = P.EnhancedSocDistPlaceEffect[PlaceType];

		//// household quarantine
		if (!P.VaryEfficaciesOverTime || !GetInputParameter2(ParamFile_dat, PreParamFile_dat, "Residual place contacts over time after household quarantine by place type", "%lf", (void*) &P.HQ_PlaceEffects_OverTime[0][0], P.Num_HQ_ChangeTimes * P.PlaceTypeNum, 1, 0))
			for (int ChangeTime = 0; ChangeTime < P.Num_HQ_ChangeTimes; ChangeTime++) //// by default populate to values of P.HQuarantinePlaceEffect
				for (int PlaceType = 0; PlaceType < P.PlaceTypeNum; PlaceType++)
					P.HQ_PlaceEffects_OverTime[ChangeTime][PlaceType] = P.HQuarantinePlaceEffect[PlaceType];

		//// place closure
		if (!P.VaryEfficaciesOverTime || !GetInputParameter2(ParamFile_dat, PreParamFile_dat, "Proportion of places remaining open after closure by place type over time", "%lf", (void*) &P.PC_PlaceEffects_OverTime[0][0], P.Num_PC_ChangeTimes * P.PlaceTypeNum, 1, 0))
			for (int ChangeTime = 0; ChangeTime < P.Num_PC_ChangeTimes; ChangeTime++) //// by default populate to values of P.PlaceCloseEffect
				for (int PlaceType = 0; PlaceType < P.PlaceTypeNum; PlaceType++)
					P.PC_PlaceEffects_OverTime[ChangeTime][PlaceType] = P.PlaceCloseEffect[PlaceType];

		if (!P.VaryEfficaciesOverTime || !GetInputParameter2(ParamFile_dat, PreParamFile_dat, "Proportional attendance after closure by place type over time", "%lf", (void*) &P.PC_PropAttending_OverTime[0][0], P.Num_PC_ChangeTimes * P.PlaceTypeNum, 1, 0))
			for (int ChangeTime = 0; ChangeTime < P.Num_PC_ChangeTimes; ChangeTime++) //// by default populate to values of P.PlaceClosePropAttending
				for (int PlaceType = 0; PlaceType < P.PlaceTypeNum; PlaceType++)
					P.PC_PropAttending_OverTime[ChangeTime][PlaceType] = P.PlaceClosePropAttending[PlaceType];
	}


	//// ****  compliance
	//// case isolation
	if (!P.VaryEfficaciesOverTime || !GetInputParameter2(ParamFile_dat, PreParamFile_dat, "Proportion of detected cases isolated over time", "%lf", (void*)P.CI_Prop_OverTime, P.Num_CI_ChangeTimes, 1, 0))
		for (int ChangeTime = 0; ChangeTime < P.Num_CI_ChangeTimes; ChangeTime++) P.CI_Prop_OverTime[ChangeTime] = P.CaseIsolationProp;
	//// household quarantine (individual level)
	if (!P.VaryEfficaciesOverTime || !GetInputParameter2(ParamFile_dat, PreParamFile_dat, "Individual level compliance with quarantine over time"	, "%lf", (void*)P.HQ_Individual_PropComply_OverTime, P.Num_HQ_ChangeTimes, 1, 0))
		for (int ChangeTime = 0; ChangeTime < P.Num_HQ_ChangeTimes; ChangeTime++) P.HQ_Individual_PropComply_OverTime[ChangeTime] = P.HQuarantinePropIndivCompliant;
	//// household quarantine (Household level)
	if (!P.VaryEfficaciesOverTime || !GetInputParameter2(ParamFile_dat, PreParamFile_dat, "Household level compliance with quarantine over time"	, "%lf", (void*)P.HQ_Household_PropComply_OverTime, P.Num_HQ_ChangeTimes, 1, 0))
		for (int ChangeTime = 0; ChangeTime < P.Num_HQ_ChangeTimes; ChangeTime++) P.HQ_Household_PropComply_OverTime[ChangeTime] = P.HQuarantinePropHouseCompliant;
	//// digital contact tracing
	if (!P.VaryEfficaciesOverTime || !GetInputParameter2(ParamFile_dat, PreParamFile_dat, "Proportion of digital contacts who self-isolate over time", "%lf", (void*)P.DCT_Prop_OverTime, P.Num_DCT_ChangeTimes, 1, 0))
		for (int ChangeTime = 0; ChangeTime < P.Num_DCT_ChangeTimes; ChangeTime++) P.DCT_Prop_OverTime[ChangeTime] = P.ProportionDigitalContactsIsolate;
	if (!P.VaryEfficaciesOverTime || !GetInputParameter2(ParamFile_dat, PreParamFile_dat, "Maximum number of contacts to trace per index case over time", "%i", (void*)P.DCT_MaxToTrace_OverTime, P.Num_DCT_ChangeTimes, 1, 0))
		for (int ChangeTime = 0; ChangeTime < P.Num_DCT_ChangeTimes; ChangeTime++) P.DCT_MaxToTrace_OverTime[ChangeTime] = P.MaxDigitalContactsToTrace;
	if (P.DoPlaces)
	{
		//// ****  thresholds
		//// place closure (global threshold)
		if (!P.VaryEfficaciesOverTime || !GetInputParameter2(ParamFile_dat, PreParamFile_dat, "Place closure incidence threshold over time", "%lf", (void*)P.PC_IncThresh_OverTime, P.Num_PC_ChangeTimes, 1, 0))
			for (int ChangeTime = 0; ChangeTime < P.Num_PC_ChangeTimes; ChangeTime++) P.PC_IncThresh_OverTime[ChangeTime] = P.PlaceCloseIncTrig1;
		//// place closure (fractional global threshold)
		if (!P.VaryEfficaciesOverTime || !GetInputParameter2(ParamFile_dat, PreParamFile_dat, "Place closure fractional incidence threshold over time", "%lf", (void*)P.PC_FracIncThresh_OverTime, P.Num_PC_ChangeTimes, 1, 0))
			for (int ChangeTime = 0; ChangeTime < P.Num_PC_ChangeTimes; ChangeTime++) P.PC_FracIncThresh_OverTime[ChangeTime] = P.PlaceCloseFracIncTrig;
		//// place closure (cell incidence threshold)
		if (!P.VaryEfficaciesOverTime || !GetInputParameter2(ParamFile_dat, PreParamFile_dat, "Trigger incidence per cell for place closure over time", "%i", (void*)P.PC_CellIncThresh_OverTime, P.Num_PC_ChangeTimes, 1, 0))
			for (int ChangeTime = 0; ChangeTime < P.Num_PC_ChangeTimes; ChangeTime++) P.PC_CellIncThresh_OverTime[ChangeTime] = P.PlaceCloseCellIncThresh1;
		for (int ChangeTime = 0; ChangeTime < P.Num_PC_ChangeTimes; ChangeTime++) if(P.PC_CellIncThresh_OverTime[ChangeTime]<0) P.PC_CellIncThresh_OverTime[ChangeTime] = 1000000000; // allows -1 to be used as a proxy for no cell-based triggering
	}
	//// household quarantine
	if (!P.VaryEfficaciesOverTime || !GetInputParameter2(ParamFile_dat, PreParamFile_dat, "Household quarantine trigger incidence per cell over time", "%lf", (void*)P.HQ_CellIncThresh_OverTime, P.Num_HQ_ChangeTimes, 1, 0))
		for (int ChangeTime = 0; ChangeTime < P.Num_HQ_ChangeTimes; ChangeTime++) P.HQ_CellIncThresh_OverTime[ChangeTime] = P.HHQuar_CellIncThresh;
	//// case isolation
	if (!P.VaryEfficaciesOverTime || !GetInputParameter2(ParamFile_dat, PreParamFile_dat, "Case isolation trigger incidence per cell over time", "%lf", (void*)P.CI_CellIncThresh_OverTime, P.Num_CI_ChangeTimes, 1, 0))
		for (int ChangeTime = 0; ChangeTime < P.Num_CI_ChangeTimes; ChangeTime++) P.CI_CellIncThresh_OverTime[ChangeTime] = P.CaseIsolation_CellIncThresh;
	//// soc dists
	if (!P.VaryEfficaciesOverTime || !GetInputParameter2(ParamFile_dat, PreParamFile_dat, "Trigger incidence per cell for social distancing over time", "%i", (void*)P.SD_CellIncThresh_OverTime, P.Num_SD_ChangeTimes, 1, 0))
		for (int ChangeTime = 0; ChangeTime < P.Num_SD_ChangeTimes; ChangeTime++) P.SD_CellIncThresh_OverTime[ChangeTime] = P.SocDistCellIncThresh;

	//// **** Durations (later add Case isolation and Household quarantine)
	// place closure
	if (!P.VaryEfficaciesOverTime || !GetInputParameter2(ParamFile_dat, PreParamFile_dat, "Duration of place closure over time", "%lf", (void*)P.PC_Durs_OverTime, P.Num_PC_ChangeTimes, 1, 0))
		for (int ChangeTime = 0; ChangeTime < P.Num_PC_ChangeTimes; ChangeTime++) P.PC_Durs_OverTime[ChangeTime] = P.PlaceCloseDurationBase;

	//// Guards: make unused change values in array equal to final used value
	if (P.VaryEfficaciesOverTime)
	{
		//// soc dist
		for (int SD_ChangeTime = P.Num_SD_ChangeTimes; SD_ChangeTime < MAX_NUM_INTERVENTION_CHANGE_TIMES - 1; SD_ChangeTime++)
		{
			//// non-enhanced
			P.SD_SpatialEffects_OverTime	[SD_ChangeTime] = P.SD_SpatialEffects_OverTime		[P.Num_SD_ChangeTimes - 1];
			P.SD_HouseholdEffects_OverTime	[SD_ChangeTime] = P.SD_HouseholdEffects_OverTime	[P.Num_SD_ChangeTimes - 1];
			for (int PlaceType = 0; PlaceType < P.PlaceTypeNum; PlaceType++)
				P.SD_PlaceEffects_OverTime[SD_ChangeTime][PlaceType] = P.SD_PlaceEffects_OverTime[P.Num_SD_ChangeTimes - 1][PlaceType];
			//// enhanced
			P.Enhanced_SD_SpatialEffects_OverTime	[SD_ChangeTime] = P.Enhanced_SD_SpatialEffects_OverTime		[P.Num_SD_ChangeTimes - 1];
			P.Enhanced_SD_HouseholdEffects_OverTime	[SD_ChangeTime] = P.Enhanced_SD_HouseholdEffects_OverTime	[P.Num_SD_ChangeTimes - 1];
			for (int PlaceType = 0; PlaceType < P.PlaceTypeNum; PlaceType++)
				P.Enhanced_SD_PlaceEffects_OverTime[SD_ChangeTime][PlaceType] = P.Enhanced_SD_PlaceEffects_OverTime[P.Num_SD_ChangeTimes - 1][PlaceType];

			P.SD_CellIncThresh_OverTime				[SD_ChangeTime] = P.SD_CellIncThresh_OverTime				[P.Num_SD_ChangeTimes - 1];
		}

		//// case isolation
		for (int CI_ChangeTime = P.Num_CI_ChangeTimes; CI_ChangeTime < MAX_NUM_INTERVENTION_CHANGE_TIMES - 1; CI_ChangeTime++)
		{
			P.CI_SpatialAndPlaceEffects_OverTime[CI_ChangeTime] = P.CI_SpatialAndPlaceEffects_OverTime	[P.Num_CI_ChangeTimes - 1];
			P.CI_HouseholdEffects_OverTime		[CI_ChangeTime] = P.CI_HouseholdEffects_OverTime		[P.Num_CI_ChangeTimes - 1];
			P.CI_Prop_OverTime					[CI_ChangeTime] = P.CI_Prop_OverTime					[P.Num_CI_ChangeTimes - 1];
			P.CI_CellIncThresh_OverTime			[CI_ChangeTime] = P.CI_CellIncThresh_OverTime			[P.Num_CI_ChangeTimes - 1];
		}

		//// household quarantine
		for (int HQ_ChangeTime = P.Num_HQ_ChangeTimes; HQ_ChangeTime < MAX_NUM_INTERVENTION_CHANGE_TIMES - 1; HQ_ChangeTime++)
		{
			P.HQ_SpatialEffects_OverTime	[HQ_ChangeTime] = P.HQ_SpatialEffects_OverTime	[P.Num_HQ_ChangeTimes - 1];
			P.HQ_HouseholdEffects_OverTime	[HQ_ChangeTime] = P.HQ_HouseholdEffects_OverTime[P.Num_HQ_ChangeTimes - 1];
			for (int PlaceType = 0; PlaceType < P.PlaceTypeNum; PlaceType++)
				P.HQ_PlaceEffects_OverTime[HQ_ChangeTime][PlaceType] = P.HQ_PlaceEffects_OverTime[P.Num_HQ_ChangeTimes - 1][PlaceType];

			P.HQ_Individual_PropComply_OverTime	[HQ_ChangeTime] = P.HQ_Individual_PropComply_OverTime	[P.Num_HQ_ChangeTimes - 1];
			P.HQ_Household_PropComply_OverTime	[HQ_ChangeTime] = P.HQ_Household_PropComply_OverTime	[P.Num_HQ_ChangeTimes - 1];

			P.HQ_CellIncThresh_OverTime			[HQ_ChangeTime] = P.HQ_CellIncThresh_OverTime			[P.Num_HQ_ChangeTimes - 1];
		}

		//// place closure
		for (int PC_ChangeTime = P.Num_PC_ChangeTimes; PC_ChangeTime < MAX_NUM_INTERVENTION_CHANGE_TIMES - 1; PC_ChangeTime++)
		{
			P.PC_SpatialEffects_OverTime	[PC_ChangeTime] = P.PC_SpatialEffects_OverTime	[P.Num_PC_ChangeTimes - 1];
			P.PC_HouseholdEffects_OverTime	[PC_ChangeTime] = P.PC_HouseholdEffects_OverTime[P.Num_PC_ChangeTimes - 1];
			for (int PlaceType = 0; PlaceType < P.PlaceTypeNum; PlaceType++)
			{
				P.PC_PlaceEffects_OverTime[PC_ChangeTime][PlaceType] = P.PC_PlaceEffects_OverTime[P.Num_PC_ChangeTimes - 1][PlaceType];
				P.PC_PropAttending_OverTime[PC_ChangeTime][PlaceType] = P.PC_PropAttending_OverTime[P.Num_PC_ChangeTimes - 1][PlaceType];
			}

			P.PC_IncThresh_OverTime			[PC_ChangeTime]	= P.PC_IncThresh_OverTime		[P.Num_PC_ChangeTimes - 1];
			P.PC_FracIncThresh_OverTime		[PC_ChangeTime]	= P.PC_FracIncThresh_OverTime	[P.Num_PC_ChangeTimes - 1];
			P.PC_CellIncThresh_OverTime		[PC_ChangeTime]	= P.PC_CellIncThresh_OverTime	[P.Num_PC_ChangeTimes - 1];
		}

		//// digital contact tracing
		for (int DCT_ChangeTime = P.Num_DCT_ChangeTimes; DCT_ChangeTime < MAX_NUM_INTERVENTION_CHANGE_TIMES - 1; DCT_ChangeTime++)
		{
			P.DCT_SpatialAndPlaceEffects_OverTime	[DCT_ChangeTime] = P.DCT_SpatialAndPlaceEffects_OverTime[P.Num_DCT_ChangeTimes - 1];
			P.DCT_HouseholdEffects_OverTime			[DCT_ChangeTime] = P.DCT_HouseholdEffects_OverTime		[P.Num_DCT_ChangeTimes - 1];
			P.DCT_Prop_OverTime						[DCT_ChangeTime] = P.DCT_Prop_OverTime					[P.Num_DCT_ChangeTimes - 1];
			P.DCT_MaxToTrace_OverTime				[DCT_ChangeTime] = P.DCT_MaxToTrace_OverTime			[P.Num_DCT_ChangeTimes - 1];
		}
	}
	if(P.FitIter==0)
	{
		if (P.DoPlaces)
		{
			if (!GetInputParameter2(ParamFile_dat, PreParamFile_dat, "Number of key workers randomly distributed in the population", "%i", (void*) & (P.KeyWorkerPopNum), 1, 1, 0)) P.KeyWorkerPopNum = 0;
			if (!GetInputParameter2(ParamFile_dat, PreParamFile_dat, "Number of key workers in different places by place type", "%i", (void*)P.KeyWorkerPlaceNum, P.PlaceTypeNum, 1, 0))
				for (i = 0; i < NUM_PLACE_TYPES; i++) P.KeyWorkerPlaceNum[i] = 0;
			if (!GetInputParameter2(ParamFile_dat, PreParamFile_dat, "Proportion of staff who are key workers per chosen place by place type", "%lf", (void*)P.KeyWorkerPropInKeyPlaces, P.PlaceTypeNum, 1, 0))
				for (i = 0; i < NUM_PLACE_TYPES; i++) P.KeyWorkerPropInKeyPlaces[i] = 1.0;
			if (!GetInputParameter2(ParamFile_dat, PreParamFile_dat, "Trigger incidence per cell for key worker prophylaxis", "%i", (void*) & (P.KeyWorkerProphCellIncThresh), 1, 1, 0)) P.KeyWorkerProphCellIncThresh = 1000000000;
			if (!GetInputParameter2(ParamFile_dat, PreParamFile_dat, "Key worker prophylaxis start time", "%lf", (void*) & (P.KeyWorkerProphTimeStartBase), 1, 1, 0)) P.KeyWorkerProphTimeStartBase = USHRT_MAX / P.TimeStepsPerDay;
			if (!GetInputParameter2(ParamFile_dat, PreParamFile_dat, "Duration of key worker prophylaxis", "%lf", (void*) & (P.KeyWorkerProphDuration), 1, 1, 0)) P.KeyWorkerProphDuration = 0;
			if (!GetInputParameter2(ParamFile_dat, PreParamFile_dat, "Time interval from start of key worker prophylaxis before policy restarted", "%lf", (void*) & (P.KeyWorkerProphRenewalDuration), 1, 1, 0)) P.KeyWorkerProphRenewalDuration = P.KeyWorkerProphDuration;
			if (P.DoHouseholds)
			{
				if (!GetInputParameter2(ParamFile_dat, PreParamFile_dat, "Proportion of key workers whose households are also treated as key workers", "%lf", (void*) & (P.KeyWorkerHouseProp), 1, 1, 0)) P.KeyWorkerHouseProp = 0;
			}
			if (!GetInputParameter2(ParamFile_dat, PreParamFile_dat, "Minimum radius for key worker prophylaxis", "%lf", (void*) & (P.KeyWorkerProphRadius), 1, 1, 0)) P.KeyWorkerProphRadius = 0;
		}
		else
		{
			P.KeyWorkerPopNum = 0;
			P.KeyWorkerProphTimeStartBase = 1e10;
		}

		//Added this to parameter list so that recording infection events (and the number to record) can easily be turned off and on: ggilani - 10/10/2014
		if (!GetInputParameter2(ParamFile_dat, PreParamFile_dat, "Record infection events", "%i", (void*) & (P.DoRecordInfEvents), 1, 1, 0)) P.DoRecordInfEvents = 0;
		if (P.DoRecordInfEvents)
		{
			if (!GetInputParameter2(ParamFile_dat, PreParamFile_dat, "Max number of infection events to record", "%i", (void*) & (P.MaxInfEvents), 1, 1, 0)) P.MaxInfEvents = 1000;
			if (!GetInputParameter2(ParamFile_dat, PreParamFile_dat, "Record infection events per run", "%i", (void*) & (P.RecordInfEventsPerRun), 1, 1, 0)) P.RecordInfEventsPerRun = 0;
		}
		else
		{
			P.MaxInfEvents = 0;
		}
		//Include a limit to the number of infections to simulate, if this happens before time runs out
		if (!GetInputParameter2(ParamFile_dat, PreParamFile_dat, "Limit number of infections", "%i", (void*) & (P.LimitNumInfections), 1, 1, 0)) P.LimitNumInfections = 0;
		if (P.LimitNumInfections)
		{
			if (!GetInputParameter2(ParamFile_dat, PreParamFile_dat, "Max number of infections", "%i", (void*) & (P.MaxNumInfections), 1, 1, 0)) P.MaxNumInfections = 60000;
		}
		//Add origin-destination matrix parameter
		if (!GetInputParameter2(ParamFile_dat, PreParamFile_dat, "Output origin destination matrix", "%i", (void*) & (P.DoOriginDestinationMatrix), 1, 1, 0)) P.DoOriginDestinationMatrix = 0;

		if (!GetInputParameter2all(ParamFile_dat, PreParamFile_dat,AdminFile_dat, "Mean child age gap", "%i", (void*) & (P.MeanChildAgeGap), 1, 1, 0)) P.MeanChildAgeGap=2;
		if (!GetInputParameter2all(ParamFile_dat, PreParamFile_dat,AdminFile_dat, "Min adult age", "%i", (void*)&(P.MinAdultAge), 1, 1, 0)) P.MinAdultAge = 19;
		if (!GetInputParameter2all(ParamFile_dat, PreParamFile_dat,AdminFile_dat, "Max MF partner age gap", "%i", (void*) & (P.MaxMFPartnerAgeGap), 1, 1, 0)) P.MaxMFPartnerAgeGap = 5;
		if (!GetInputParameter2all(ParamFile_dat, PreParamFile_dat,AdminFile_dat, "Max FM partner age gap", "%i", (void*) & (P.MaxFMPartnerAgeGap), 1, 1, 0)) P.MaxFMPartnerAgeGap = 5;
		if (!GetInputParameter2all(ParamFile_dat, PreParamFile_dat,AdminFile_dat, "Min parent age gap", "%i", (void*) & (P.MinParentAgeGap), 1, 1, 0)) P.MinParentAgeGap = 19;
		if (!GetInputParameter2all(ParamFile_dat, PreParamFile_dat,AdminFile_dat, "Max parent age gap", "%i", (void*) & (P.MaxParentAgeGap), 1, 1, 0)) P.MaxParentAgeGap = 44;
		if (!GetInputParameter2all(ParamFile_dat, PreParamFile_dat,AdminFile_dat, "Max child age", "%i", (void*) & (P.MaxChildAge), 1, 1, 0)) P.MaxChildAge = 20;
		if (!GetInputParameter2all(ParamFile_dat, PreParamFile_dat,AdminFile_dat, "One Child Two Pers Prob", "%lf", (void*) & (P.OneChildTwoPersProb), 1, 1, 0)) P.OneChildTwoPersProb = 0.08;
		if (!GetInputParameter2all(ParamFile_dat, PreParamFile_dat,AdminFile_dat, "Two Child Three Pers Prob", "%lf", (void*) & (P.TwoChildThreePersProb), 1, 1, 0)) P.TwoChildThreePersProb = 0.11;
		if (!GetInputParameter2all(ParamFile_dat, PreParamFile_dat,AdminFile_dat, "One Pers House Prob Old", "%lf", (void*) & (P.OnePersHouseProbOld), 1, 1, 0)) P.OnePersHouseProbOld = 0.5;
		if (!GetInputParameter2all(ParamFile_dat, PreParamFile_dat,AdminFile_dat, "Two Pers House Prob Old", "%lf", (void*) & (P.TwoPersHouseProbOld), 1, 1, 0)) P.TwoPersHouseProbOld = 0.5;
		if (!GetInputParameter2all(ParamFile_dat, PreParamFile_dat,AdminFile_dat, "One Pers House Prob Young", "%lf", (void*) & (P.OnePersHouseProbYoung), 1, 1, 0)) P.OnePersHouseProbYoung = 0.23;
		if (!GetInputParameter2all(ParamFile_dat, PreParamFile_dat,AdminFile_dat, "Two Pers House Prob Young", "%lf", (void*) & (P.TwoPersHouseProbYoung), 1, 1, 0)) P.TwoPersHouseProbYoung = 0.23;
		if (!GetInputParameter2all(ParamFile_dat, PreParamFile_dat,AdminFile_dat, "One Child Prob Youngest Child Under Five", "%lf", (void*) & (P.OneChildProbYoungestChildUnderFive), 1, 1, 0)) P.OneChildProbYoungestChildUnderFive = 0.5;
		if (!GetInputParameter2all(ParamFile_dat, PreParamFile_dat,AdminFile_dat, "Two Children Prob Youngest Under Five", "%lf", (void*) & (P.TwoChildrenProbYoungestUnderFive), 1, 1, 0)) P.TwoChildrenProbYoungestUnderFive = 0.0;
		if (!GetInputParameter2all(ParamFile_dat, PreParamFile_dat,AdminFile_dat, "Prob Youngest Child Under Five", "%lf", (void*) & (P.ProbYoungestChildUnderFive), 1, 1, 0)) P.ProbYoungestChildUnderFive = 0;
		if (!GetInputParameter2all(ParamFile_dat, PreParamFile_dat,AdminFile_dat, "Zero Child Three Pers Prob", "%lf", (void*) & (P.ZeroChildThreePersProb), 1, 1, 0)) P.ZeroChildThreePersProb = 0.25;
		if (!GetInputParameter2all(ParamFile_dat, PreParamFile_dat,AdminFile_dat, "One Child Four Pers Prob", "%lf", (void*) & (P.OneChildFourPersProb), 1, 1, 0)) P.OneChildFourPersProb = 0.2;
		if (!GetInputParameter2all(ParamFile_dat, PreParamFile_dat,AdminFile_dat, "Young And Single Slope", "%lf", (void*) & (P.YoungAndSingleSlope), 1, 1, 0)) P.YoungAndSingleSlope = 0.7;
		if (!GetInputParameter2all(ParamFile_dat, PreParamFile_dat,AdminFile_dat, "Young And Single", "%i", (void*) & (P.YoungAndSingle), 1, 1, 0)) P.YoungAndSingle = 36;
		if (!GetInputParameter2all(ParamFile_dat, PreParamFile_dat,AdminFile_dat, "No Child Pers Age", "%i", (void*) & (P.NoChildPersAge), 1, 1, 0)) P.NoChildPersAge = 44;
		if (!GetInputParameter2all(ParamFile_dat, PreParamFile_dat,AdminFile_dat, "Old Pers Age", "%i", (void*) & (P.OldPersAge), 1, 1, 0)) P.OldPersAge = 60;
		if (!GetInputParameter2all(ParamFile_dat, PreParamFile_dat,AdminFile_dat, "Three Child Five Pers Prob", "%lf", (void*) & (P.ThreeChildFivePersProb), 1, 1, 0)) P.ThreeChildFivePersProb = 0.5;
		if (!GetInputParameter2all(ParamFile_dat, PreParamFile_dat,AdminFile_dat, "Older Gen Gap", "%i", (void*) & (P.OlderGenGap), 1, 1, 0)) P.OlderGenGap = 19;
	}
	// Close input files.
	fclose(ParamFile_dat);
	if (PreParamFile_dat != NULL) fclose(PreParamFile_dat);
	if (ParamFile_dat != AdminFile_dat && AdminFile_dat != NULL) fclose(AdminFile_dat);

	if (P.DoOneGen != 0) P.DoOneGen = 1;
	P.ColourPeriod = 2000;
	P.MoveRestrRadius2 = P.MoveRestrRadius * P.MoveRestrRadius;
	P.SocDistRadius2 = P.SocDistRadius * P.SocDistRadius;
	P.VaccRadius2 = P.VaccRadius * P.VaccRadius;
	P.VaccMinRadius2 = P.VaccMinRadius * P.VaccMinRadius;
	P.TreatRadius2 = P.TreatRadius * P.TreatRadius;
	P.PlaceCloseRadius2 = P.PlaceCloseRadius * P.PlaceCloseRadius;
	P.KeyWorkerProphRadius2 = P.KeyWorkerProphRadius * P.KeyWorkerProphRadius;
	if (P.TreatRadius2 == 0) P.TreatRadius2 = -1;
	if (P.VaccRadius2 == 0) P.VaccRadius2 = -1;
	if (P.PlaceCloseRadius2 == 0) P.PlaceCloseRadius2 = -1;
	if (P.MoveRestrRadius2 == 0) P.MoveRestrRadius2 = -1;
	if (P.SocDistRadius2 == 0) P.SocDistRadius2 = -1;
	if (P.KeyWorkerProphRadius2 == 0) P.KeyWorkerProphRadius2 = -1;
/*	if (P.TreatCellIncThresh < 1) P.TreatCellIncThresh = 1;
	if (P.CaseIsolation_CellIncThresh < 1) P.CaseIsolation_CellIncThresh = 1;
	if (P.DigitalContactTracing_CellIncThresh < 1) P.DigitalContactTracing_CellIncThresh = 1;
	if (P.HHQuar_CellIncThresh < 1) P.HHQuar_CellIncThresh = 1;
	if (P.MoveRestrCellIncThresh < 1) P.MoveRestrCellIncThresh = 1;
	if (P.PlaceCloseCellIncThresh < 1) P.PlaceCloseCellIncThresh = 1;
	if (P.KeyWorkerProphCellIncThresh < 1) P.KeyWorkerProphCellIncThresh = 1;
*/

	//// Make unsigned short versions of various intervention variables. And scaled them by number of timesteps per day
	P.usHQuarantineHouseDuration = ((unsigned short int) (P.HQuarantineHouseDuration * P.TimeStepsPerDay));
	P.usVaccTimeToEfficacy = ((unsigned short int) (P.VaccTimeToEfficacy * P.TimeStepsPerDay));
	P.usVaccTimeEfficacySwitch = ((unsigned short int) (P.VaccTimeEfficacySwitch * P.TimeStepsPerDay));
	P.usCaseIsolationDelay = ((unsigned short int) (P.CaseIsolationDelay * P.TimeStepsPerDay));
	P.usCaseIsolationDuration = ((unsigned short int) (P.CaseIsolationDuration * P.TimeStepsPerDay));
	P.usCaseAbsenteeismDuration = ((unsigned short int) (P.CaseAbsenteeismDuration * P.TimeStepsPerDay));
	P.usCaseAbsenteeismDelay = ((unsigned short int) (P.CaseAbsenteeismDelay * P.TimeStepsPerDay));
	if (P.DoUTM_coords)
	{
		for (i = 0; i <= 1000; i++)
		{
			asin2sqx[i] = asin(sqrt(i / 1000.0));
			asin2sqx[i] = asin2sqx[i] * asin2sqx[i];
		}
		for (i = 0; i <= DEGREES_PER_TURN; i++)
		{
			t = PI * i / 180;
			sinx[i] = sin(t);
			cosx[i] = cos(t);
		}
	}
	if (P.R0scale != 1.0)
	{
		P.HouseholdTrans *= P.R0scale;
		if (P.FixLocalBeta) P.LocalBeta *= P.R0scale;
		P.R0 *= P.R0scale;
		for (int j = 0; j < P.PlaceTypeNum; j++) P.PlaceTypeTrans[j] *= P.R0scale;
		fprintf(stderr, "Rescaled transmission coefficients by factor of %lg\n", P.R0scale);
	}
	fprintf(stderr, "Parameters read\n");
}

void ReadInterventions(char* IntFile)
{
	FILE* dat;
	double r, s, startt, stopt;
	int j, k, au, ni, f, nsr;
	char buf[65536], txt[65536];
	Intervention CurInterv;

	fprintf(stderr, "Reading intervention file.\n");
	if (!(dat = fopen(IntFile, "rb"))) ERR_CRITICAL("Unable to open intervention file\n");
	if(fscanf(dat, "%*[^<]") != 0) { // needs to be separate line because start of file
        ERR_CRITICAL("fscanf failed in ReadInterventions\n");
    }
	if(fscanf(dat, "<%[^>]", txt) != 1) {
        ERR_CRITICAL("fscanf failed in ReadInterventions\n");
    }
	if (strcmp(txt, "\?xml version=\"1.0\" encoding=\"ISO-8859-1\"\?") != 0) ERR_CRITICAL("Intervention file not XML.\n");
	if(fscanf(dat, "%*[^<]<%[^>]", txt) != 1) {
        ERR_CRITICAL("fscanf failed in ReadInterventions\n");
    }
	if (strcmp(txt, "InterventionSettings") != 0) ERR_CRITICAL("Intervention has no top level.\n");
	ni = 0;
	while (!feof(dat))
	{
		if(fscanf(dat, "%*[^<]<%[^>]", txt) != 1) {
            ERR_CRITICAL("fscanf failed in ReadInterventions\n");
        }
		if (strcmp(txt, "intervention") == 0)
		{
			ni++;
			if(fscanf(dat, "%*[^<]<%[^>]", txt) != 1) {
                ERR_CRITICAL("fscanf failed in ReadInterventions\n");
            }
			if (strcmp(txt, "parameters") != 0) ERR_CRITICAL("Incomplete intervention parameter specification in intervention file\n");
			if (!GetXMLNode(dat, "Type", "parameters", txt, 1)) ERR_CRITICAL("Incomplete intervention parameter specification in intervention file\n");
			if (strcmp(txt, "Treatment") == 0)
				CurInterv.InterventionType = 0;
			else if (strcmp(txt, "Vaccination") == 0)
				CurInterv.InterventionType = 1;
			else if (strcmp(txt, "ITN") == 0)
				CurInterv.InterventionType = 2;
			else if (strcmp(txt, "IRS") == 0)
				CurInterv.InterventionType = 3;
			else if (strcmp(txt, "GM") == 0)
				CurInterv.InterventionType = 4;
			else if (strcmp(txt, "MSAT") == 0)
				CurInterv.InterventionType = 5;
			else
				sscanf(txt, "%i", &CurInterv.InterventionType);
			if (!GetXMLNode(dat, "AUThresh", "parameters", txt, 1)) ERR_CRITICAL("Incomplete intervention parameter specification in intervention file\n");
			sscanf(txt, "%i", &CurInterv.DoAUThresh);
			if (!GetXMLNode(dat, "StartTime", "parameters", txt, 1)) ERR_CRITICAL("Incomplete intervention parameter specification in intervention file\n");
			sscanf(txt, "%lf", &CurInterv.StartTime);
			startt = CurInterv.StartTime;
			if (!GetXMLNode(dat, "StopTime", "parameters", txt, 1)) ERR_CRITICAL("Incomplete intervention parameter specification in intervention file\n");
			sscanf(txt, "%lf", &CurInterv.StopTime);
			stopt = CurInterv.StopTime;
			if (!GetXMLNode(dat, "MinDuration", "parameters", txt, 1)) ERR_CRITICAL("Incomplete intervention parameter specification in intervention file\n");
			sscanf(txt, "%lf", &CurInterv.MinDuration);
			CurInterv.MinDuration *= DAYS_PER_YEAR;
			if (!GetXMLNode(dat, "RepeatInterval", "parameters", txt, 1)) ERR_CRITICAL("Incomplete intervention parameter specification in intervention file\n");
			sscanf(txt, "%lf", &CurInterv.RepeatInterval);
			CurInterv.RepeatInterval *= DAYS_PER_YEAR;
			if (!GetXMLNode(dat, "MaxPrevAtStart", "parameters", txt, 1)) ERR_CRITICAL("Incomplete intervention parameter specification in intervention file\n");
			sscanf(txt, "%lf", &CurInterv.StartThresholdHigh);
			if (!GetXMLNode(dat, "MinPrevAtStart", "parameters", txt, 1)) ERR_CRITICAL("Incomplete intervention parameter specification in intervention file\n");
			sscanf(txt, "%lf", &CurInterv.StartThresholdLow);
			if (!GetXMLNode(dat, "MaxPrevAtStop", "parameters", txt, 1)) ERR_CRITICAL("Incomplete intervention parameter specification in intervention file\n");
			sscanf(txt, "%lf", &CurInterv.StopThreshold);
			if (GetXMLNode(dat, "NoStartAfterMinDur", "parameters", txt, 1))
				sscanf(txt, "%i", &CurInterv.NoStartAfterMin);
			else
				CurInterv.NoStartAfterMin = 0;
			if (!GetXMLNode(dat, "Level", "parameters", txt, 1)) ERR_CRITICAL("Incomplete intervention parameter specification in intervention file\n");
			sscanf(txt, "%lf", &CurInterv.Level);
			if (GetXMLNode(dat, "LevelCellVar", "parameters", txt, 1))
				sscanf(txt, "%lf", &CurInterv.LevelCellVar);
			else
				CurInterv.LevelCellVar = 0;
			if (GetXMLNode(dat, "LevelAUVar", "parameters", txt, 1))
				sscanf(txt, "%lf", &CurInterv.LevelAUVar);
			else
				CurInterv.LevelCellVar = 0;
			if (GetXMLNode(dat, "LevelCountryVar", "parameters", txt, 1))
				sscanf(txt, "%lf", &CurInterv.LevelCountryVar);
			else
				CurInterv.LevelCellVar = 0;
			if (GetXMLNode(dat, "LevelClustering", "parameters", txt, 1))
				sscanf(txt, "%lf", &CurInterv.LevelClustering);
			else
				CurInterv.LevelClustering = 0;
			if (GetXMLNode(dat, "ControlParam", "parameters", txt, 1))
				sscanf(txt, "%lf", &CurInterv.ControlParam);
			else
				CurInterv.ControlParam = 0;
			if (GetXMLNode(dat, "TimeOffset", "parameters", txt, 1))
				sscanf(txt, "%lf", &CurInterv.TimeOffset);
			else
				CurInterv.TimeOffset = 0;

			if (!GetXMLNode(dat, "MaxRounds", "parameters", txt, 1)) ERR_CRITICAL("Incomplete intervention parameter specification in intervention file\n");
			sscanf(txt, "%u", &CurInterv.MaxRounds);
			if (!GetXMLNode(dat, "MaxResource", "parameters", txt, 1)) ERR_CRITICAL("Incomplete intervention parameter specification in intervention file\n");
			sscanf(txt, "%u", &CurInterv.MaxResource);
			if (GetXMLNode(dat, "NumSequentialReplicas", "parameters", txt, 1))
				sscanf(txt, "%i", &nsr);
			else
				nsr = 0;
			do {
                if(fscanf(dat, "%*[^<]<%[^>]", txt) != 1) {
                    ERR_CRITICAL("fscanf failed in ReadInterventions\n");
                }
            } while ((strcmp(txt, "/intervention") != 0) && (strcmp(txt, "/parameters") != 0) && (!feof(dat)));
			if (strcmp(txt, "/parameters") != 0) ERR_CRITICAL("Incomplete intervention parameter specification in intervention file\n");
			if(fscanf(dat, "%*[^<]<%[^>]", txt) != 1) {
                ERR_CRITICAL("fscanf failed in ReadInterventions\n");
            }
			if ((strcmp(txt, "adunits") != 0) && (strcmp(txt, "countries") != 0)) ERR_CRITICAL("Incomplete adunits/countries specification in intervention file\n");
			if (strcmp(txt, "adunits") == 0)
			{
				while (GetXMLNode(dat, "A", "adunits", buf, 0))
				{
					sscanf(buf, "%s", txt);
					j = atoi(txt);
					if (j == 0)
					{
						f = 1; au = -1;
						do
						{
							au++; f = strcmp(txt, AdUnits[au].ad_name);
						} while ((f) && (au < P.NumAdunits));
						if (!f)
						{
							r = fabs(CurInterv.Level) + (2.0 * ranf() - 1) * CurInterv.LevelAUVar;
							if ((CurInterv.Level < 1) && (r > 1))
								r = 1;
							else if (r < 0)
								r = 0;
							for (k = 0; k <= nsr; k++)
							{
								AdUnits[au].InterventionList[AdUnits[au].NI] = CurInterv;
								AdUnits[au].InterventionList[AdUnits[au].NI].Level = r;
								AdUnits[au].InterventionList[AdUnits[au].NI].StartTime = startt + ((double)k) * (stopt - startt);
								AdUnits[au].InterventionList[AdUnits[au].NI].StopTime = stopt + ((double)k) * (stopt - startt);
								AdUnits[au].NI++;
							}
						}
					}
					else
					{
						k = (j % P.AdunitLevel1Mask) / P.AdunitLevel1Divisor;
						au = P.AdunitLevel1Lookup[k];
						if ((au >= 0) && (AdUnits[au].id / P.AdunitLevel1Divisor == j / P.AdunitLevel1Divisor))
						{
							r = CurInterv.Level + (2.0 * ranf() - 1) * CurInterv.LevelAUVar;
							if ((CurInterv.Level < 1) && (r > 1))
								r = 1;
							else if (r < 0)
								r = 0;
							for (k = 0; k <= nsr; k++)
							{
								AdUnits[au].InterventionList[AdUnits[au].NI] = CurInterv;
								AdUnits[au].InterventionList[AdUnits[au].NI].Level = r;
								AdUnits[au].InterventionList[AdUnits[au].NI].StartTime = startt + ((double)k) * (stopt - startt);
								AdUnits[au].InterventionList[AdUnits[au].NI].StopTime = stopt + ((double)k) * (stopt - startt);
								AdUnits[au].NI++;
							}
						}
					}
				}
			}
			else
			{
				while (GetXMLNode(dat, "C", "countries", buf, 0))
				{
					s = (2.0 * ranf() - 1) * CurInterv.LevelCountryVar;
					sscanf(buf, "%s", txt);
					j = atoi(txt);
					for (au = 0; au < P.NumAdunits; au++)
						if (((j == 0) && (strcmp(txt, AdUnits[au].cnt_name) == 0)) || ((j > 0) && (j == AdUnits[au].cnt_id)))
						{
							r = CurInterv.Level + (2.0 * ranf() - 1) * CurInterv.LevelAUVar + s;
							if ((CurInterv.Level < 1) && (r > 1))
								r = 1;
							else if (r < 0)
								r = 0;
							for (k = 0; k <= nsr; k++)
							{
								AdUnits[au].InterventionList[AdUnits[au].NI] = CurInterv;
								AdUnits[au].InterventionList[AdUnits[au].NI].Level = r;
								AdUnits[au].InterventionList[AdUnits[au].NI].StartTime = startt + ((double)k) * (stopt - startt);
								AdUnits[au].InterventionList[AdUnits[au].NI].StopTime = stopt + ((double)k) * (stopt - startt);
								AdUnits[au].NI++;
							}
						}
				}
			}
			if(fscanf(dat, "%*[^<]<%[^>]", txt) != 1) {
                ERR_CRITICAL("fscanf failed in ReadInterventions\n");
            }
			if (strcmp(txt, "/intervention") != 0) ERR_CRITICAL("Incorrect intervention specification in intervention file\n");
		}
	}
	if (strcmp(txt, "/InterventionSettings") != 0) ERR_CRITICAL("Intervention has no top level closure.\n");
	fprintf(stderr, "%i interventions read\n", ni);
	fclose(dat);
}
int GetXMLNode(FILE* dat, const char* NodeName, const char* ParentName, char* Value, int ResetFilePos)
{
	// ResetFilePos=1 leaves dat cursor in same position as when function was called. 0 leaves it at end of NodeName closure
	// GetXMLNode returns 1 if NodeName found, 0 otherwise. If NodeName not found, ParentName closure must be

	char buf[65536], CloseNode[2048], CloseParent[2048];
	int CurPos, ret;

	sprintf(CloseParent, "/%s", ParentName);
	CurPos = ftell(dat);
	do
	{
		if(fscanf(dat, "%*[^<]<%[^>]", buf) != 1) {
            ERR_CRITICAL("fscanf failed in GetXMLNode");
        }
	} while ((strcmp(buf, CloseParent) != 0) && (strcmp(buf, NodeName) != 0) && (!feof(dat)));
	if (strcmp(buf, CloseParent) == 0)
		ret = 0;
	else
	{
		if (strcmp(buf, NodeName) != 0) ERR_CRITICAL("Incomplete node specification in XML file\n");
		if(fscanf(dat, ">%[^<]", buf) != 1) {
            ERR_CRITICAL("fscanf failed in GetXMLNode");
        }
		if (strlen(buf) < 2048) strcpy(Value, buf);
		//		fprintf(stderr,"# %s=%s\n",NodeName,Value);
		if(fscanf(dat, "<%[^>]", buf) != 1) {
            ERR_CRITICAL("fscanf failed in GetXMLNode");
        }
		sprintf(CloseNode, "/%s", NodeName);
		if (strcmp(buf, CloseNode) != 0) ERR_CRITICAL("Incomplete node specification in XML file\n");
		ret = 1;
	}
	if (ResetFilePos) fseek(dat, CurPos, 0);
	return ret;
}
void ReadAirTravel(char* AirTravelFile)
{
	int i, j, k, l;
	float sc, t, t2;
	float* buf;
	double traf;
	char outname[1024];
	FILE* dat;

	fprintf(stderr, "Reading airport data...\nAirports with no connections = ");
	if (!(dat = fopen(AirTravelFile, "rb"))) ERR_CRITICAL("Unable to open airport file\n");
	if(fscanf(dat, "%i %i", &P.Nairports, &P.Air_popscale) != 2) {
        ERR_CRITICAL("fscanf failed in void ReadAirTravel\n");
    }
	sc = (float)((double)P.PopSize / (double)P.Air_popscale);
	if (P.Nairports > MAX_AIRPORTS) ERR_CRITICAL("Too many airports\n");
	if (P.Nairports < 2) ERR_CRITICAL("Too few airports\n");
	buf = (float*)Memory::xcalloc(P.Nairports + 1, sizeof(float));
	Airports = (Airport*)Memory::xcalloc(P.Nairports, sizeof(Airport));
	for (i = 0; i < P.Nairports; i++)
	{
		if(fscanf(dat, "%f %f %lf", &(Airports[i].loc.x), &(Airports[i].loc.y), &traf) != 3) {
            ERR_CRITICAL("fscanf failed in void ReadAirTravel\n");
        }
		traf *= (P.AirportTrafficScale * sc);
		if ((Airports[i].loc.x < P.SpatialBoundingBox[0]) || (Airports[i].loc.x >= P.SpatialBoundingBox[2])
			|| (Airports[i].loc.y < P.SpatialBoundingBox[1]) || (Airports[i].loc.y >= P.SpatialBoundingBox[3]))
		{
			Airports[i].loc.x = Airports[i].loc.y = -1;
			Airports[i].total_traffic = 0;
		}
		else
		{
			Airports[i].loc.x -= (float)P.SpatialBoundingBox[0];
			Airports[i].loc.y -= (float)P.SpatialBoundingBox[1];
			Airports[i].total_traffic = (float)traf;
		}
		t = 0;
		for (j = k = 0; j < P.Nairports; j++)
		{
			if(fscanf(dat, "%f", buf + j) != 1) {
                ERR_CRITICAL("fscanf failed in void ReadAirTravel\n");
            }
			if (buf[j] > 0) { k++; t += buf[j]; }
		}
		Airports[i].num_connected = k;
		if (Airports[i].num_connected > 0)
		{
			Airports[i].prop_traffic = (float*)Memory::xcalloc(Airports[i].num_connected, sizeof(float));
			Airports[i].conn_airports = (unsigned short int*)Memory::xcalloc(Airports[i].num_connected, sizeof(unsigned short int));
			for (j = k = 0; j < P.Nairports; j++)
				if (buf[j] > 0)
				{
					Airports[i].conn_airports[k] = j;
					Airports[i].prop_traffic[k] = buf[j] / t;
					k++;
				}
		}
		else
		{
			if (Airports[i].total_traffic > 0)
				fprintf(stderr, "#%i# ", i);
			else
				fprintf(stderr, "%i ", i);
		}
	}
	fclose(dat);
	Memory::xfree(buf);
	fprintf(stderr, "\nAirport data read OK.\n");
	for (i = 0; i < P.Nairports; i++)
	{
		/*		fprintf(stderr,"(%f %i|",Airports[i].total_traffic,Airports[i].num_connected);
		*/		t = 0; k = 0;
	for (j = Airports[i].num_connected - 1; j >= 0; j--)
	{
		if ((Airports[i].prop_traffic[j] > 0) && (Airports[Airports[i].conn_airports[j]].total_traffic == 0))
		{
			t += Airports[i].prop_traffic[j];
			Airports[i].num_connected--;
			if (j < Airports[i].num_connected)
			{
				Airports[i].prop_traffic[j] = Airports[i].prop_traffic[Airports[i].num_connected];
				Airports[i].conn_airports[j] = Airports[i].conn_airports[Airports[i].num_connected];
			}
			Airports[i].prop_traffic[Airports[i].num_connected] = 0;
			Airports[i].conn_airports[Airports[i].num_connected] = 0;
		}
		else if (Airports[i].prop_traffic[j] > 0)
			k = 1;
	}
	/*		fprintf(stderr,"%f %i ",t,k);
	*/		t = 1.0f - t;
	if (k)
	{
		Airports[i].total_traffic *= t;
		t2 = 0;
		for (j = 0; j < Airports[i].num_connected; j++)
		{
			Airports[i].prop_traffic[j] = t2 + Airports[i].prop_traffic[j];
			t2 = Airports[i].prop_traffic[j];
		}
		for (j = 0; j < Airports[i].num_connected; j++)
			Airports[i].prop_traffic[j] /= t2;
		/*			if((Airports[i].num_connected>0)&&(Airports[i].prop_traffic[Airports[i].num_connected-1]!=1))
						fprintf(stderr,"<%f> ",Airports[i].prop_traffic[Airports[i].num_connected-1]);
		*/
	}
	else
	{
		Airports[i].total_traffic = 0; Airports[i].num_connected = 0;
	}
	if (Airports[i].num_connected > 0)
	{
		for (j = k = 0; k < 128; k++)
		{
			t = (float)((double)k / 128);
			while (Airports[i].prop_traffic[j] < t) j++;
			Airports[i].Inv_prop_traffic[k] = j;
		}
		Airports[i].Inv_prop_traffic[128] = Airports[i].num_connected - 1;
	}
	/*		fprintf(stderr,"%f) ",Airports[i].total_traffic);
	*/
	}
	fprintf(stderr, "Airport data clipped OK.\n");
	for (i = 0; i < MAX_DIST; i++) AirTravelDist[i] = 0;
	for (i = 0; i < P.Nairports; i++)
		if (Airports[i].total_traffic > 0)
		{
			for (j = 0; j < Airports[i].num_connected; j++)
			{
				k = (int)Airports[i].conn_airports[j];
				traf = floor(sqrt(dist2_raw(Airports[i].loc.x, Airports[i].loc.y, Airports[k].loc.x, Airports[k].loc.y)) / OUTPUT_DIST_SCALE);
				l = (int)traf;
				//fprintf(stderr,"%(%i) ",l);
				if (l < MAX_DIST)
					AirTravelDist[l] += Airports[i].total_traffic * Airports[i].prop_traffic[j];
			}
		}
	sprintf(outname, "%s.airdist.xls", OutFile);
	if (!(dat = fopen(outname, "wb"))) ERR_CRITICAL("Unable to open air travel output file\n");
	fprintf(dat, "dist\tfreq\n");
	for (i = 0; i < MAX_DIST; i++)
		fprintf(dat, "%i\t%.10f\n", i, AirTravelDist[i]);
	fclose(dat);
}

void InitModel(int run) // passing run number so we can save run number in the infection event log: ggilani - 15/10/2014
{
	int nim;
	int NumSeedingInfections_byLocation[MAX_NUM_SEED_LOCATIONS];

	if (P.OutputBitmap)
	{
#ifdef _WIN32
		//if (P.OutputBitmap == 1)
		//{
		//	char buf[200];
		//	sprintf(buf, "%s.ge" DIRECTORY_SEPARATOR "%s.avi", OutFile, OutFile);
		//	avi = CreateAvi(buf, P.BitmapMovieFrame, NULL);
		//}
#endif
		for (unsigned p = 0; p < bmh->imagesize; p++)
		{
			bmInfected[p] = bmRecovered[p] = bmTreated[p] = 0;
		}
	}
	ns = 0;
	State.S = P.PopSize;
	State.L = State.I = State.R = State.D = 0;
	State.cumI = State.cumR = State.cumC = State.cumFC = State.cumCT = State.cumCC = State.cumTC = State.cumD = State.cumDC = State.trigDetectedCases = State.DCT = State.cumDCT
		= State.cumTG = State.cumSI = State.nTG = State.cumHQ = State.cumAC = State.cumAH = State.cumAA = State.cumACS = State.cumAPC = State.cumAPA = State.cumAPCS = 0;
	State.cumT = State.cumUT = State.cumTP = State.cumV = State.sumRad2 = State.maxRad2 = State.cumV_daily = State.cumVG = 0; //added State.cumVG
	State.mvacc_cum = 0;
	if (P.DoSeverity)
	{
		State.Mild		= State.ILI			= State.SARI	= State.Critical	= State.CritRecov		= 0;
		State.cumMild	= State.cumILI		= State.cumSARI = State.cumCritical = State.cumCritRecov	= 0;
		State.cumDeath_ILI = State.cumDeath_SARI = State.cumDeath_Critical = 0;

		if (P.DoAdUnits)
			for (int AdminUnit = 0; AdminUnit <= P.NumAdunits; AdminUnit++)
			{
				State.Mild_adunit[AdminUnit] = State.ILI_adunit[AdminUnit] =
				State.SARI_adunit[AdminUnit] = State.Critical_adunit[AdminUnit] = State.CritRecov_adunit[AdminUnit] =
				State.cumMild_adunit[AdminUnit] = State.cumILI_adunit[AdminUnit] =
				State.cumSARI_adunit[AdminUnit] = State.cumCritical_adunit[AdminUnit] = State.cumCritRecov_adunit[AdminUnit] =
				State.cumDeath_ILI_adunit[AdminUnit] = State.cumDeath_SARI_adunit[AdminUnit] = State.cumDeath_Critical_adunit[AdminUnit] =
				State.cumD_adunit[AdminUnit] = 0;
			}
		for (int AgeGroup = 0; AgeGroup < NUM_AGE_GROUPS; AgeGroup++)
		{
			State.Mild_age[AgeGroup] = State.ILI_age[AgeGroup] =
				State.SARI_age[AgeGroup] = State.Critical_age[AgeGroup] = State.CritRecov_age[AgeGroup] =
				State.cumMild_age[AgeGroup] = State.cumILI_age[AgeGroup] =
				State.cumSARI_age[AgeGroup] = State.cumCritical_age[AgeGroup] = State.cumCritRecov_age[AgeGroup] =
				State.cumDeath_ILI_age[AgeGroup] = State.cumDeath_SARI_age[AgeGroup] = State.cumDeath_Critical_age[AgeGroup] = 0;
		}
	}
	if (P.DoAdUnits && P.OutputAdUnitAge)
		for (int Adunit = 0; Adunit < P.NumAdunits; Adunit++)
			for (int AgeGroup = 0; AgeGroup < NUM_AGE_GROUPS; AgeGroup++)
			{
				State.prevInf_age_adunit[AgeGroup][Adunit] = 0;
				State.cumInf_age_adunit	[AgeGroup][Adunit] = 0;
			}

	for (int i = 0; i < NUM_AGE_GROUPS; i++) State.cumCa[i] = State.cumIa[i] = State.cumDa[i] = 0;
	for (int i = 0; i < 2; i++) State.cumC_keyworker[i] = State.cumI_keyworker[i] = State.cumT_keyworker[i] = 0;
	for (int i = 0; i < NUM_PLACE_TYPES; i++) State.NumPlacesClosed[i] = 0;
	for (int i = 0; i < INFECT_TYPE_MASK; i++) State.cumItype[i] = 0;
	//initialise cumulative case counts per country to zero: ggilani 12/11/14
	for (int i = 0; i < MAX_COUNTRIES; i++) State.cumC_country[i] = 0;
	if (P.DoAdUnits)
		for (int i = 0; i <= P.NumAdunits; i++)
		{
			State.cumI_adunit[i] = State.cumC_adunit[i] = State.cumD_adunit[i] = State.cumT_adunit[i] = State.cumH_adunit[i] =
				State.cumDC_adunit[i] = State.cumCT_adunit[i] = State.cumCC_adunit[i] = State.trigDC_adunit[i] = State.DCT_adunit[i] = State.cumDCT_adunit[i] = 0; //added hospitalisation, added detected cases, contact tracing per adunit, cases who are contacts: ggilani 03/02/15, 15/06/17
			AdUnits[i].place_close_trig = 0;
			AdUnits[i].CaseIsolationTimeStart = AdUnits[i].HQuarantineTimeStart = AdUnits[i].DigitalContactTracingTimeStart = AdUnits[i].SocialDistanceTimeStart = AdUnits[i].PlaceCloseTimeStart = 1e10;
			AdUnits[i].ndct = 0; //noone being digitally contact traced at beginning of run
		}

	//update state variables for storing contact distribution
	for (int i = 0; i < MAX_CONTACTS+1; i++) State.contact_dist[i] = 0;

	for (int j = 0; j < MAX_NUM_THREADS; j++)
	{
		StateT[j].L = StateT[j].I = StateT[j].R = StateT[j].D = 0;
		StateT[j].cumI = StateT[j].cumR = StateT[j].cumC = StateT[j].cumFC = StateT[j].cumCT = StateT[j].cumCC = StateT[j].DCT = StateT[j].cumDCT
			= StateT[j].cumTG = StateT[j].cumSI = StateT[j].nTG = StateT[j].cumTC = StateT[j].cumD = StateT[j].cumDC = StateT[j].cumHQ = StateT[j].cumAC
			= StateT[j].cumACS = StateT[j].cumAH = StateT[j].cumAA = StateT[j].cumAPC = StateT[j].cumAPA = StateT[j].cumAPCS = 0;
		StateT[j].cumT = StateT[j].cumUT = StateT[j].cumTP = StateT[j].cumV = StateT[j].sumRad2 = StateT[j].maxRad2 = StateT[j].cumV_daily =  0;
		for (int i = 0; i < NUM_AGE_GROUPS; i++) StateT[j].cumCa[i] = StateT[j].cumIa[i] = StateT[j].cumDa[i] = 0;
		for (int i = 0; i < 2; i++) StateT[j].cumC_keyworker[i] = StateT[j].cumI_keyworker[i] = StateT[j].cumT_keyworker[i] = 0;
		for (int i = 0; i < NUM_PLACE_TYPES; i++) StateT[j].NumPlacesClosed[i] = 0;
		for (int i = 0; i < INFECT_TYPE_MASK; i++) StateT[j].cumItype[i] = 0;
		//initialise cumulative case counts per country per thread to zero: ggilani 12/11/14
		for (int i = 0; i < MAX_COUNTRIES; i++) StateT[j].cumC_country[i] = 0;
		if (P.DoAdUnits)
			for (int i = 0; i <= P.NumAdunits; i++)
				StateT[j].cumI_adunit[i] = StateT[j].cumC_adunit[i] = StateT[j].cumD_adunit[i] = StateT[j].cumT_adunit[i] = StateT[j].cumH_adunit[i] = StateT[j].cumDC_adunit[i] =
				StateT[j].cumCT_adunit[i] = StateT[j].cumCC_adunit[i] = StateT[j].nct_queue[i] = StateT[j].cumDCT_adunit[i] = StateT[j].DCT_adunit[i] = StateT[j].ndct_queue[i] = 0; //added hospitalisation, detected cases, contact tracing per adunit, cases who are contacts: ggilani 03/02/15, 15/06/17

		if (P.DoSeverity)
		{
			StateT[j].Mild		= StateT[j].ILI		= StateT[j].SARI	= StateT[j].Critical	= StateT[j].CritRecov		= 0;
			StateT[j].cumMild	= StateT[j].cumILI	= StateT[j].cumSARI = StateT[j].cumCritical = StateT[j].cumCritRecov	= 0;
			StateT[j].cumDeath_ILI = StateT[j].cumDeath_SARI = StateT[j].cumDeath_Critical = 0;

			for (int AdminUnit = 0; AdminUnit <= P.NumAdunits; AdminUnit++)
			{
				StateT[j].Mild_adunit[AdminUnit] = StateT[j].ILI_adunit[AdminUnit] =
				StateT[j].SARI_adunit[AdminUnit] = StateT[j].Critical_adunit[AdminUnit] = StateT[j].CritRecov_adunit[AdminUnit] =
				StateT[j].cumMild_adunit[AdminUnit] = StateT[j].cumILI_adunit[AdminUnit] =
				StateT[j].cumSARI_adunit[AdminUnit] = StateT[j].cumCritical_adunit[AdminUnit] = StateT[j].cumCritRecov_adunit[AdminUnit] =
				StateT[j].cumDeath_ILI_adunit[AdminUnit] = StateT[j].cumDeath_SARI_adunit[AdminUnit] = StateT[j].cumDeath_Critical_adunit[AdminUnit] =
				StateT[j].cumD_adunit[AdminUnit] =  0;
			}
			for (int AgeGroup = 0; AgeGroup < NUM_AGE_GROUPS; AgeGroup++)
			{
				StateT[j].Mild_age[AgeGroup] = StateT[j].ILI_age[AgeGroup] =
					StateT[j].SARI_age[AgeGroup] = StateT[j].Critical_age[AgeGroup] = StateT[j].CritRecov_age[AgeGroup] =
					StateT[j].cumMild_age[AgeGroup] = StateT[j].cumILI_age[AgeGroup] =
					StateT[j].cumSARI_age[AgeGroup] = StateT[j].cumCritical_age[AgeGroup] = StateT[j].cumCritRecov_age[AgeGroup] =
					StateT[j].cumDeath_ILI_age[AgeGroup] = StateT[j].cumDeath_SARI_age[AgeGroup] = StateT[j].cumDeath_Critical_age[AgeGroup] = 0;
			}

		}
		//resetting thread specific parameters for storing contact distribution
		for (int i = 0; i < MAX_CONTACTS+1; i++) StateT[j].contact_dist[i] = 0;

	}
	nim = 0;

	if (P.DoAdUnits && P.OutputAdUnitAge)
		for (int Thread = 0; Thread < P.NumThreads; Thread++)
			for (int Adunit = 0; Adunit < P.NumAdunits; Adunit++)
				for (int AgeGroup = 0; AgeGroup < NUM_AGE_GROUPS; AgeGroup++)
				{
					StateT[Thread].prevInf_age_adunit[AgeGroup][Adunit] = 0;
					StateT[Thread].cumInf_age_adunit [AgeGroup][Adunit] = 0;
				}


#pragma omp parallel for schedule(static,1) default(none) \
		shared(P, Hosts)
	for (int tn = 0; tn < P.NumThreads; tn++)
		for (int k = tn; k < P.PopSize; k+= P.NumThreads)
		{
			Hosts[k].absent_start_time = USHRT_MAX - 1;
			Hosts[k].absent_stop_time = 0;
			if (P.DoAirports) Hosts[k].PlaceLinks[P.HotelPlaceType] = -1;
			Hosts[k].vacc_start_time = Hosts[k].treat_start_time = Hosts[k].quar_start_time = Hosts[k].isolation_start_time = Hosts[k].absent_start_time = Hosts[k].dct_start_time = Hosts[k].dct_trigger_time = USHRT_MAX - 1;
			Hosts[k].treat_stop_time = Hosts[k].absent_stop_time = Hosts[k].dct_end_time = 0;
			Hosts[k].quar_comply = 2;
			Hosts[k].to_die = 0;
			Hosts[k].Travelling = 0;
			Hosts[k].detected = 0; //set detected to zero initially: ggilani - 19/02/15
			Hosts[k].detected_time = 0;
			Hosts[k].digitalContactTraced = 0;
			Hosts[k].inf = InfStat_Susceptible;
			Hosts[k].num_treats = 0;
			Hosts[k].latent_time = Hosts[k].recovery_or_death_time = 0; //also set hospitalisation time to zero: ggilani 28/10/2014
			Hosts[k].infector = -1;
			Hosts[k].infect_type = 0;
			Hosts[k].index_case_dct = 0;
			Hosts[k].ProbAbsent =(float) ranf_mt(tn);
			Hosts[k].ProbCare = (float) ranf_mt(tn);
			Hosts[k].susc = (float)((P.DoPartialImmunity) ? (1.0 - P.InitialImmunity[HOST_AGE_GROUP(k)]) : 1.0);
			if(P.SusceptibilitySD > 0) Hosts[k].susc *= (float) gen_gamma_mt(1 / (P.SusceptibilitySD * P.SusceptibilitySD), 1 / (P.SusceptibilitySD * P.SusceptibilitySD), tn);
			if (P.DoSeverity)
			{
				Hosts[k].SARI_time = USHRT_MAX - 1; //// think better to set to initialize to maximum possible value, but keep this way for now.
				Hosts[k].Critical_time = USHRT_MAX - 1;
				Hosts[k].RecoveringFromCritical_time = USHRT_MAX - 1;
				Hosts[k].Severity_Current = Severity::Asymptomatic;
				Hosts[k].Severity_Final = Severity::Asymptomatic;
				Hosts[k].inf = InfStat_Susceptible;
			}
		}

#pragma omp parallel for reduction(+:nim) schedule(static,1) default(none) \
		shared(P, Cells, Hosts, Households)
	for (int tn = 0; tn < P.NumThreads; tn++)
	{
		for (int i = tn; i < P.NC; i+=P.NumThreads)
		{
			if ((Cells[i].tot_treat != 0) || (Cells[i].tot_vacc != 0) || (Cells[i].S != Cells[i].n) || (Cells[i].D > 0) || (Cells[i].R > 0))
			{
				for (int j = 0; j < Cells[i].n; j++)
				{
					int k = Cells[i].members[j];
					Cells[i].susceptible[j] = k; //added this in here instead
					Hosts[k].listpos = j;
				}
				Cells[i].S = Cells[i].n;
				Cells[i].L = Cells[i].I = Cells[i].R = Cells[i].cumTC = Cells[i].D = 0;
				Cells[i].infected = Cells[i].latent = Cells[i].susceptible + Cells[i].S;
				Cells[i].tot_treat = Cells[i].tot_vacc = 0;
				for (int l = 0; l < MAX_INTERVENTION_TYPES; l++) Cells[i].CurInterv[l] = -1;

				// Next loop needs to count down for DoImmune host list reordering to work
				if(!P.DoPartialImmunity)
					for (int j = Cells[i].n - 1; j >= 0; j--)
					{
						int k = Cells[i].members[j];
						if (P.DoWholeHouseholdImmunity)
						{
	// note that this breaks determinism of runs if executed due to reordering of Cell members list each realisation
							if (P.InitialImmunity[0] != 0)
							{
								if (Households[Hosts[k].hh].FirstPerson == k)
								{
									if ((P.InitialImmunity[0] == 1) || (ranf_mt(tn) < P.InitialImmunity[0]))
									{
										nim += Households[Hosts[k].hh].nh;
										for (int m = Households[Hosts[k].hh].nh - 1; m >= 0; m--)
											DoImmune(k + m);
									}
								}
							}
						}
						else
						{
							int m = HOST_AGE_GROUP(k);
							if ((P.InitialImmunity[m] == 1) || ((P.InitialImmunity[m] > 0) && (ranf_mt(tn) < P.InitialImmunity[m])))
							{
								DoImmune(k); nim += 1;
							}
						}
					}
			}
		}
	}

#pragma omp parallel for schedule(static,500) default(none) \
		shared(P, Mcells, McellLookup)
	for (int l = 0; l < P.NMCP; l++)
	{
		int i = (int)(McellLookup[l] - Mcells);
		Mcells[i].vacc_start_time = Mcells[i].treat_start_time = USHRT_MAX - 1;
		Mcells[i].treat_end_time = 0;
		Mcells[i].treat_trig = Mcells[i].vacc_trig = Mcells[i].vacc = Mcells[i].treat = 0;
		Mcells[i].place_trig = Mcells[i].move_trig = Mcells[i].socdist_trig = Mcells[i].keyworkerproph_trig =
			Mcells[i].placeclose = Mcells[i].moverest = Mcells[i].socdist = Mcells[i].keyworkerproph = 0;
		Mcells[i].move_start_time = USHRT_MAX - 1;
		Mcells[i].place_end_time = Mcells[i].move_end_time =
			Mcells[i].socdist_end_time = Mcells[i].keyworkerproph_end_time = 0;
	}
	if (P.DoPlaces)
#pragma omp parallel for schedule(static,1) default(none) \
			shared(P, Places)
		for (int m = 0; m < P.PlaceTypeNum; m++)
		{
			for(int l = 0; l < P.Nplace[m]; l++)
			{
				Places[m][l].close_start_time = USHRT_MAX - 1;
				Places[m][l].treat = Places[m][l].control_trig = 0;
				Places[m][l].treat_end_time = Places[m][l].close_end_time = 0;
				Places[m][l].ProbClose = (float) ranf_mt(m);
				if (P.AbsenteeismPlaceClosure)
				{
					Places[m][l].AbsentLastUpdateTime = 0;
					for (int i2 = 0; i2 < P.MaxAbsentTime; i2++) Places[m][l].Absent[i2] = 0;
				}
			}
		}

	//// **** //// **** //// **** Initialize Current effects
	//// **** soc dist
	P.SocDistDurationCurrent			= P.SocDistDuration;
	P.SocDistSpatialEffectCurrent		= P.SD_SpatialEffects_OverTime	[0];				//// spatial
	P.SocDistHouseholdEffectCurrent		= P.SD_HouseholdEffects_OverTime[0];				//// household
	for (int PlaceType = 0; PlaceType < P.PlaceTypeNum; PlaceType++)
		P.SocDistPlaceEffectCurrent[PlaceType] = P.SD_PlaceEffects_OverTime[0][PlaceType];	//// place
	P.SocDistCellIncThresh				= P.SD_CellIncThresh_OverTime	[0];				//// cell incidence threshold

	//// **** enhanced soc dist
	P.EnhancedSocDistSpatialEffectCurrent		= P.Enhanced_SD_SpatialEffects_OverTime		[0];	//// spatial
	P.EnhancedSocDistHouseholdEffectCurrent		= P.Enhanced_SD_HouseholdEffects_OverTime	[0];	//// household
	for (int PlaceType = 0; PlaceType < P.PlaceTypeNum; PlaceType++)
		P.EnhancedSocDistPlaceEffectCurrent[PlaceType] = P.Enhanced_SD_PlaceEffects_OverTime[0][PlaceType];	//// place

	//// **** case isolation
	P.CaseIsolationEffectiveness		= P.CI_SpatialAndPlaceEffects_OverTime	[0];	//// spatial / place
	P.CaseIsolationHouseEffectiveness	= P.CI_HouseholdEffects_OverTime		[0];	//// household
	P.CaseIsolationProp					= P.CI_Prop_OverTime					[0];	//// compliance
	P.CaseIsolation_CellIncThresh		= P.CI_CellIncThresh_OverTime			[0];	//// cell incidence threshold


	//// **** household quarantine
	P.HQuarantineSpatialEffect	= P.HQ_SpatialEffects_OverTime	[0];	//// spatial
	P.HQuarantineHouseEffect	= P.HQ_HouseholdEffects_OverTime[0];	//// household
	for (int PlaceType = 0; PlaceType < P.PlaceTypeNum; PlaceType++)
		P.HQuarantinePlaceEffect[PlaceType] = P.HQ_PlaceEffects_OverTime	[0][PlaceType];	//// place
	P.HQuarantinePropIndivCompliant = P.HQ_Individual_PropComply_OverTime	[0]; //// individual compliance
	P.HQuarantinePropHouseCompliant = P.HQ_Household_PropComply_OverTime	[0]; //// household compliance
	P.HHQuar_CellIncThresh			= P.HQ_CellIncThresh_OverTime			[0]; //// cell incidence threshold


	//// **** place closure
	P.PlaceCloseSpatialRelContact	= P.PC_SpatialEffects_OverTime	[0];			//// spatial
	P.PlaceCloseHouseholdRelContact = P.PC_HouseholdEffects_OverTime[0];			//// household
	for (int PlaceType = 0; PlaceType < P.PlaceTypeNum; PlaceType++)
	{
		P.PlaceCloseEffect[PlaceType] = P.PC_PlaceEffects_OverTime[0][PlaceType];	//// place
		P.PlaceClosePropAttending[PlaceType] = P.PC_PropAttending_OverTime[0][PlaceType];
	}
	P.PlaceCloseIncTrig1			= P.PC_IncThresh_OverTime		[0];			//// global incidence threshold
	P.PlaceCloseFracIncTrig			= P.PC_FracIncThresh_OverTime	[0];			//// fractional incidence threshold
	P.PlaceCloseCellIncThresh1		= P.PC_CellIncThresh_OverTime	[0];			//// cell incidence threshold
	P.PlaceCloseDurationBase = P.PC_Durs_OverTime[0]; //// duration of place closure


	//// **** digital contact tracing
	P.DCTCaseIsolationEffectiveness			= P.DCT_SpatialAndPlaceEffects_OverTime	[0];	//// spatial / place
	P.DCTCaseIsolationHouseEffectiveness	= P.DCT_HouseholdEffects_OverTime		[0];	//// household
	P.ProportionDigitalContactsIsolate		= P.DCT_Prop_OverTime					[0];	//// compliance
	P.MaxDigitalContactsToTrace				= P.DCT_MaxToTrace_OverTime				[0];



	for (int i = 0; i < MAX_NUM_THREADS; i++)
	{
		for (int j = 0; j < MAX_NUM_THREADS; j++)	StateT[i].n_queue[j] = 0;
		for (int j = 0; j < P.PlaceTypeNum; j++)	StateT[i].np_queue[j] = 0;
		StateT[i].host_closure_queue_size = 0;
	}
	if (DoInitUpdateProbs)
	{
		UpdateProbs(0);
		DoInitUpdateProbs = 0;
	}
	//initialise event log to zero at the beginning of every run: ggilani - 10/10/2014. UPDATE: 15/10/14 - we are now going to store all events from all realisations in one file
	if ((P.DoRecordInfEvents) && (P.RecordInfEventsPerRun))
	{
		nEvents = 0;
		for (int i = 0; i < P.MaxInfEvents; i++)
		{
			InfEventLog[i].t = InfEventLog[i].infectee_x = InfEventLog[i].infectee_y = InfEventLog[i].t_infector = 0.0;
			InfEventLog[i].infectee_ind = InfEventLog[i].infector_ind = 0;
			InfEventLog[i].infectee_adunit = InfEventLog[i].listpos = InfEventLog[i].infectee_cell = InfEventLog[i].infector_cell = InfEventLog[i].thread = 0;
		}
	}

	for (int i = 0; i < P.NumSeedLocations; i++) NumSeedingInfections_byLocation[i] = (int) (((double) P.NumInitialInfections[i]) * P.InitialInfectionsAdminUnitWeight[i]* P.SeedingScaling +0.5);
	SeedInfection(0, NumSeedingInfections_byLocation, 0, run);
	P.ControlPropCasesId = P.PreAlertControlPropCasesId;
	P.TreatTimeStart = 1e10;

	P.VaccTimeStart = 1e10;
	P.MoveRestrTimeStart = 1e10;
	P.PlaceCloseTimeStart = 1e10;
	P.PlaceCloseTimeStart2 = 2e10;
	P.SocDistTimeStart = 1e10;
	P.AirportCloseTimeStart = 1e10;
	//P.DigitalContactTracingTimeStart = 1e10;
	P.HQuarantineTimeStart = 1e10;
	P.KeyWorkerProphTimeStart = 1e10;
	P.TreatMaxCourses = P.TreatMaxCoursesBase;
	P.VaccMaxCourses = P.VaccMaxCoursesBase;
	P.PlaceCloseDuration = P.PlaceCloseDurationBase; //// duration of place closure
	P.PlaceCloseIncTrig = P.PlaceCloseIncTrig1;
	P.PlaceCloseTimeStartPrevious = 1e10;
	P.PlaceCloseCellIncThresh = P.PlaceCloseCellIncThresh1;
	P.ResetSeedsFlag = 0; //added this to allow resetting seeds part way through run: ggilani 27/11/2019
	if (!P.StopCalibration) P.DateTriggerReached_SimTime = 0;
	if (P.InitialInfectionCalTime > 0)
	{
		P.HolidaysStartDay_SimTime = -P.InitialInfectionCalTime;
		P.DateTriggerReached_SimTime = P.Epidemic_StartDate_CalTime = P.Interventions_StartDate_CalTime - P.InitialInfectionCalTime;
	}
	fprintf(stderr, "Finished InitModel.\n");
}

void SeedInfection(double t, int* NumSeedingInfections_byLocation, int rf, int run) //adding run number to pass it to event log
{
	/* *NumSeedingInfections_byLocation is an array of the number of seeding infections by location. During runtime, usually just a single int (given by a poisson distribution)*/
	/*rf set to 0 when initializing model, otherwise set to 1 during runtime. */

	int i /*seed location index*/;
	int j /*microcell number*/;
	int k, l /*k,l are grid coords at first, then l changed to be person within Microcell j, then k changed to be index of new infection*/;
	int m = 0/*guard against too many infections and infinite loop*/;
	int f /*range = {0, 1000}*/;
	int n /*number of seed locations?*/;

	n = ((rf == 0) ? P.NumSeedLocations : 1);
	for (i = 0; i < n; i++)
	{
		if ((!P.DoRandomInitialInfectionLoc) || ((P.DoAllInitialInfectioninSameLoc) && (rf))) //// either non-random locations, doing all initial infections in same location, and not initializing.
		{
			k = (int)(P.LocationInitialInfection[i][0] / P.in_microcells_.width);
			l = (int)(P.LocationInitialInfection[i][1] / P.in_microcells_.height);
			j = k * P.get_number_of_micro_cells_high() + l;
			m = 0;
			for (k = 0; (k < NumSeedingInfections_byLocation[i]) && (m < 10000); k++)
			{
				l = Mcells[j].members[(int)(ranf() * ((double)Mcells[j].n))]; //// randomly choose member of microcell j. Name this member l
				if (Hosts[l].inf == InfStat_Susceptible) //// If Host l is uninfected.
				{
					if ((CalcPersonSusc(l, 0, 0, 0) > 0) && (Hosts[l].age <= P.MaxAgeForInitialInfection) && (P.CareHomeAllowInitialInfections || P.CareHomePlaceType<0 || Hosts[l].PlaceLinks[P.CareHomePlaceType]<0))
					{
						//only reset the initial location if rf==0, i.e. when initial seeds are being set, not when imported cases are being set
						if (rf == 0)
						{
							P.LocationInitialInfection[i][0] = Households[Hosts[l].hh].loc.x;
							P.LocationInitialInfection[i][1] = Households[Hosts[l].hh].loc.y;
						}
						Hosts[l].infector = -2;
						Hosts[l].infect_type = INFECT_TYPE_MASK - 1;
						DoInfect(l, t, 0, run); ///// guessing this updates a number of things about person l at time t in thread 0 for this run.
						m = 0;
					}
				}
				else { k--; m++; } //// k-- means if person l chosen is already infected, go again. The m < 10000 is a guard against a) too many infections; b) an infinite loop if no more uninfected people left.
			}
		}
		else if (P.DoAllInitialInfectioninSameLoc)
		{
			f = 0;
			do
			{
				m = 0;
				do
				{
					l = (int)(ranf() * ((double)P.PopSize));
					j = Hosts[l].mcell;
					//fprintf(stderr,"%i ",AdUnits[Mcells[j].adunit].id);
				} while ((Mcells[j].n < NumSeedingInfections_byLocation[i]) || (Mcells[j].n > P.MaxPopDensForInitialInfection)
					|| (Mcells[j].n < P.MinPopDensForInitialInfection)
					|| ((P.InitialInfectionsAdminUnit[i] > 0) && ((AdUnits[Mcells[j].adunit].id % P.AdunitLevel1Mask) / P.AdunitLevel1Divisor != (P.InitialInfectionsAdminUnit[i] % P.AdunitLevel1Mask) / P.AdunitLevel1Divisor)));
				for (k = 0; (k < NumSeedingInfections_byLocation[i]) && (m < 10000); k++)
				{
					l = Mcells[j].members[(int)(ranf() * ((double)Mcells[j].n))];
					if (Hosts[l].inf == InfStat_Susceptible)
					{
						if ((CalcPersonSusc(l, 0, 0, 0) > 0) && (Hosts[l].age <= P.MaxAgeForInitialInfection) && (P.CareHomeAllowInitialInfections || P.CareHomePlaceType < 0 || Hosts[l].PlaceLinks[P.CareHomePlaceType] < 0))
						{
							P.LocationInitialInfection[i][0] = Households[Hosts[l].hh].loc.x;
							P.LocationInitialInfection[i][1] = Households[Hosts[l].hh].loc.y;
							Hosts[l].infector = -2; Hosts[l].infect_type = INFECT_TYPE_MASK - 1;
							DoInfect(l, t, 0, run);
							m = 0;
						}
					}
					else
					{
						k--; m++;
					}
				}
				if (m)
					f++;
				else
					f = 0;
			} while ((f > 0) && (f < 1000));
		}
		else
		{
			m = 0;
			for (k = 0; (k < NumSeedingInfections_byLocation[i]) && (m < 10000); k++)
			{
				do
				{
					l = (int)(ranf() * ((double)P.PopSize));
					j = Hosts[l].mcell;
					//fprintf(stderr,"@@ %i %i ",AdUnits[Mcells[j].adunit].id, (int)(AdUnits[Mcells[j].adunit].id / P.CountryDivisor));
				} while ((Mcells[j].n == 0) || (Mcells[j].n > P.MaxPopDensForInitialInfection)
					|| (Mcells[j].n < P.MinPopDensForInitialInfection)
					|| ((P.InitialInfectionsAdminUnit[i] > 0) && ((AdUnits[Mcells[j].adunit].id % P.AdunitLevel1Mask) / P.AdunitLevel1Divisor != (P.InitialInfectionsAdminUnit[i] % P.AdunitLevel1Mask) / P.AdunitLevel1Divisor)));
				l = Mcells[j].members[(int)(ranf() * ((double)Mcells[j].n))];
				if (Hosts[l].inf == InfStat_Susceptible)
				{
					if ((CalcPersonSusc(l, 0, 0, 0) > 0) && (Hosts[l].age<=P.MaxAgeForInitialInfection) && (P.CareHomeAllowInitialInfections || P.CareHomePlaceType < 0 || Hosts[l].PlaceLinks[P.CareHomePlaceType] < 0))
					{
						P.LocationInitialInfection[i][0] = Households[Hosts[l].hh].loc.x;
						P.LocationInitialInfection[i][1] = Households[Hosts[l].hh].loc.y;
						Hosts[l].infector = -2; Hosts[l].infect_type = INFECT_TYPE_MASK - 1;
						DoInfect(l, t, 0, run);
						m = 0;
					}
					else
					{
						k--; m++;
					}
				}
				else
				{
					k--; m++;
				}
			}
		}
	}
	if (m > 0) fprintf(stderr, "### Seeding error ###\n");
}


int RunModel(int run) //added run number as parameter
{
	int j, k, l, fs, fs2, NumSeedingInfections, NumSeedingInfections_byLocation[MAX_NUM_SEED_LOCATIONS] /*Denotes either Num imported Infections given rate ir, or number false positive "infections"*/;
	double ir; // infection import rate?;
	double t, cI, lcI, t2;
	unsigned short int ts;
	int continueEvents = 1;


/*	fprintf(stderr, "Checking consistency of initial state...\n");
	int i, i2, k2;
	for (i = j = k = ni = fs2 = i2 = 0; i < P.N; i++)
	{
		if (i % 1000 == 0) fprintf(stderr, "\r*** %i              ", i);
		if (Hosts[i].inf == 0) j++;
		if ((Hosts[i].pcell < P.NC) && (Hosts[i].pcell >= 0))
		{
			if (Cells[Hosts[i].pcell].susceptible[Hosts[i].listpos] != i)
			{
				k++;
				for (l = fs = 0; (l < Cells[Hosts[i].pcell].n) && (!fs); l++)
					fs = (Cells[Hosts[i].pcell].susceptible[l] == i);
				if (!fs) NumSeedingInfections++;
			}
			else
			{
				if ((Hosts[i].listpos > Cells[Hosts[i].pcell].S - 1) && (Hosts[i].inf == InfStat_Susceptible)) i2++;
				if ((Hosts[i].listpos < Cells[Hosts[i].pcell].S + Cells[Hosts[i].pcell].L + Cells[Hosts[i].pcell].I - 1) && (abs(Hosts[i].inf) == InfStat_Recovered)) i2++;
			}
			if ((Cells[Hosts[i].pcell].S + Cells[Hosts[i].pcell].L + Cells[Hosts[i].pcell].I + Cells[Hosts[i].pcell].R + Cells[Hosts[i].pcell].D) != Cells[Hosts[i].pcell].n)
			{
				k2++;
			}
		}
		else
			fs2++;
	}
	fprintf(stderr, "\n*** susceptibles=%i\nincorrect listpos=%i\nhosts not found in cell list=%i\nincorrect cell refs=%i\nincorrect positioning in cell susc list=%i\nwrong cell totals=%i\n", j, k, NumSeedingInfections, fs2, i2, k2);
*/
	InterruptRun = 0;
	lcI = 1;
	if (P.DoLoadSnapshot)
	{
		P.ts_age = (int)(P.SnapshotLoadTime * P.TimeStepsPerDay);
		t = ((double)P.ts_age) * P.TimeStep;
	}
	else
	{
		t = 0;
		P.ts_age = 0;
	}
	fs = 1;
	fs2 = 0;

	for (ns = 1; ((ns < P.NumSamples) && (!InterruptRun)); ns++) //&&(continueEvents) <-removed this
	{
		RecordSample(t, ns - 1);
		CalibrationThresholdCheck(t, ns - 1);
		fprintf(stderr, "\r    t=%lg   %i    %i|%i    %i     %i [=%i]  %i (%lg %lg %lg)   %lg    ", t,
			State.S, State.L, State.I, State.R, State.D, State.S + State.L + State.I + State.R + State.D, State.cumD, State.cumT, State.cumV, State.cumVG, sqrt(State.maxRad2) / 1000); //added State.cumVG
		if (!InterruptRun)
		{
			//Only run to a certain number of infections: ggilani 28/10/14
			if (P.LimitNumInfections) continueEvents = (State.cumI < P.MaxNumInfections);

			for (j = 0; ((j < P.UpdatesPerSample) && (!InterruptRun) && (continueEvents)); j++)
			{
				ts = (unsigned short int) (P.TimeStepsPerDay * t);

				//if we are to reset random numbers after an intervention event, specific time
				if (P.ResetSeedsPostIntervention)
					if ((P.ResetSeedsFlag == 0) && (ts >= (P.TimeToResetSeeds * P.TimeStepsPerDay)))
					{
						setall(&P.nextRunSeed1, &P.nextRunSeed2);
						P.ResetSeedsFlag = 1;
					}

				if (fs)
				{
					if (P.DoAirports) TravelDepartSweep(t);
					k = (int)t;
					if (P.DurImportTimeProfile > 0)
					{
						if (k < P.DurImportTimeProfile)
							ir = P.ImportInfectionTimeProfile[k] * ((t > P.InfectionImportChangeTime) ? (P.InfectionImportRate2 / P.InfectionImportRate1) : 1.0);
						else
							ir = 0;
					}
					else	ir = (t > P.InfectionImportChangeTime) ? P.InfectionImportRate2 : P.InfectionImportRate1;
					if (ir > 0) //// if infection import rate > 0, seed some infections
					{
						for (k = NumSeedingInfections = 0; k < P.NumSeedLocations; k++) NumSeedingInfections += (NumSeedingInfections_byLocation[k] = (int)ignpoi(P.TimeStep * ir * P.InitialInfectionsAdminUnitWeight[k] * P.SeedingScaling)); //// sample number imported infections from Poisson distribution.
						if (NumSeedingInfections > 0)		SeedInfection(t, NumSeedingInfections_byLocation, 1, run);
					}
					if (P.FalsePositivePerCapitaIncidence > 0)
					{
						NumSeedingInfections = (int)ignpoi(P.TimeStep * P.FalsePositivePerCapitaIncidence * ((double)P.PopSize));
						if (NumSeedingInfections > 0)
						{
							for (k = 0; k < NumSeedingInfections; k++)
							{
								do
								{
									l = (int)(((double)P.PopSize) * ranf()); //// choose person l randomly from entire population. (but change l if while condition not satisfied?)
								} while ((abs(Hosts[l].inf) == InfStat_Dead) || (ranf() > P.FalsePositiveAgeRate[HOST_AGE_GROUP(l)]));
								DoFalseCase(l, t, ts, 0);
							}
						}
					}
					InfectSweep(t, run);  // loops over all infectious people and decides which susceptible people to infect (at household, place and spatial level), and adds them to queue. Then changes each person's various characteristics using DoInfect function.  adding run number as a parameter to infect sweep so we can track run number: ggilani - 15/10/14
					//// IncubRecoverySweep loops over all infecteds (either latent or infectious). If t is the right time, latent people moved to being infected, and infectious people moved to being clinical cases. Possibly also add them to recoveries or deaths. Add them to hospitalisation & hospitalisation discharge queues.
					if (!P.DoSI) IncubRecoverySweep(t, run);
					// If doing new contact tracing, update numbers of people under contact tracing after each time step

					if (P.DoDigitalContactTracing) DigitalContactTracingSweep(t);

					fs2 = ((P.DoDeath) || (State.L + State.I > 0) || (ir > 0) || (P.FalsePositivePerCapitaIncidence > 0));
					///// TreatSweep loops over microcells to decide which cells are treated (either with treatment, vaccine, social distancing, movement restrictions etc.). Calls DoVacc, DoPlaceClose, DoProphNoDelay etc. to change (threaded) State variables
					if (!TreatSweep(t))
					{
						if ((!fs2) && (State.L + State.I == 0) && (P.FalsePositivePerCapitaIncidence == 0)) { if ((ir == 0) && (((int)t) > P.DurImportTimeProfile)) fs = 0; }
					}
					if (P.DoAirports) TravelReturnSweep(t);
					UpdateHostClosure();
				}
				t += P.TimeStep;
				if (P.DoDeath) P.ts_age++;
				if ((P.DoSaveSnapshot) && (t <= P.SnapshotSaveTime) && (t + P.TimeStep > P.SnapshotSaveTime)) SaveSnapshot();
				if (t > P.TreatNewCoursesStartTime) P.TreatMaxCourses += P.TimeStep * P.TreatNewCoursesRate;
				if ((t > P.VaccNewCoursesStartTime) && (t < P.VaccNewCoursesEndTime)) P.VaccMaxCourses += P.TimeStep * P.VaccNewCoursesRate;
				cI = ((double)(State.S)) / ((double)P.PopSize);
				if ((lcI - cI) > 0.2)
				{
					lcI = cI;
					UpdateProbs(0);
					DoInitUpdateProbs = 1;
				}
			}
		}
	}
	if (!InterruptRun) RecordSample(t, P.NumSamples - 1);
	fprintf(stderr, "\nEnd of run\n");
	t2 = t + P.SampleTime;
//	if(!InterruptRun)
	while (fs)
	{
		fs = TreatSweep(t2);
		t2 += P.SampleStep;
	}
	//	fprintf(stderr,"End RunModel\n");
	if (P.DoAirports)
	{
		t2 = t;
		for (t2 = t; t2 <= t + MAX_TRAVEL_TIME; t2 += P.TimeStep)
			TravelReturnSweep(t2);
	}
/*	if (!InterruptRun)
	{
		fprintf(stderr, "Checking consistency of final state...\n");
		int i, i2, k2;
		for (i = j = k = NumSeedingInfections = fs2 = i2 = 0; i < P.PopSize; i++)
		{
			if (i % 1000 == 0) fprintf(stderr, "\r*** %i              ", i);
			if (Hosts[i].inf == 0) j++;
			if ((Hosts[i].pcell < P.NC) && (Hosts[i].pcell >= 0))
			{
				if (Cells[Hosts[i].pcell].susceptible[Hosts[i].listpos] != i)
				{
					k++;
					for (l = fs = 0; (l < Cells[Hosts[i].pcell].n) && (!fs); l++)
						fs = (Cells[Hosts[i].pcell].susceptible[l] == i);
					if (!fs) NumSeedingInfections++;
				}
				else
				{
					if ((Hosts[i].listpos > Cells[Hosts[i].pcell].S - 1) && (Hosts[i].inf == InfStat_Susceptible)) i2++;
					if ((Hosts[i].listpos < Cells[Hosts[i].pcell].S + Cells[Hosts[i].pcell].L + Cells[Hosts[i].pcell].I - 1) && (abs(Hosts[i].inf) == InfStat_Recovered)) i2++;
				}
				if ((Cells[Hosts[i].pcell].S + Cells[Hosts[i].pcell].L + Cells[Hosts[i].pcell].I + Cells[Hosts[i].pcell].R + Cells[Hosts[i].pcell].D) != Cells[Hosts[i].pcell].n)
				{
					k2++;
				}
			}
			else
				fs2++;
		}
		fprintf(stderr, "\n*** susceptibles=%i\nincorrect listpos=%i\nhosts not found in cell list=%i\nincorrect cell refs=%i\nincorrect positioning in cell susc list=%i\nwrong cell totals=%i\n", j, k, NumSeedingInfections, fs2, i2, k2);
	}
*/
	if(!InterruptRun) RecordInfTypes();
	return (InterruptRun);
}

void SaveDistribs(void)
{
	int i, j, k;
	FILE* dat;
	char outname[1024];
	double s;

	if (P.DoPlaces)
	{
		for (j = 0; j < P.PlaceTypeNum; j++)
			if (j != P.HotelPlaceType)
			{
				for (i = 0; i < P.Nplace[j]; i++)
					Places[j][i].n = 0;
				for (i = 0; i < P.PopSize; i++)
				{
					if (Hosts[i].PlaceLinks[j] >= P.Nplace[j])
						fprintf(stderr, "*%i %i: %i %i", i, j, Hosts[i].PlaceLinks[j], P.Nplace[j]);
					else if (Hosts[i].PlaceLinks[j] >= 0)
						Places[j][Hosts[i].PlaceLinks[j]].n++;
				}
			}
		for (j = 0; j < P.PlaceTypeNum; j++)
			for (i = 0; i < MAX_DIST; i++)
				PlaceDistDistrib[j][i] = 0;
		for (i = 0; i < P.PopSize; i++)
			for (j = 0; j < P.PlaceTypeNum; j++)
				if ((j != P.HotelPlaceType) && (Hosts[i].PlaceLinks[j] >= 0))
				{
					if (Hosts[i].PlaceLinks[j] >= P.Nplace[j])
						fprintf(stderr, "*%i %i: %i ", i, j, Hosts[i].PlaceLinks[j]);
					else if ((!P.DoOutputPlaceDistForOneAdunit) ||
						((AdUnits[Mcells[Hosts[i].mcell].adunit].id % P.AdunitLevel1Mask) / P.AdunitLevel1Divisor == (P.OutputPlaceDistAdunit % P.AdunitLevel1Mask) / P.AdunitLevel1Divisor))
					{
						k = Hosts[i].PlaceLinks[j];
						s = sqrt(dist2_raw(Households[Hosts[i].hh].loc.x, Households[Hosts[i].hh].loc.y, Places[j][k].loc.x, Places[j][k].loc.y)) / OUTPUT_DIST_SCALE;
						k = (int)s;
						if (k < MAX_DIST) PlaceDistDistrib[j][k]++;
					}
				}
		for (j = 0; j < P.PlaceTypeNum; j++)
			for (i = 0; i < MAX_PLACE_SIZE; i++)
				PlaceSizeDistrib[j][i] = 0;
		for (j = 0; j < P.PlaceTypeNum; j++)
			if (j != P.HotelPlaceType)
				for (i = 0; i < P.Nplace[j]; i++)
					if (Places[j][i].n < MAX_PLACE_SIZE)
						PlaceSizeDistrib[j][Places[j][i].n]++;
		sprintf(outname, "%s.placedist.xls", OutFile);
		if (!(dat = fopen(outname, "wb"))) ERR_CRITICAL("Unable to open output file\n");
		fprintf(dat, "dist");
		for (j = 0; j < P.PlaceTypeNum; j++)
			if (j != P.HotelPlaceType)
				fprintf(dat, "\tfreq_p%i", j);
		fprintf(dat, "\n");
		for (i = 0; i < MAX_DIST; i++)
		{
			fprintf(dat, "%i", i);
			for (j = 0; j < P.PlaceTypeNum; j++)
				if (j != P.HotelPlaceType)
					fprintf(dat, "\t%i", PlaceDistDistrib[j][i]);
			fprintf(dat, "\n");
		}
		fclose(dat);
		sprintf(outname, "%s.placesize.xls", OutFile);
		if (!(dat = fopen(outname, "wb"))) ERR_CRITICAL("Unable to open output file\n");
		fprintf(dat, "size");
		for (j = 0; j < P.PlaceTypeNum; j++)
			if (j != P.HotelPlaceType)
				fprintf(dat, "\tfreq_p%i", j);
		fprintf(dat, "\n");
		for (i = 0; i < MAX_PLACE_SIZE; i++)
		{
			fprintf(dat, "%i", i);
			for (j = 0; j < P.PlaceTypeNum; j++)
				if (j != P.HotelPlaceType)
					fprintf(dat, "\t%i", PlaceSizeDistrib[j][i]);
			fprintf(dat, "\n");
		}
		fclose(dat);
	}
}
void SaveOriginDestMatrix(void)
{
	/** function: SaveOriginDestMatrix
	 *
	 * purpose: to save the calculated origin destination matrix to file
	 * parameters: none
	 * returns: none
	 *
	 * author: ggilani, 13/02/15
	 */
	int i, j;
	FILE* dat;
	char outname[1024];

	sprintf(outname, "%s.origdestmat.xls", OutFile);
	if (!(dat = fopen(outname, "wb"))) ERR_CRITICAL("Unable to open output file\n");
	fprintf(dat, "0,");
	for (i = 0; i < P.NumAdunits; i++) fprintf(dat, "%i,", (AdUnits[i].id % P.AdunitLevel1Mask) / P.AdunitLevel1Divisor);
	fprintf(dat, "\n");
	for (i = 0; i < P.NumAdunits; i++)
	{
		fprintf(dat, "%i,", (AdUnits[i].id % P.AdunitLevel1Mask) / P.AdunitLevel1Divisor);
		for (j = 0; j < P.NumAdunits; j++)
		{
			fprintf(dat, "%.10f,", AdUnits[i].origin_dest[j]);
		}
		fprintf(dat, "\n");
	}
	fclose(dat);
}

void SaveResults(void)
{
	int i, j;
	FILE* dat;
	char outname[1024];

	if (P.OutputNonSeverity)
	{
		sprintf(outname, "%s.xls", OutFile);
		if(!(dat = fopen(outname, "wb"))) ERR_CRITICAL("Unable to open output file\n");
		fprintf(dat, "t\tS\tL\tI\tR\tD\tincI\tincR\tincFC\tincC\tincDC\tincTC\tincCT\tincCC\tcumT\tcumTP\tcumV\tcumVG\tExtinct\trmsRad\tmaxRad\n");//\t\t%.10f\t%.10f\t%.10f\n",P.R0household,P.R0places,P.R0spatial);
		for(i = 0; i < P.NumSamples; i++)
		{
			fprintf(dat, "%.10f\t%.10f\t%.10f\t%.10f\t%.10f\t%.10f\t%.10f\t%.10f\t%.10f\t%.10f\t%.10f\t%.10f\t%.10f\t%.10f\t%.10f\t%.10ft%.10f\t%.10f\t%.10f\t%.10f\t%.10f\n",
				TimeSeries[i].t, TimeSeries[i].S, TimeSeries[i].L, TimeSeries[i].I,
				TimeSeries[i].R, TimeSeries[i].D, TimeSeries[i].incI,
				TimeSeries[i].incR, TimeSeries[i].incFC, TimeSeries[i].incC, TimeSeries[i].incDC, TimeSeries[i].incTC, TimeSeries[i].incCT, TimeSeries[i].incCC,
				TimeSeries[i].cumT, TimeSeries[i].cumTP, TimeSeries[i].cumV, TimeSeries[i].cumVG, TimeSeries[i].extinct, TimeSeries[i].rmsRad, TimeSeries[i].maxRad);
		}
		fclose(dat);
	}

	if ((P.DoAdUnits) && (P.DoAdunitOutput))
	{
		sprintf(outname, "%s.adunit.xls", OutFile);
		if (!(dat = fopen(outname, "wb"))) ERR_CRITICAL("Unable to open output file\n");
		fprintf(dat, "t");
		for (i = 0; i < P.NumAdunits; i++) fprintf(dat, "\tI_%s", AdUnits[i].ad_name);
		for (i = 0; i < P.NumAdunits; i++) fprintf(dat, "\tC_%s", AdUnits[i].ad_name);
		for (i = 0; i < P.NumAdunits; i++) fprintf(dat, "\tDC_%s", AdUnits[i].ad_name);

		fprintf(dat, "\n");
		for (i = 0; i < P.NumSamples; i++)
		{
			fprintf(dat, "%.10f", TimeSeries[i].t);
			for (j = 0; j < P.NumAdunits; j++)
				fprintf(dat, "\t%.10f", TimeSeries[i].incI_adunit[j]);
			for (j = 0; j < P.NumAdunits; j++)
				fprintf(dat, "\t%.10f", TimeSeries[i].incC_adunit[j]);
			for (j = 0; j < P.NumAdunits; j++)
				fprintf(dat, "\t%.10f", TimeSeries[i].incDC_adunit[j]);
			fprintf(dat, "\n");
		}
		fclose(dat);
	}

	if ((P.DoDigitalContactTracing) && (P.DoAdUnits) && (P.OutputDigitalContactTracing))
	{
		sprintf(outname, "%s.digitalcontacttracing.xls", OutFile); //modifying to csv file
		if (!(dat = fopen(outname, "wb"))) ERR_CRITICAL("Unable to open output file\n");
    		fprintf(dat, "t");
		for (i = 0; i < P.NumAdunits; i++)
		{
			fprintf(dat, "\tincDCT_%s", AdUnits[i].ad_name);
		}
		for (i = 0; i < P.NumAdunits; i++)
		{
			fprintf(dat, "\tDCT_%s", AdUnits[i].ad_name);
		}
		fprintf(dat, "\n");
		//print actual output
		for(i=0; i<P.NumSamples; i++)
		{
			fprintf(dat, "%.10lf", TimeSeries[i].t);
			for (j = 0; j < P.NumAdunits; j++)
			{
				fprintf(dat, "\t%.10lf", TimeSeries[i].incDCT_adunit[j]);
			}
			for (j = 0; j < P.NumAdunits; j++)
			{
				fprintf(dat, "\t%.10lf", TimeSeries[i].DCT_adunit[j]);
			}
		fprintf(dat, "\n");
		}
		fclose(dat);

	}

	if ((P.DoDigitalContactTracing) && (P.OutputDigitalContactDist))
	{
		sprintf(outname, "%s.digitalcontactdist.xls", OutFile); //modifying to csv file
		if (!(dat = fopen(outname, "wb"))) ERR_CRITICAL("Unable to open output file\n");
		//print headers
		fprintf(dat, "nContacts\tFrequency\n");
		for (i = 0; i < (MAX_CONTACTS + 1); i++)
		{
			fprintf(dat, "%i\t%i\n", i, State.contact_dist[i]);
		}
		fclose(dat);
	}

	if(P.KeyWorkerProphTimeStartBase < P.SampleTime)
		{
		sprintf(outname, "%s.keyworker.xls", OutFile);
		if(!(dat = fopen(outname, "wb"))) ERR_CRITICAL("Unable to open output file\n");
		fprintf(dat, "t");
		for(i = 0; i < 2; i++) fprintf(dat, "\tI%i", i);
		for(i = 0; i < 2; i++) fprintf(dat, "\tC%i", i);
		for(i = 0; i < 2; i++) fprintf(dat, "\tT%i", i);
		fprintf(dat, "\t%i\t%i\n", P.KeyWorkerNum, P.KeyWorkerIncHouseNum);
		for(i = 0; i < P.NumSamples; i++)
			{
			fprintf(dat, "%.10f", TimeSeries[i].t);
			for(j = 0; j < 2; j++)
				fprintf(dat, "\t%.10f", TimeSeries[i].incI_keyworker[j]);
			for(j = 0; j < 2; j++)
				fprintf(dat, "\t%.10f", TimeSeries[i].incC_keyworker[j]);
			for(j = 0; j < 2; j++)
				fprintf(dat, "\t%.10f", TimeSeries[i].cumT_keyworker[j]);
			fprintf(dat, "\n");
			}
		fclose(dat);
		}

	if(P.DoInfectionTree)
		{
		sprintf(outname, "%s.tree.xls", OutFile);
		if(!(dat = fopen(outname, "wb"))) ERR_CRITICAL("Unable to open output file\n");
		for(i = 0; i < P.PopSize; i++)
			if(Hosts[i].infect_type % INFECT_TYPE_MASK > 0)
				fprintf(dat, "%i\t%i\t%i\t%i\n", i, Hosts[i].infector, Hosts[i].infect_type % INFECT_TYPE_MASK, (int)HOST_AGE_YEAR(i));
		fclose(dat);
		}
#if defined(_WIN32) || defined(IMAGE_MAGICK)
	static int dm[13] ={0,31,28,31,30,31,30,31,31,30,31,30,31};
	int d, m, y, dml, f;
#ifdef _WIN32
	//if(P.OutputBitmap == 1) CloseAvi(avi);
	//if((TimeSeries[P.NumSamples - 1].extinct) && (P.OutputOnlyNonExtinct))
	//	{
	//	sprintf(outname, "%s.ge" DIRECTORY_SEPARATOR "%s.avi", OutFile, OutFile);
	//	DeleteFile(outname);
	//	}
#endif
	if(P.OutputBitmap >= 1 && P.BitmapFormat == BitmapFormats::PNG)
		{
		// Generate Google Earth .kml file
		sprintf(outname, "%s.ge" DIRECTORY_SEPARATOR "%s.ge.kml", OutFile, OutFile); //sprintf(outname,"%s.ge" DIRECTORY_SEPARATOR "%s.kml",OutFileBase,OutFile);
		if(!(dat = fopen(outname, "wb")))
			{
			ERR_CRITICAL("Unable to open output kml file\n");
			}
		fprintf(dat, "<?xml version=\"1.0\" encoding=\"UTF-8\"?>\n<kml xmlns=\"http://earth.google.com/kml/2.2\">\n<Document>\n");
		fprintf(dat, "<name>%s</name>\n", OutFile);
		y = 2009;
		m = 1;
		d = 1;
		for(i = 0; i < P.NumSamples; i++)
			{
			fprintf(dat, "<GroundOverlay>\n<name>Snapshot %i</name>\n", i + 1);
			fprintf(dat, "<TimeSpan>\n<begin>%i-%02i-%02iT00:00:00Z</begin>\n", y, m, d);
			d += (int)P.SampleStep; // SampleStep has to be an integer here.
			do
				{
				f = 1;
				dml = dm[m];
				if((m == 2) && (y % 4 == 0)) dml = 29;
				if(d > dml)
					{
					m++;
					if(m > 12)
						{
						m -= 12;
						y++;
						}
					d -= dml;
					f = 0;
					}
				} while(!f);
				fprintf(dat, "<end>%i-%02i-%02iT00:00:00Z</end>\n</TimeSpan>\n", y, m, d);
				sprintf(outname, "%s.ge" DIRECTORY_SEPARATOR "%s.%i.png", OutFile, OutFile, i + 1);
				fprintf(dat, "<Icon>\n<href>%s</href>\n</Icon>\n", outname);
				fprintf(dat, "<LatLonBox>\n<north>%.10f</north>\n<south>%.10f</south>\n<east>%.10f</east>\n<west>%.10f</west>\n</LatLonBox>\n",
					P.SpatialBoundingBox[3], P.SpatialBoundingBox[1], P.SpatialBoundingBox[2], P.SpatialBoundingBox[0]);
				fprintf(dat, "</GroundOverlay>\n");
			}
		fprintf(dat, "</Document>\n</kml>\n");
		fclose(dat);
		}
#endif


	if((P.DoSeverity)&&(P.OutputSeverity))
	{
		sprintf(outname, "%s.severity.xls", OutFile);
		if(!(dat = fopen(outname, "wb"))) ERR_CRITICAL("Unable to open severity output file\n");
		fprintf(dat, "t\tRt\tTG\tSI\tS\tI\tR\tincI\tMild\tILI\tSARI\tCritical\tCritRecov\tincMild\tincILI\tincSARI\tincCritical\tincCritRecov\tincDeath\tincDeath_ILI\tincDeath_SARI\tincDeath_Critical\tcumMild\tcumILI\tcumSARI\tcumCritical\tcumCritRecov\tcumDeath\tcumDeath_ILI\tcumDeath_SARI\tcumDeath_Critical\n");//\t\t%.10f\t%.10f\t%.10f\n",P.R0household,P.R0places,P.R0spatial);
		for (i = 0; i < P.NumSamples; i++)
		{
			fprintf(dat, "%.10f\t%.10f\t%.10f\t%.10f\t%.10f\t%.10f\t%.10f\t%.10f\t%.10f\t%.10f\t%.10f\t%.10f\t%.10f\t%.10f\t%.10f\t%.10f\t%.10f\t%.10f\t%.10f\t%.10f\t%.10f\t%.10f\t%.10f\t%.10f\t%.10f\t%.10f\t%.10f\t%.10f\t%.10f\t%.10f\t%.10f\n",
				TimeSeries[i].t, TimeSeries[i].Rdenom, TimeSeries[i].meanTG, TimeSeries[i].meanSI, TimeSeries[i].S, TimeSeries[i].I, TimeSeries[i].R, TimeSeries[i].incI,
				TimeSeries[i].Mild		, TimeSeries[i].ILI		, TimeSeries[i].SARI	, TimeSeries[i].Critical	, TimeSeries[i].CritRecov	,
				TimeSeries[i].incMild	, TimeSeries[i].incILI	, TimeSeries[i].incSARI	, TimeSeries[i].incCritical	, TimeSeries[i].incCritRecov,
				TimeSeries[i].incD,	TimeSeries[i].incDeath_ILI, TimeSeries[i].incDeath_SARI, TimeSeries[i].incDeath_Critical,
				TimeSeries[i].cumMild	, TimeSeries[i].cumILI	, TimeSeries[i].cumSARI	, TimeSeries[i].cumCritical	, TimeSeries[i].cumCritRecov, TimeSeries[i].D	,
				TimeSeries[i].cumDeath_ILI, TimeSeries[i].cumDeath_SARI, TimeSeries[i].cumDeath_Critical);
		}
		fclose(dat);

		if((P.DoAdUnits) && (P.OutputSeverityAdminUnit))
		{
			//// output severity results by admin unit
			sprintf(outname, "%s.severity.adunit.xls", OutFile);
			if(!(dat = fopen(outname, "wb"))) ERR_CRITICAL("Unable to open output file\n");
			fprintf(dat, "t");

			/////// ****** /////// ****** /////// ****** COLNAMES
			//// prevalence
			for (i = 0; i < P.NumAdunits; i++) fprintf(dat, "\tMild_%s"					, AdUnits[i].ad_name);
			for (i = 0; i < P.NumAdunits; i++) fprintf(dat, "\tILI_%s"					, AdUnits[i].ad_name);
			for (i = 0; i < P.NumAdunits; i++) fprintf(dat, "\tSARI_%s"					, AdUnits[i].ad_name);
			for (i = 0; i < P.NumAdunits; i++) fprintf(dat, "\tCritical_%s"				, AdUnits[i].ad_name);
			for (i = 0; i < P.NumAdunits; i++) fprintf(dat, "\tCritRecov_%s"			, AdUnits[i].ad_name);

			//// incidence
			for (i = 0; i < P.NumAdunits; i++) fprintf(dat, "\tincI_%s"					, AdUnits[i].ad_name);
			for (i = 0; i < P.NumAdunits; i++) fprintf(dat, "\tincMild_%s"				, AdUnits[i].ad_name);
			for (i = 0; i < P.NumAdunits; i++) fprintf(dat, "\tincILI_%s"				, AdUnits[i].ad_name);
			for (i = 0; i < P.NumAdunits; i++) fprintf(dat, "\tincSARI_%s"				, AdUnits[i].ad_name);
			for (i = 0; i < P.NumAdunits; i++) fprintf(dat, "\tincCritical_%s"			, AdUnits[i].ad_name);
			for (i = 0; i < P.NumAdunits; i++) fprintf(dat, "\tincCritRecov_%s"			, AdUnits[i].ad_name);
			for (i = 0; i < P.NumAdunits; i++) fprintf(dat, "\tincDeath_adu%s"			, AdUnits[i].ad_name);
			for (i = 0; i < P.NumAdunits; i++) fprintf(dat, "\tincDeath_ILI_adu%s"		, AdUnits[i].ad_name);
			for (i = 0; i < P.NumAdunits; i++) fprintf(dat, "\tincDeath_SARI_adu%s"		, AdUnits[i].ad_name);
			for (i = 0; i < P.NumAdunits; i++) fprintf(dat, "\tincDeath_Critical_adu%s"	, AdUnits[i].ad_name);

			//// cumulative incidence
			for (i = 0; i < P.NumAdunits; i++) fprintf(dat, "\tcumMild_%s"				, AdUnits[i].ad_name);
			for (i = 0; i < P.NumAdunits; i++) fprintf(dat, "\tcumILI_%s"				, AdUnits[i].ad_name);
			for (i = 0; i < P.NumAdunits; i++) fprintf(dat, "\tcumSARI_%s"				, AdUnits[i].ad_name);
			for (i = 0; i < P.NumAdunits; i++) fprintf(dat, "\tcumCritical_%s"			, AdUnits[i].ad_name);
			for (i = 0; i < P.NumAdunits; i++) fprintf(dat, "\tcumCritRecov_%s"			, AdUnits[i].ad_name);
			for (i = 0; i < P.NumAdunits; i++) fprintf(dat, "\tcumDeaths_%s"			, AdUnits[i].ad_name);
			for (i = 0; i < P.NumAdunits; i++) fprintf(dat, "\tcumDeath_ILI_%s"			, AdUnits[i].ad_name);
			for (i = 0; i < P.NumAdunits; i++) fprintf(dat, "\tcumDeath_SARI_%s"		, AdUnits[i].ad_name);
			for (i = 0; i < P.NumAdunits; i++) fprintf(dat, "\tcumDeath_Critical_%s"	, AdUnits[i].ad_name);

			fprintf(dat, "\n");

			/////// ****** /////// ****** /////// ****** Populate table.
			for(i = 0; i < P.NumSamples; i++)
			{
				fprintf(dat, "%.10f", TimeSeries[i].t);

				//// prevalence
				for (j = 0; j < P.NumAdunits; j++)		fprintf(dat, "\t%.10f", TimeSeries[i].Mild_adunit[j]);
				for (j = 0; j < P.NumAdunits; j++)		fprintf(dat, "\t%.10f", TimeSeries[i].ILI_adunit[j]);
				for (j = 0; j < P.NumAdunits; j++)		fprintf(dat, "\t%.10f", TimeSeries[i].SARI_adunit[j]);
				for (j = 0; j < P.NumAdunits; j++)		fprintf(dat, "\t%.10f", TimeSeries[i].Critical_adunit[j]);
				for (j = 0; j < P.NumAdunits; j++)		fprintf(dat, "\t%.10f", TimeSeries[i].CritRecov_adunit[j]);

				//// incidence
				for (j = 0; j < P.NumAdunits; j++)		fprintf(dat, "\t%.10f", TimeSeries[i].incI_adunit[j]);
				for (j = 0; j < P.NumAdunits; j++)		fprintf(dat, "\t%.10f", TimeSeries[i].incMild_adunit[j]);
				for (j = 0; j < P.NumAdunits; j++)		fprintf(dat, "\t%.10f", TimeSeries[i].incILI_adunit[j]);
				for (j = 0; j < P.NumAdunits; j++)		fprintf(dat, "\t%.10f", TimeSeries[i].incSARI_adunit[j]);
				for (j = 0; j < P.NumAdunits; j++)		fprintf(dat, "\t%.10f", TimeSeries[i].incCritical_adunit[j]);
				for (j = 0; j < P.NumAdunits; j++)		fprintf(dat, "\t%.10f", TimeSeries[i].incCritRecov_adunit[j]);
				for (j = 0; j < P.NumAdunits; j++)		fprintf(dat, "\t%.10f", TimeSeries[i].incD_adunit[j]);
				for (j = 0; j < P.NumAdunits; j++)		fprintf(dat, "\t%.10f", TimeSeries[i].incDeath_ILI_adunit[j]);
				for (j = 0; j < P.NumAdunits; j++)		fprintf(dat, "\t%.10f", TimeSeries[i].incDeath_SARI_adunit[j]);
				for (j = 0; j < P.NumAdunits; j++)		fprintf(dat, "\t%.10f", TimeSeries[i].incDeath_Critical_adunit[j]);

				//// cumulative incidence
				for (j = 0; j < P.NumAdunits; j++)		fprintf(dat, "\t%.10f", TimeSeries[i].cumMild_adunit[j]);
				for (j = 0; j < P.NumAdunits; j++)		fprintf(dat, "\t%.10f", TimeSeries[i].cumILI_adunit[j]);
				for (j = 0; j < P.NumAdunits; j++)		fprintf(dat, "\t%.10f", TimeSeries[i].cumSARI_adunit[j]);
				for (j = 0; j < P.NumAdunits; j++)		fprintf(dat, "\t%.10f", TimeSeries[i].cumCritical_adunit[j]);
				for (j = 0; j < P.NumAdunits; j++)		fprintf(dat, "\t%.10f", TimeSeries[i].cumCritRecov_adunit[j]);
				for (j = 0; j < P.NumAdunits; j++)		fprintf(dat, "\t%.10f", TimeSeries[i].cumD_adunit[j]);
				for (j = 0; j < P.NumAdunits; j++)		fprintf(dat, "\t%.10f", TimeSeries[i].cumDeath_ILI_adunit[j]);
				for (j = 0; j < P.NumAdunits; j++)		fprintf(dat, "\t%.10f", TimeSeries[i].cumDeath_SARI_adunit[j]);
				for (j = 0; j < P.NumAdunits; j++)		fprintf(dat, "\t%.10f", TimeSeries[i].cumDeath_Critical_adunit[j]);

				if(i != P.NumSamples - 1) fprintf(dat, "\n");
			}
			fclose(dat);
		}
	}

	if (P.DoAdUnits && P.OutputAdUnitAge)
	{
		//// output infections by age and admin unit
		sprintf(outname, "%s.age.adunit.xls", OutFile);
		if (!(dat = fopen(outname, "wb"))) ERR_CRITICAL("Unable to open output file\n");
		fprintf(dat, "t");

		// colnames
		for (int AdUnit = 0; AdUnit < P.NumAdunits; AdUnit++)
			for (int AgeGroup = 0; AgeGroup < NUM_AGE_GROUPS; AgeGroup++)
				fprintf(dat, "\tincInf_AG_%i_%s", AgeGroup, AdUnits[AdUnit].ad_name);	// incidence
		for (int AdUnit = 0; AdUnit < P.NumAdunits; AdUnit++)
			for (int AgeGroup = 0; AgeGroup < NUM_AGE_GROUPS; AgeGroup++)
				fprintf(dat, "\tprevInf_AG_%i_%s", AgeGroup, AdUnits[AdUnit].ad_name);	// prevalence
		for (int AdUnit = 0; AdUnit < P.NumAdunits; AdUnit++)
			for (int AgeGroup = 0; AgeGroup < NUM_AGE_GROUPS; AgeGroup++)
				fprintf(dat, "\tcumInf_AG_%i_%s", AgeGroup, AdUnits[AdUnit].ad_name);	// cumulative incidence
		fprintf(dat, "\n");

		// Populate
		for (int Time = 0; Time < P.NumSamples; Time++)
		{
			fprintf(dat, "%.10f", TSMean[Time].t);
			for (int AdUnit = 0; AdUnit < P.NumAdunits; AdUnit++)
				for (int AgeGroup = 0; AgeGroup < NUM_AGE_GROUPS; AgeGroup++)
					fprintf(dat, "\t%.10f", TimeSeries[Time].incInf_age_adunit[AgeGroup][AdUnit]);	// incidence
			for (int AdUnit = 0; AdUnit < P.NumAdunits; AdUnit++)
				for (int AgeGroup = 0; AgeGroup < NUM_AGE_GROUPS; AgeGroup++)
					fprintf(dat, "\t%.10f", TimeSeries[Time].prevInf_age_adunit[AgeGroup][AdUnit]);	// prevalence
			for (int AdUnit = 0; AdUnit < P.NumAdunits; AdUnit++)
				for (int AgeGroup = 0; AgeGroup < NUM_AGE_GROUPS; AgeGroup++)
					fprintf(dat, "\t%.10f", TimeSeries[Time].cumInf_age_adunit[AgeGroup][AdUnit]);	// cumulative incidence
			fprintf(dat, "\n");
		}
	}
}

void SaveSummaryResults(void) //// calculates and saves summary results (called for average of extinct and non-extinct realisation time series - look in main)
{
	int i, j;
	double c, t;
	FILE* dat;
	char outname[1024];

	c = 1 / ((double)(P.NRactE + P.NRactNE));

	if (P.OutputNonSeverity)
	{
		sprintf(outname, "%s.xls", OutFile);
		if(!(dat = fopen(outname, "wb"))) ERR_CRITICAL("Unable to open output file\n");
		//// set colnames
		fprintf(dat, "t\tS\tL\tI\tR\tD\tincI\tincR\tincD\tincC\tincDC\tincTC\tcumT\tcumTmax\tcumTP\tcumV\tcumVmax\tExtinct\trmsRad\tmaxRad\tvS\tvI\tvR\tvD\tvincI\tvincR\tvincFC\tvincC\tvincDC\tvincTC\tvrmsRad\tvmaxRad\t\t%i\t%i\t%.10f\t%.10f\t%.10f\t\t%.10f\t%.10f\t%.10f\t%.10f\n",
			P.NRactNE, P.NRactE, P.R0household, P.R0places, P.R0spatial, c * PeakHeightSum, c * PeakHeightSS - c * c * PeakHeightSum * PeakHeightSum, c * PeakTimeSum, c * PeakTimeSS - c * c * PeakTimeSum * PeakTimeSum);
		c = 1 / ((double)P.NRactual);

		//// populate table
		for(i = 0; i < P.NumSamples; i++)
		{
			fprintf(dat, "%.10f\t%10lf\t%10lf\t%10lf\t%10lf\t%10lf\t%10lf\t%10lf\t%10lf\t%10lf\t%10lf\t%10lf\t%10lf\t%10lf\t%10lf\t%10lf\t%10lf\t%10lf\t%10lf\t%10lf\t",
				c * TSMean[i].t, c * TSMean[i].S, c * TSMean[i].L, c * TSMean[i].I, c * TSMean[i].R,
				c * TSMean[i].D, c * TSMean[i].incI, c * TSMean[i].incR, c * TSMean[i].incFC, c * TSMean[i].incC, c * TSMean[i].incDC, c * TSMean[i].incTC,
				c * TSMean[i].cumT, TSMean[i].cumTmax, c * TSMean[i].cumTP, c * TSMean[i].cumV, TSMean[i].cumVmax, c * TSMean[i].extinct, c * TSMean[i].rmsRad, c * TSMean[i].maxRad);
			fprintf(dat, "%.10f\t%.10f\t%.10f\t%.10f\t%.10f\t%.10f\t%.10f\t%.10f\t%.10f\t%.10f\t%.10f\t%.10f\n",
				c * TSVar[i].S		- c * c * TSMean[i].S		* TSMean[i].S,
				c * TSVar[i].I		- c * c * TSMean[i].I		* TSMean[i].I,
				c * TSVar[i].R		- c * c * TSMean[i].R		* TSMean[i].R,
				c * TSVar[i].D		- c * c * TSMean[i].D		* TSMean[i].D,
				c * TSVar[i].incI	- c * c * TSMean[i].incI	* TSMean[i].incI,
				c * TSVar[i].incR	- c * c * TSMean[i].incR	* TSMean[i].incR,
				c * TSVar[i].incD	- c * c * TSMean[i].incD	* TSMean[i].incD,
				c * TSVar[i].incC	- c * c * TSMean[i].incC	* TSMean[i].incC,
				c * TSVar[i].incDC	- c * c * TSMean[i].incDC	* TSMean[i].incDC, //added detected cases
				c * TSVar[i].incTC	- c * c * TSMean[i].incTC	* TSMean[i].incTC,
				c * TSVar[i].rmsRad - c * c * TSMean[i].rmsRad	* TSMean[i].rmsRad,
				c * TSVar[i].maxRad - c * c * TSMean[i].maxRad	* TSMean[i].maxRad);
		}
		fclose(dat);
	}

	if (P.OutputControls)
	{
		sprintf(outname, "%s.controls.xls", OutFile);
		if(!(dat = fopen(outname, "wb"))) ERR_CRITICAL("Unable to open output file\n");
		fprintf(dat, "t\tS\tincC\tincTC\tincFC\tcumT\tcumUT\tcumTP\tcumV\tincHQ\tincAC\tincAH\tincAA\tincACS\tincAPC\tincAPA\tincAPCS\tpropSocDist");
		for(j = 0; j < NUM_PLACE_TYPES; j++) fprintf(dat, "\tprClosed_%i", j);
		fprintf(dat, "t\tvS\tvincC\tvincTC\tvincFC\tvcumT\tvcumUT\tvcumTP\tvcumV");
		for(j = 0; j < NUM_PLACE_TYPES; j++) fprintf(dat, "\tvprClosed_%i", j);
		fprintf(dat, "\n");
		for(i = 0; i < P.NumSamples; i++)
			{
			fprintf(dat, "%lf\t%lf\t%lf\t%lf\t%lf\t%lf\t%lf\t%lf\t%lf\t%lf\t%lf\t%lf\t%lf\t%lf\t%lf\t%lf\t%lf\t%lf",
				c * TSMean[i].t, c * TSMean[i].S, c * TSMean[i].incC, c * TSMean[i].incTC, c * TSMean[i].incFC,
				c * TSMean[i].cumT, c * TSMean[i].cumUT, c * TSMean[i].cumTP, c * TSMean[i].cumV, c * TSMean[i].incHQ,
				c * TSMean[i].incAC, c * TSMean[i].incAH, c * TSMean[i].incAA, c * TSMean[i].incACS,
				c * TSMean[i].incAPC, c * TSMean[i].incAPA, c * TSMean[i].incAPCS,c*TSMean[i].PropSocDist);
			for(j = 0; j < NUM_PLACE_TYPES; j++) fprintf(dat, "\t%lf", c * TSMean[i].PropPlacesClosed[j]);
			fprintf(dat, "\t%lf\t%lf\t%lf\t%lf\t%lf\t%lf\t%lf\t%lf",
				c * TSVar[i].S - c * c * TSMean[i].S * TSMean[i].S,
				c * TSVar[i].incC - c * c * TSMean[i].incC * TSMean[i].incC,
				c * TSVar[i].incTC - c * c * TSMean[i].incTC * TSMean[i].incTC,
				c * TSVar[i].incFC - c * c * TSMean[i].incFC * TSMean[i].incFC,
				c * TSVar[i].cumT - c * c * TSMean[i].cumT * TSMean[i].cumT,
				c * TSVar[i].cumUT - c * c * TSMean[i].cumUT * TSMean[i].cumUT,
				c * TSVar[i].cumTP - c * c * TSMean[i].cumTP * TSMean[i].cumTP,
				c * TSVar[i].cumV - c * c * TSMean[i].cumV * TSMean[i].cumV);
			for(j = 0; j < NUM_PLACE_TYPES; j++) fprintf(dat, "\t%lf", TSVar[i].PropPlacesClosed[j]);
			fprintf(dat, "\n");
			}
		fclose(dat);

	}

	if (P.OutputAge)
	{
		sprintf(outname, "%s.age.xls", OutFile);
		if(!(dat = fopen(outname, "wb"))) ERR_CRITICAL("Unable to open output file\n");
		fprintf(dat, "t");
		for(i = 0; i < NUM_AGE_GROUPS; i++)
			fprintf(dat, "\tI%i-%i", AGE_GROUP_WIDTH * i, AGE_GROUP_WIDTH * (i + 1));
		for(i = 0; i < NUM_AGE_GROUPS; i++)
			fprintf(dat, "\tC%i-%i", AGE_GROUP_WIDTH * i, AGE_GROUP_WIDTH * (i + 1));
		for(i = 0; i < NUM_AGE_GROUPS; i++)
			fprintf(dat, "\tD%i-%i", AGE_GROUP_WIDTH * i, AGE_GROUP_WIDTH * (i + 1));
		fprintf(dat, "\n");
		for(i = 0; i < P.NumSamples; i++)
			{
			fprintf(dat, "%.10f", c * TSMean[i].t);
			for(j = 0; j < NUM_AGE_GROUPS; j++)
				fprintf(dat, "\t%.10f", c * TSMean[i].incIa[j]);
			for(j = 0; j < NUM_AGE_GROUPS; j++)
				fprintf(dat, "\t%.10f", c * TSMean[i].incCa[j]);
			for(j = 0; j < NUM_AGE_GROUPS; j++)
				fprintf(dat, "\t%.10f", c * TSMean[i].incDa[j]);
			fprintf(dat, "\n");
			}
		fprintf(dat, "dist");
		for(j = 0; j < NUM_AGE_GROUPS; j++)
			fprintf(dat, "\t%.10f", AgeDist[j]);
		fprintf(dat, "\n");
		fclose(dat);
	}

	if((P.DoAdUnits) && (P.DoAdunitOutput))
	{
		sprintf(outname, "%s.adunit.xls", OutFile);
		if(!(dat = fopen(outname, "wb"))) ERR_CRITICAL("Unable to open output file\n");
		fprintf(dat, "t");
		for(i = 0; i < P.NumAdunits; i++) fprintf(dat, "\tI_%s", AdUnits[i].ad_name);
		for(i = 0; i < P.NumAdunits; i++) fprintf(dat, "\tC_%s", AdUnits[i].ad_name);
		for(i = 0; i < P.NumAdunits; i++) fprintf(dat, "\tDC_%s", AdUnits[i].ad_name); //added detected cases: ggilani 03/02/15
		for(i = 0; i < P.NumAdunits; i++) fprintf(dat, "\tT_%s", AdUnits[i].ad_name);
		for(i = 0; i < P.NumAdunits; i++) fprintf(dat, "\t%i", AdUnits[i].n);
		for(i = 0; i < P.NumAdunits; i++) fprintf(dat, "\t%.10f", P.PopByAdunit[i][1]);
		fprintf(dat, "\n");
		for(i = 0; i < P.NumSamples; i++)
		{
			fprintf(dat, "%.10f", c * TSMean[i].t);
			for(j = 0; j < P.NumAdunits; j++)
				fprintf(dat, "\t%.10f", c * TSMean[i].incI_adunit[j]);
			for(j = 0; j < P.NumAdunits; j++)
				fprintf(dat, "\t%.10f", c * TSMean[i].incC_adunit[j]);
			for(j = 0; j < P.NumAdunits; j++)
				fprintf(dat, "\t%.10f", c * TSMean[i].incDC_adunit[j]); //added detected cases: ggilani 03/02/15
			for(j = 0; j < P.NumAdunits; j++)
				fprintf(dat, "\t%.10f", c * TSMean[i].cumT_adunit[j]);
			fprintf(dat, "\n");
		}
		fclose(dat);

		if (P.OutputAdUnitVar)
		{
			sprintf(outname, "%s.adunitVar.xls", OutFile);
			if (!(dat = fopen(outname, "wb"))) ERR_CRITICAL("Unable to open output file\n");
			fprintf(dat, "t");
			for (i = 0; i < P.NumAdunits; i++) fprintf(dat, "\tI_%s", AdUnits[i].ad_name);
			for (i = 0; i < P.NumAdunits; i++) fprintf(dat, "\tC_%s", AdUnits[i].ad_name);
			for (i = 0; i < P.NumAdunits; i++) fprintf(dat, "\tDC_%s", AdUnits[i].ad_name); //added detected cases: ggilani 03/02/15
			for (i = 0; i < P.NumAdunits; i++) fprintf(dat, "\tT_%s", AdUnits[i].ad_name);
			fprintf(dat, "\n");
			for (i = 0; i < P.NumSamples; i++)
			{
				fprintf(dat, "%.10f", c * TSMean[i].t);
				for (j = 0; j < P.NumAdunits; j++)
					fprintf(dat, "\t%.10f", c * TSVar[i].incI_adunit[j] - c * c * TSMean[i].incI_adunit[j] * TSMean[i].incI_adunit[j]);
				for (j = 0; j < P.NumAdunits; j++)
					fprintf(dat, "\t%.10f", c * TSVar[i].incC_adunit[j] - c * c * TSMean[i].incC_adunit[j] * TSMean[i].incC_adunit[j]);
				for (j = 0; j < P.NumAdunits; j++)
					fprintf(dat, "\t%.10f", c * TSVar[i].incDC_adunit[j] - c * c * TSMean[i].incDC_adunit[j] * TSMean[i].incDC_adunit[j]); //added detected cases: ggilani 03/02/15
				for (j = 0; j < P.NumAdunits; j++)
					fprintf(dat, "\t%.10f", c * TSVar[i].cumT_adunit[j] - c * c * TSMean[i].cumT_adunit[j] * TSMean[i].cumT_adunit[j]);
				fprintf(dat, "\n");
			}
			fclose(dat);
		}
	}

	if ((P.DoDigitalContactTracing) && (P.DoAdUnits) && (P.OutputDigitalContactTracing))
	{
		sprintf(outname, "%s.digitalcontacttracing.xls", OutFile);
		if (!(dat = fopen(outname, "wb"))) ERR_CRITICAL("Unable to open output file\n");
		fprintf(dat, "t");
		for (i = 0; i < P.NumAdunits; i++)
		{
			fprintf(dat, "\tincDCT_%s", AdUnits[i].ad_name); // //printing headers for inc per admin unit
		}
		for (i = 0; i < P.NumAdunits; i++)
		{
			fprintf(dat, "\tDCT_%s", AdUnits[i].ad_name); // //printing headers for prevalence of digital contact tracing per admin unit
		}
		fprintf(dat, "\n");
		//print actual output
		for (i = 0; i < P.NumSamples; i++)
		{
			fprintf(dat, "%.10lf", c* TSMean[i].t);
			for (j = 0; j < P.NumAdunits; j++)
			{
				fprintf(dat, "\t%.10lf", c * TSMean[i].incDCT_adunit[j]);
			}
			for (j = 0; j < P.NumAdunits; j++)
			{
				fprintf(dat, "\t%.10lf", c * TSMean[i].DCT_adunit[j]);
			}
			fprintf(dat, "\n");
		}

		fclose(dat);

	}

	if(P.KeyWorkerProphTimeStartBase < P.SampleTime)
	{
		sprintf(outname, "%s.keyworker.xls", OutFile);
		if(!(dat = fopen(outname, "wb"))) ERR_CRITICAL("Unable to open output file\n");
		fprintf(dat, "t");
		for(i = 0; i < 2; i++) fprintf(dat, "\tI%i", i);
		for(i = 0; i < 2; i++) fprintf(dat, "\tC%i", i);
		for(i = 0; i < 2; i++) fprintf(dat, "\tT%i", i);
		for(i = 0; i < 2; i++) fprintf(dat, "\tvI%i", i);
		for(i = 0; i < 2; i++) fprintf(dat, "\tvC%i", i);
		for(i = 0; i < 2; i++) fprintf(dat, "\tvT%i", i);
		fprintf(dat, "\t%i\t%i\n", P.KeyWorkerNum, P.KeyWorkerIncHouseNum);
		for(i = 0; i < P.NumSamples; i++)
			{
			fprintf(dat, "%.10f", c * TSMean[i].t);
			for(j = 0; j < 2; j++)
				fprintf(dat, "\t%.10f", c * TSMean[i].incI_keyworker[j]);
			for(j = 0; j < 2; j++)
				fprintf(dat, "\t%.10f", c * TSMean[i].incC_keyworker[j]);
			for(j = 0; j < 2; j++)
				fprintf(dat, "\t%.10f", c * TSMean[i].cumT_keyworker[j]);
			for(j = 0; j < 2; j++)
				fprintf(dat, "\t%.10f", c * TSVar[i].incI_keyworker[j] - c * c * TSMean[i].incI_keyworker[j] * TSMean[i].incI_keyworker[j]);
			for(j = 0; j < 2; j++)
				fprintf(dat, "\t%.10f", c * TSVar[i].incC_keyworker[j] - c * c * TSMean[i].incC_keyworker[j] * TSMean[i].incC_keyworker[j]);
			for(j = 0; j < 2; j++)
				fprintf(dat, "\t%.10f", c * TSVar[i].cumT_keyworker[j] - c * c * TSMean[i].cumT_keyworker[j] * TSMean[i].cumT_keyworker[j]);
			fprintf(dat, "\n");
			}
		fclose(dat);
	}

	if (P.OutputInfType)
	{
		sprintf(outname, "%s.inftype.xls", OutFile);
		if (!(dat = fopen(outname, "wb"))) ERR_CRITICAL("Unable to open output file\n");
		fprintf(dat, "t\tR\tTG\tSI");
		for (j = 0; j < INFECT_TYPE_MASK; j++) fprintf(dat, "\tRtype_%i", j);
		for (j = 0; j < INFECT_TYPE_MASK; j++) fprintf(dat, "\tincItype_%i", j);
		for (j = 0; j < NUM_AGE_GROUPS; j++) fprintf(dat, "\tRage_%i", j);
		fprintf(dat, "\n");
		for (i = 0; i < P.NumSamples; i++)
		{
			fprintf(dat, "%lf\t%lf\t%lf\t%lf", c * TSMean[i].t, c * TSMean[i].Rdenom, c* TSMean[i].meanTG, c* TSMean[i].meanSI);
			for (j = 0; j < INFECT_TYPE_MASK; j++) fprintf(dat, "\t%lf", c * TSMean[i].Rtype[j]);
			for (j = 0; j < INFECT_TYPE_MASK; j++) fprintf(dat, "\t%lf", c * TSMean[i].incItype[j]);
			for (j = 0; j < NUM_AGE_GROUPS; j++) fprintf(dat, "\t%lf", c * TSMean[i].Rage[j]);
			fprintf(dat, "\n");
		}
		fclose(dat);
	}

	if (P.OutputR0)
	{
		sprintf(outname, "%s.R0.xls", OutFile);
		if (!(dat = fopen(outname, "wb"))) ERR_CRITICAL("Unable to open output file\n");
		for (i = 0; i < MAX_SEC_REC; i++)
		{
			fprintf(dat, "%i", i);
			for (j = 0; j < MAX_GEN_REC; j++)
				fprintf(dat, "\t%.10f", c * indivR0_av[i][j]);
			fprintf(dat, "\n");
		}
		fclose(dat);
	}

	if (P.OutputHousehold)
	{
		sprintf(outname, "%s.household.xls", OutFile);
		for (i = 1; i <= MAX_HOUSEHOLD_SIZE; i++)
		{
			t = 0;
			for (j = 1; j <= MAX_HOUSEHOLD_SIZE; j++)
				t += inf_household_av[i][j];
			inf_household_av[i][0] = denom_household[i] / c - t;
		}
		for (i = 1; i <= MAX_HOUSEHOLD_SIZE; i++)
		{
			t = 0;
			for (j = 1; j <= MAX_HOUSEHOLD_SIZE; j++)
				t += case_household_av[i][j];
			case_household_av[i][0] = denom_household[i] / c - t;
		}
		if (!(dat = fopen(outname, "wb"))) ERR_CRITICAL("Unable to open output file\n");
		for (i = 1; i <= MAX_HOUSEHOLD_SIZE; i++)
			fprintf(dat, "\t%i", i);
		fprintf(dat, "\n");
		for (i = 0; i <= MAX_HOUSEHOLD_SIZE; i++)
		{
			fprintf(dat, "%i", i);
			for (j = 1; j <= MAX_HOUSEHOLD_SIZE; j++)
				fprintf(dat, "\t%.10f", inf_household_av[j][i] * c);
			fprintf(dat, "\n");
		}
		fprintf(dat, "\n");
		for (i = 1; i <= MAX_HOUSEHOLD_SIZE; i++)
			fprintf(dat, "\t%i", i);
		fprintf(dat, "\n");
		for (i = 0; i <= MAX_HOUSEHOLD_SIZE; i++)
		{
			fprintf(dat, "%i", i);
			for (j = 1; j <= MAX_HOUSEHOLD_SIZE; j++)
				fprintf(dat, "\t%.10f", case_household_av[j][i] * c);
			fprintf(dat, "\n");
		}
		fclose(dat);
	}

	if (P.OutputCountry)
	{
		sprintf(outname, "%s.country.xls", OutFile);
		if (!(dat = fopen(outname, "wb"))) ERR_CRITICAL("Unable to open output file\n");
		for (i = 0; i < MAX_COUNTRIES; i++)
			fprintf(dat, "%i\t%.10f\t%.10f\n", i, infcountry_av[i] * c, infcountry_num[i] * c);
		fclose(dat);
	}

	if ((P.DoSeverity)&&(P.OutputSeverity))
	{
		//// output separate severity file (can integrate with main if need be)
		sprintf(outname, "%s.severity.xls", OutFile);

		if (!(dat = fopen(outname, "wb"))) ERR_CRITICAL("Unable to open severity output file\n");
		fprintf(dat, "t\tPropSocDist\tRt\tTG\tSI\tS\tI\tR\tincI\tincC\tMild\tILI\tSARI\tCritical\tCritRecov\tSARIP\tCriticalP\tCritRecovP\tprevQuarNotInfected\tprevQuarNotSymptomatic\tincMild\tincILI\tincSARI\tincCritical\tincCritRecov\tincSARIP\tincCriticalP\tincCritRecovP\tincDeath\tincDeath_ILI\tincDeath_SARI\tincDeath_Critical\tcumMild\tcumILI\tcumSARI\tcumCritical\tcumCritRecov\tcumDeath\tcumDeath_ILI\tcumDeath_SARI\tcumDeath_Critical\t");
		fprintf(dat, "PropSocDist_v\tRt_v\tTG_v\tSI_v\tS_v\tI_v\tR_v\tincI_v\tincC_v\tMild_v\tILI_v\tSARI_v\tCritical_v\tCritRecov_v\tincMild_v\tincILI_v\tincSARI_v\tincCritical_v\tincCritRecov_v\tincDeath_v\tincDeath_ILI_v\tincDeath_SARI_v\tincDeath_Critical_v\tcumMild_v\tcumILI_v\tcumSARI_v\tcumCritical_v\tcumCritRecov_v\tcumDeath_v\tcumDeath_ILI_v\tcumDeath_SARI_v\tcumDeath_Critical_v\n");
		double SARI, Critical, CritRecov, incSARI, incCritical, incCritRecov, sc1, sc2,sc3,sc4; //this stuff corrects bed prevalence for exponentially distributed time to test results in hospital
		sc1 = (P.Mean_TimeToTest > 0) ? exp(-1.0 / P.Mean_TimeToTest) : 0.0;
		sc2 = (P.Mean_TimeToTest > 0) ? exp(-P.Mean_TimeToTestOffset / P.Mean_TimeToTest) : 0.0;
		sc3 = (P.Mean_TimeToTest > 0) ? exp(-P.Mean_TimeToTestCriticalOffset / P.Mean_TimeToTest) : 0.0;
		sc4 = (P.Mean_TimeToTest > 0) ? exp(-P.Mean_TimeToTestCritRecovOffset / P.Mean_TimeToTest) : 0.0;
		incSARI = incCritical = incCritRecov = 0;
		for (i = 0; i < P.NumSamples; i++)
		{
			if (i > 0)
			{
				SARI = (TSMean[i].SARI - TSMean[i - 1].SARI) * sc2 + SARI * sc1;
				Critical = (TSMean[i].Critical - TSMean[i - 1].Critical) * sc3 + Critical * sc1;
				CritRecov = (TSMean[i].CritRecov - TSMean[i - 1].CritRecov) * sc4 + CritRecov * sc1;
				incSARI = TSMean[i].incSARI * (1.0 - sc2) + incSARI * sc1;
				incCritical = TSMean[i].incCritical * (1.0 - sc3) + incCritical * sc1;
				incCritRecov = TSMean[i].incCritRecov * (1.0 - sc4) + incCritRecov * sc1;
			}
			else
			{
				SARI = TSMean[i].SARI * sc2;
				Critical = TSMean[i].Critical * sc3;
				CritRecov = TSMean[i].CritRecov * sc4;
			}

			fprintf(dat, "%.10f\t%.10f\t%.10f\t%.10f\t%.10f\t%.17f\t%.10f\t%.10f\t%.10f\t%.10f\t%.10f\t%.10f\t%.10f\t%.10f\t%.10f\t%.10f\t%.10f\t%.10f\t%.10f\t%.10f\t%.10f\t%.10f\t%.10f\t%.10f\t%.10f\t%.10f\t%.10f\t%.10f\t%.10f\t%.10f\t%.10f\t%.10f\t%.10f\t%.10f\t%.10f\t%.10f\t%.10f\t%.10f\t%.10f\t%.10f\t%.10f\t",
				c* TSMean[i].t, c* TSMean[i].PropSocDist, c* TSMean[i].Rdenom, c* TSMean[i].meanTG, c* TSMean[i].meanSI, c* TSMean[i].S, c* TSMean[i].I, c* TSMean[i].R, c* TSMean[i].incI, c* TSMean[i].incC,
				c* TSMean[i].Mild, c* TSMean[i].ILI, c* TSMean[i].SARI,c* TSMean[i].Critical, c* TSMean[i].CritRecov,c* (TSMean[i].SARI - SARI), c* (TSMean[i].Critical - Critical), c* (TSMean[i].CritRecov - CritRecov),
				c * TSMean[i].prevQuarNotInfected, c * TSMean[i].prevQuarNotSymptomatic,
				c * TSMean[i].incMild, c * TSMean[i].incILI, c * TSMean[i].incSARI, c * TSMean[i].incCritical, c * TSMean[i].incCritRecov, c * incSARI, c * incCritical, c * incCritRecov, c * TSMean[i].incD,
				c * TSMean[i].incDeath_ILI, c * TSMean[i].incDeath_SARI, c * TSMean[i].incDeath_Critical,
				c * TSMean[i].cumMild, c * TSMean[i].cumILI, c * TSMean[i].cumSARI, c * TSMean[i].cumCritical, c * TSMean[i].cumCritRecov, c*TSMean[i].D,
				c * TSMean[i].cumDeath_ILI, c * TSMean[i].cumDeath_SARI, c * TSMean[i].cumDeath_Critical);
			fprintf(dat, "%.10f\t%.10f\t%.10f\t%.10f\t%.10f\t%.10f\t%.10f\t%.10f\t%.10f\t%.10f\t%.10f\t%.10f\t%.10f\t%.10f\t%.10f\t%.10f\t%.10f\t%.10f\t%.10f\t%.10f\t%.10f\t%.10f\t%.10f\t%.10f\t%.10f\t%.10f\t%.10f\t%.10f\t%.10f\t%.10f\t%.10f\t%.10f\n",
				c* TSVar[i].PropSocDist- c * TSMean[i].PropSocDist* c * TSMean[i].PropSocDist,
				c* TSVar[i].Rdenom - c * TSMean[i].Rdenom * c * TSMean[i].Rdenom,
				c* TSVar[i].meanTG - c * TSMean[i].meanTG * c * TSMean[i].meanTG,
				c* TSVar[i].meanSI - c * TSMean[i].meanSI * c * TSMean[i].meanSI,
				c* TSVar[i].S- c * TSMean[i].S* c * TSMean[i].S,
				c* TSVar[i].I- c * TSMean[i].I* c * TSMean[i].I,
				c* TSVar[i].R- c * TSMean[i].R* c * TSMean[i].R,
				c* TSVar[i].incI- c * TSMean[i].incI* c * TSMean[i].incI,
				c* TSVar[i].incC- c * TSMean[i].incC* c * TSMean[i].incC,
				c* TSVar[i].Mild- c * TSMean[i].Mild* c * TSMean[i].Mild,
				c* TSVar[i].ILI- c * TSMean[i].incILI* c * TSMean[i].incILI,
				c* TSVar[i].SARI- c * TSMean[i].SARI* c * TSMean[i].SARI,
				c* TSVar[i].Critical- c * TSMean[i].Critical* c * TSMean[i].Critical,
				c* TSVar[i].CritRecov- c * TSMean[i].CritRecov* c * TSMean[i].CritRecov,
				c* TSVar[i].incMild- c * TSMean[i].incMild* c * TSMean[i].incMild,
				c* TSVar[i].incILI- c * TSMean[i].incILI* c * TSMean[i].incILI,
				c* TSVar[i].incSARI- c * TSMean[i].incSARI* c * TSMean[i].incSARI,
				c* TSVar[i].incCritical- c * TSMean[i].incCritical* c * TSMean[i].incCritical,
				c* TSVar[i].incCritRecov- c * TSMean[i].incCritRecov* c * TSMean[i].incCritRecov,
				c* TSVar[i].incD- c * TSMean[i].incD* c * TSMean[i].incD,
				c* TSVar[i].incDeath_ILI- c * TSMean[i].incDeath_ILI* c * TSMean[i].incDeath_ILI,
				c* TSVar[i].incDeath_SARI- c * TSMean[i].incDeath_SARI* c * TSMean[i].incDeath_SARI,
				c* TSVar[i].incDeath_Critical- c * TSMean[i].incDeath_Critical* c * TSMean[i].incDeath_Critical,
				c* TSVar[i].cumMild- c * TSMean[i].cumMild* c * TSMean[i].cumMild,
				c* TSVar[i].cumILI- c * TSMean[i].cumILI* c * TSMean[i].cumILI,
				c* TSVar[i].cumSARI- c * TSMean[i].cumSARI* c * TSMean[i].cumSARI,
				c* TSVar[i].cumCritical- c * TSMean[i].cumCritical* c * TSMean[i].cumCritical,
				c* TSVar[i].cumCritRecov- c * TSMean[i].cumCritRecov* c * TSMean[i].cumCritRecov,
				c* TSVar[i].D- c * TSMean[i].D* c * TSMean[i].D,
				c* TSVar[i].cumDeath_ILI- c * TSMean[i].cumDeath_ILI* c * TSMean[i].cumDeath_ILI,
				c* TSVar[i].cumDeath_SARI- c * TSMean[i].cumDeath_SARI* c * TSMean[i].cumDeath_SARI,
				c* TSVar[i].cumDeath_Critical- c * TSMean[i].cumDeath_Critical* c * TSMean[i].cumDeath_Critical);
		}
		fclose(dat);
		if (P.OutputSeverityAge)
		{
			double* SARI_a, * Critical_a, * CritRecov_a, * incSARI_a, * incCritical_a, * incCritRecov_a, sc1a, sc2a, sc3a, sc4a; //this stuff corrects bed prevalence for exponentially distributed time to test results in hospital

			SARI_a = (double*)Memory::xcalloc(NUM_AGE_GROUPS, sizeof(double));
			Critical_a = (double*)Memory::xcalloc(NUM_AGE_GROUPS, sizeof(double));
			CritRecov_a = (double*)Memory::xcalloc(NUM_AGE_GROUPS, sizeof(double));
			incSARI_a = (double*)Memory::xcalloc(NUM_AGE_GROUPS, sizeof(double));
			incCritical_a = (double*)Memory::xcalloc(NUM_AGE_GROUPS, sizeof(double));
			incCritRecov_a = (double*)Memory::xcalloc(NUM_AGE_GROUPS, sizeof(double));
			sc1a = (P.Mean_TimeToTest > 0) ? exp(-1.0 / P.Mean_TimeToTest) : 0.0;
			sc2a = (P.Mean_TimeToTest > 0) ? exp(-P.Mean_TimeToTestOffset / P.Mean_TimeToTest) : 0.0;
			sc3a = (P.Mean_TimeToTest > 0) ? exp(-P.Mean_TimeToTestCriticalOffset / P.Mean_TimeToTest) : 0.0;
			sc4a = (P.Mean_TimeToTest > 0) ? exp(-P.Mean_TimeToTestCritRecovOffset / P.Mean_TimeToTest) : 0.0;
			for (i = 0; i < NUM_AGE_GROUPS; i++) incSARI_a[i] = incCritical_a[i] = incCritRecov_a[i] = 0;
			//// output severity results by age group
			sprintf(outname, "%s.severity.age.xls", OutFile);
			if (!(dat = fopen(outname, "wb"))) ERR_CRITICAL("Unable to open output file\n");
			fprintf(dat, "t");

			/////// ****** /////// ****** /////// ****** COLNAMES
			//// prevalance
			for (i = 0; i < NUM_AGE_GROUPS; i++) fprintf(dat, "\tMild_%i", i);
			for (i = 0; i < NUM_AGE_GROUPS; i++) fprintf(dat, "\tILI_%i", i);
			for (i = 0; i < NUM_AGE_GROUPS; i++) fprintf(dat, "\tSARI_%i", i);
			for (i = 0; i < NUM_AGE_GROUPS; i++) fprintf(dat, "\tCritical_%i", i);
			for (i = 0; i < NUM_AGE_GROUPS; i++) fprintf(dat, "\tCritRecov_%i", i);
			for (i = 0; i < NUM_AGE_GROUPS; i++) fprintf(dat, "\tSARIP_%i", i);
			for (i = 0; i < NUM_AGE_GROUPS; i++) fprintf(dat, "\tCriticalP_%i", i);
			for (i = 0; i < NUM_AGE_GROUPS; i++) fprintf(dat, "\tCritRecovP_%i", i);

			//// incidence
			for (i = 0; i < NUM_AGE_GROUPS; i++) fprintf(dat, "\tincI_%i", i);
			for (i = 0; i < NUM_AGE_GROUPS; i++) fprintf(dat, "\tincMild_%i", i);
			for (i = 0; i < NUM_AGE_GROUPS; i++) fprintf(dat, "\tincILI_%i", i);
			for (i = 0; i < NUM_AGE_GROUPS; i++) fprintf(dat, "\tincSARI_%i", i);
			for (i = 0; i < NUM_AGE_GROUPS; i++) fprintf(dat, "\tincCritical_%i", i);
			for (i = 0; i < NUM_AGE_GROUPS; i++) fprintf(dat, "\tincCritRecov_%i", i);
			for (i = 0; i < NUM_AGE_GROUPS; i++) fprintf(dat, "\tincSARIP_%i", i);
			for (i = 0; i < NUM_AGE_GROUPS; i++) fprintf(dat, "\tincCriticalP_%i", i);
			for (i = 0; i < NUM_AGE_GROUPS; i++) fprintf(dat, "\tincCritRecovP_%i", i);
			for (i = 0; i < NUM_AGE_GROUPS; i++) fprintf(dat, "\tincDeath_%i", i);
			for (i = 0; i < NUM_AGE_GROUPS; i++) fprintf(dat, "\tincDeath_ILI_%i", i);
			for (i = 0; i < NUM_AGE_GROUPS; i++) fprintf(dat, "\tincDeath_SARI_%i", i);
			for (i = 0; i < NUM_AGE_GROUPS; i++) fprintf(dat, "\tincDeath__Critical_%i", i);

			//// cumulative incidence
			for (i = 0; i < NUM_AGE_GROUPS; i++) fprintf(dat, "\tcumMild_%i", i);
			for (i = 0; i < NUM_AGE_GROUPS; i++) fprintf(dat, "\tcumILI_%i", i);
			for (i = 0; i < NUM_AGE_GROUPS; i++) fprintf(dat, "\tcumSARI_%i", i);
			for (i = 0; i < NUM_AGE_GROUPS; i++) fprintf(dat, "\tcumCritical_%i", i);
			for (i = 0; i < NUM_AGE_GROUPS; i++) fprintf(dat, "\tcumCritRecov_%i", i);
			for (i = 0; i < NUM_AGE_GROUPS; i++) fprintf(dat, "\tcumDeaths_%i", i);
			for (i = 0; i < NUM_AGE_GROUPS; i++) fprintf(dat, "\tcumDeaths_ILI_%i", i);
			for (i = 0; i < NUM_AGE_GROUPS; i++) fprintf(dat, "\tcumDeaths_SARI_%i", i);
			for (i = 0; i < NUM_AGE_GROUPS; i++) fprintf(dat, "\tcumDeaths_Critical_%i", i);

			fprintf(dat, "\n");

			/////// ****** /////// ****** /////// ****** Populate table.
			for (i = 0; i < P.NumSamples; i++)
			{
				for (j = 0; j < NUM_AGE_GROUPS; j++)
				{
					if (i > 0)
					{
						SARI_a[j] = (TSMean[i].SARI_age[j] - TSMean[i - 1].SARI_age[j]) * sc2a + SARI_a[j] * sc1a;
						Critical_a[j] = (TSMean[i].Critical_age[j] - TSMean[i - 1].Critical_age[j]) * sc3a + Critical_a[j] * sc1a;
						CritRecov_a[j] = (TSMean[i].CritRecov_age[j] - TSMean[i - 1].CritRecov_age[j]) * sc4a + CritRecov_a[j] * sc1a;
						incSARI_a[j] = TSMean[i].incSARI_age[j] * (1.0 - sc2a) + incSARI_a[j] * sc1a;
						incCritical_a[j] = TSMean[i].incCritical_age[j] * (1.0 - sc3a) + incCritical_a[j] * sc1a;
						incCritRecov_a[j] = TSMean[i].incCritRecov_age[j] * (1.0 - sc4a) + incCritRecov_a[j] * sc1a;
					}
					else
					{
						SARI_a[j] = TSMean[i].SARI_age[j] * sc2a;
						Critical_a[j] = TSMean[i].Critical_age[j] * sc3a;
						CritRecov_a[j] = TSMean[i].CritRecov_age[j] * sc4a;
					}
				}
				fprintf(dat, "%.10f", c * TSMean[i].t);
				//// prevalance
				for (j = 0; j < NUM_AGE_GROUPS; j++) fprintf(dat, "\t%.10f", c * TSMean[i].Mild_age[j]);
				for (j = 0; j < NUM_AGE_GROUPS; j++) fprintf(dat, "\t%.10f", c * TSMean[i].ILI_age[j]);
				for (j = 0; j < NUM_AGE_GROUPS; j++) fprintf(dat, "\t%.10f", c * TSMean[i].SARI_age[j]);
				for (j = 0; j < NUM_AGE_GROUPS; j++) fprintf(dat, "\t%.10f", c * TSMean[i].Critical_age[j]);
				for (j = 0; j < NUM_AGE_GROUPS; j++) fprintf(dat, "\t%.10f", c * TSMean[i].CritRecov_age[j]);
				for (j = 0; j < NUM_AGE_GROUPS; j++) fprintf(dat, "\t%.10f", c * (TSMean[i].SARI_age[j] - SARI_a[j]));
				for (j = 0; j < NUM_AGE_GROUPS; j++) fprintf(dat, "\t%.10f", c * (TSMean[i].Critical_age[j] - Critical_a[j]));
				for (j = 0; j < NUM_AGE_GROUPS; j++) fprintf(dat, "\t%.10f", c * (TSMean[i].CritRecov_age[j] - CritRecov_a[j]));

				//// incidence
				for (j = 0; j < NUM_AGE_GROUPS; j++) fprintf(dat, "\t%.10f", c * TSMean[i].incIa[j]);
				for (j = 0; j < NUM_AGE_GROUPS; j++) fprintf(dat, "\t%.10f", c * TSMean[i].incMild_age[j]);
				for (j = 0; j < NUM_AGE_GROUPS; j++) fprintf(dat, "\t%.10f", c * TSMean[i].incILI_age[j]);
				for (j = 0; j < NUM_AGE_GROUPS; j++) fprintf(dat, "\t%.10f", c * TSMean[i].incSARI_age[j]);
				for (j = 0; j < NUM_AGE_GROUPS; j++) fprintf(dat, "\t%.10f", c * TSMean[i].incCritical_age[j]);
				for (j = 0; j < NUM_AGE_GROUPS; j++) fprintf(dat, "\t%.10f", c * TSMean[i].incCritRecov_age[j]);
				for (j = 0; j < NUM_AGE_GROUPS; j++) fprintf(dat, "\t%.10f", c * incSARI_a[j]);
				for (j = 0; j < NUM_AGE_GROUPS; j++) fprintf(dat, "\t%.10f", c * incCritical_a[j]);
				for (j = 0; j < NUM_AGE_GROUPS; j++) fprintf(dat, "\t%.10f", c * incCritRecov_a[j]);
				for (j = 0; j < NUM_AGE_GROUPS; j++) fprintf(dat, "\t%.10f", c * TSMean[i].incDa[j]);
				for (j = 0; j < NUM_AGE_GROUPS; j++) fprintf(dat, "\t%.10f", c * TSMean[i].incDeath_ILI_age[j]);
				for (j = 0; j < NUM_AGE_GROUPS; j++) fprintf(dat, "\t%.10f", c * TSMean[i].incDeath_SARI_age[j]);
				for (j = 0; j < NUM_AGE_GROUPS; j++) fprintf(dat, "\t%.10f", c * TSMean[i].incDeath_Critical_age[j]);

				//// cumulative incidence
				for (j = 0; j < NUM_AGE_GROUPS; j++) fprintf(dat, "\t%.10f", c * TSMean[i].cumMild_age[j]);
				for (j = 0; j < NUM_AGE_GROUPS; j++) fprintf(dat, "\t%.10f", c * TSMean[i].cumILI_age[j]);
				for (j = 0; j < NUM_AGE_GROUPS; j++) fprintf(dat, "\t%.10f", c * TSMean[i].cumSARI_age[j]);
				for (j = 0; j < NUM_AGE_GROUPS; j++) fprintf(dat, "\t%.10f", c * TSMean[i].cumCritical_age[j]);
				for (j = 0; j < NUM_AGE_GROUPS; j++) fprintf(dat, "\t%.10f", c * TSMean[i].cumCritRecov_age[j]);
				for (j = 0; j < NUM_AGE_GROUPS; j++) fprintf(dat, "\t%.10f", c * (TSMean[i].cumDeath_ILI_age[j] + TSMean[i].cumDeath_SARI_age[j] + TSMean[i].cumDeath_Critical_age[j]));
				for (j = 0; j < NUM_AGE_GROUPS; j++) fprintf(dat, "\t%.10f", c * TSMean[i].cumDeath_ILI_age[j]);
				for (j = 0; j < NUM_AGE_GROUPS; j++) fprintf(dat, "\t%.10f", c * TSMean[i].cumDeath_SARI_age[j]);
				for (j = 0; j < NUM_AGE_GROUPS; j++) fprintf(dat, "\t%.10f", c * TSMean[i].cumDeath_Critical_age[j]);
				fprintf(dat, "\n");
			}
			fclose(dat);
			Memory::xfree(SARI_a); Memory::xfree(Critical_a); Memory::xfree(CritRecov_a);
			Memory::xfree(incSARI_a); Memory::xfree(incCritical_a); Memory::xfree(incCritRecov_a);
		}
		if ((P.DoAdUnits) && (P.OutputSeverityAdminUnit))
		{
			double* SARI_a, * Critical_a, * CritRecov_a, * incSARI_a, * incCritical_a, * incCritRecov_a, sc1a, sc2a,sc3a,sc4a; //this stuff corrects bed prevalence for exponentially distributed time to test results in hospital

			SARI_a = (double*)Memory::xcalloc(MAX_ADUNITS, sizeof(double));
			Critical_a = (double*)Memory::xcalloc(MAX_ADUNITS, sizeof(double));
			CritRecov_a = (double*)Memory::xcalloc(MAX_ADUNITS, sizeof(double));
			incSARI_a = (double*)Memory::xcalloc(MAX_ADUNITS, sizeof(double));
			incCritical_a = (double*)Memory::xcalloc(MAX_ADUNITS, sizeof(double));
			incCritRecov_a = (double*)Memory::xcalloc(MAX_ADUNITS, sizeof(double));
			sc1a = (P.Mean_TimeToTest > 0) ? exp(-1.0 / P.Mean_TimeToTest) : 0.0;
			sc2a = (P.Mean_TimeToTest > 0) ? exp(-P.Mean_TimeToTestOffset / P.Mean_TimeToTest) : 0.0;
			sc3a = (P.Mean_TimeToTest > 0) ? exp(-P.Mean_TimeToTestCriticalOffset / P.Mean_TimeToTest) : 0.0;
			sc4a = (P.Mean_TimeToTest > 0) ? exp(-P.Mean_TimeToTestCritRecovOffset / P.Mean_TimeToTest) : 0.0;
			for (i = 0; i < P.NumAdunits; i++) incSARI_a[i] = incCritical_a[i] = incCritRecov_a[i] = 0;
			//// output severity results by admin unit
			sprintf(outname, "%s.severity.adunit.xls", OutFile);
			if (!(dat = fopen(outname, "wb"))) ERR_CRITICAL("Unable to open output file\n");
			fprintf(dat, "t");

			/////// ****** /////// ****** /////// ****** COLNAMES
			//// prevalance
			for (i = 0; i < P.NumAdunits; i++) fprintf(dat, "\tMild_%s"					, AdUnits[i].ad_name);
			for (i = 0; i < P.NumAdunits; i++) fprintf(dat, "\tILI_%s"					, AdUnits[i].ad_name);
			for (i = 0; i < P.NumAdunits; i++) fprintf(dat, "\tSARI_%s"					, AdUnits[i].ad_name);
			for (i = 0; i < P.NumAdunits; i++) fprintf(dat, "\tCritical_%s"				, AdUnits[i].ad_name);
			for (i = 0; i < P.NumAdunits; i++) fprintf(dat, "\tCritRecov_%s"			, AdUnits[i].ad_name);
			for (i = 0; i < P.NumAdunits; i++) fprintf(dat, "\tSARIP_%s"				, AdUnits[i].ad_name);
			for (i = 0; i < P.NumAdunits; i++) fprintf(dat, "\tCriticalP_%s"			, AdUnits[i].ad_name);
			for (i = 0; i < P.NumAdunits; i++) fprintf(dat, "\tCritRecovP_%s"			, AdUnits[i].ad_name);

			//// incidence
			for (i = 0; i < P.NumAdunits; i++) fprintf(dat, "\tincI_%s"					, AdUnits[i].ad_name);
			for (i = 0; i < P.NumAdunits; i++) fprintf(dat, "\tincMild_%s"				, AdUnits[i].ad_name);
			for (i = 0; i < P.NumAdunits; i++) fprintf(dat, "\tincILI_%s"				, AdUnits[i].ad_name);
			for (i = 0; i < P.NumAdunits; i++) fprintf(dat, "\tincSARI_%s"				, AdUnits[i].ad_name);
			for (i = 0; i < P.NumAdunits; i++) fprintf(dat, "\tincCritical_%s"			, AdUnits[i].ad_name);
			for (i = 0; i < P.NumAdunits; i++) fprintf(dat, "\tincCritRecov_%s"			, AdUnits[i].ad_name);
			for (i = 0; i < P.NumAdunits; i++) fprintf(dat, "\tincSARIP_%s"				, AdUnits[i].ad_name);
			for (i = 0; i < P.NumAdunits; i++) fprintf(dat, "\tincCriticalP_%s"			, AdUnits[i].ad_name);
			for (i = 0; i < P.NumAdunits; i++) fprintf(dat, "\tincCritRecovP_%s"		, AdUnits[i].ad_name);
			for (i = 0; i < P.NumAdunits; i++) fprintf(dat, "\tincDeath_%s"				, AdUnits[i].ad_name);
			for (i = 0; i < P.NumAdunits; i++) fprintf(dat, "\tincDeath_ILI_%s"			, AdUnits[i].ad_name);
			for (i = 0; i < P.NumAdunits; i++) fprintf(dat, "\tincDeath_SARI_%s"		, AdUnits[i].ad_name);
			for (i = 0; i < P.NumAdunits; i++) fprintf(dat, "\tincDeath__Critical_%s"	, AdUnits[i].ad_name);

			//// cumulative incidence
			for (i = 0; i < P.NumAdunits; i++) fprintf(dat, "\tcumMild_%s"				, AdUnits[i].ad_name);
			for (i = 0; i < P.NumAdunits; i++) fprintf(dat, "\tcumILI_%s"				, AdUnits[i].ad_name);
			for (i = 0; i < P.NumAdunits; i++) fprintf(dat, "\tcumSARI_%s"				, AdUnits[i].ad_name);
			for (i = 0; i < P.NumAdunits; i++) fprintf(dat, "\tcumCritical_%s"			, AdUnits[i].ad_name);
			for (i = 0; i < P.NumAdunits; i++) fprintf(dat, "\tcumCritRecov_%s"			, AdUnits[i].ad_name);
			for (i = 0; i < P.NumAdunits; i++) fprintf(dat, "\tcumDeaths_%s"			, AdUnits[i].ad_name);
			for (i = 0; i < P.NumAdunits; i++) fprintf(dat, "\tcumDeaths_ILI_%s"		, AdUnits[i].ad_name);
			for (i = 0; i < P.NumAdunits; i++) fprintf(dat, "\tcumDeaths_SARI_%s"		, AdUnits[i].ad_name);
			for (i = 0; i < P.NumAdunits; i++) fprintf(dat, "\tcumDeaths_Critical_%s"	, AdUnits[i].ad_name);

			fprintf(dat, "\n");

			/////// ****** /////// ****** /////// ****** Populate table.
			for (i = 0; i < P.NumSamples; i++)
			{
				for (j = 0; j < P.NumAdunits; j++)
				{
					if (i > 0)
					{
						SARI_a[j] = (TSMean[i].SARI_adunit[j] - TSMean[i - 1].SARI_adunit[j]) * sc2a + SARI_a[j] * sc1a;
						Critical_a[j] = (TSMean[i].Critical_adunit[j] - TSMean[i - 1].Critical_adunit[j]) * sc3a + Critical_a[j] * sc1a;
						CritRecov_a[j] = (TSMean[i].CritRecov_adunit[j] - TSMean[i - 1].CritRecov_adunit[j]) * sc4a + CritRecov_a[j] * sc1a;
						incSARI_a[j] = TSMean[i].incSARI_adunit[j] * (1.0 - sc2a) + incSARI_a[j] * sc1a;
						incCritical_a[j] = TSMean[i].incCritical_adunit[j] * (1.0 - sc3a) + incCritical_a[j] * sc1a;
						incCritRecov_a[j] = TSMean[i].incCritRecov_adunit[j] * (1.0 - sc4a) + incCritRecov_a[j] * sc1a;
					}
					else
					{
						SARI_a[j] = TSMean[i].SARI_adunit[j] * sc2a;
						Critical_a[j] = TSMean[i].Critical_adunit[j] * sc3a;
						CritRecov_a[j] = TSMean[i].CritRecov_adunit[j] * sc4a;
					}
				}
				fprintf(dat, "%.10f", c*TSMean[i].t);
				//// prevalance
				for (j = 0; j < P.NumAdunits; j++)		fprintf(dat, "\t%.10f", c * TSMean[i].Mild_adunit[j]);
				for (j = 0; j < P.NumAdunits; j++)		fprintf(dat, "\t%.10f", c * TSMean[i].ILI_adunit[j]);
				for (j = 0; j < P.NumAdunits; j++)		fprintf(dat, "\t%.10f", c * TSMean[i].SARI_adunit[j]);
				for (j = 0; j < P.NumAdunits; j++)		fprintf(dat, "\t%.10f", c * TSMean[i].Critical_adunit[j]);
				for (j = 0; j < P.NumAdunits; j++)		fprintf(dat, "\t%.10f", c * TSMean[i].CritRecov_adunit[j]);
				for (j = 0; j < P.NumAdunits; j++)		fprintf(dat, "\t%.10f", c * (TSMean[i].SARI_adunit[j] - SARI_a[j]));
				for (j = 0; j < P.NumAdunits; j++)		fprintf(dat, "\t%.10f", c * (TSMean[i].Critical_adunit[j] - Critical_a[j]));
				for (j = 0; j < P.NumAdunits; j++)		fprintf(dat, "\t%.10f", c * (TSMean[i].CritRecov_adunit[j] - CritRecov_a[j]));

				//// incidence
				for (j = 0; j < P.NumAdunits; j++)		fprintf(dat, "\t%.10f", c * TSMean[i].incI_adunit[j]);
				for (j = 0; j < P.NumAdunits; j++)		fprintf(dat, "\t%.10f", c * TSMean[i].incMild_adunit[j]);
				for (j = 0; j < P.NumAdunits; j++)		fprintf(dat, "\t%.10f", c * TSMean[i].incILI_adunit[j]);
				for (j = 0; j < P.NumAdunits; j++)		fprintf(dat, "\t%.10f", c * TSMean[i].incSARI_adunit[j]);
				for (j = 0; j < P.NumAdunits; j++)		fprintf(dat, "\t%.10f", c * TSMean[i].incCritical_adunit[j]);
				for (j = 0; j < P.NumAdunits; j++)		fprintf(dat, "\t%.10f", c * TSMean[i].incCritRecov_adunit[j]);
				for (j = 0; j < P.NumAdunits; j++)		fprintf(dat, "\t%.10f", c * incSARI_a[j]);
				for (j = 0; j < P.NumAdunits; j++)		fprintf(dat, "\t%.10f", c * incCritical_a[j]);
				for (j = 0; j < P.NumAdunits; j++)		fprintf(dat, "\t%.10f", c * incCritRecov_a[j]);
				for (j = 0; j < P.NumAdunits; j++)		fprintf(dat, "\t%.10f", c * TSMean[i].incD_adunit[j]);
				for (j = 0; j < P.NumAdunits; j++)		fprintf(dat, "\t%.10f", c * TSMean[i].incDeath_ILI_adunit[j]);
				for (j = 0; j < P.NumAdunits; j++)		fprintf(dat, "\t%.10f", c * TSMean[i].incDeath_SARI_adunit[j]);
				for (j = 0; j < P.NumAdunits; j++)		fprintf(dat, "\t%.10f", c * TSMean[i].incDeath_Critical_adunit[j]);

				//// cumulative incidence
				for (j = 0; j < P.NumAdunits; j++)		fprintf(dat, "\t%.10f", c * TSMean[i].cumMild_adunit[j]);
				for (j = 0; j < P.NumAdunits; j++)		fprintf(dat, "\t%.10f", c * TSMean[i].cumILI_adunit[j]);
				for (j = 0; j < P.NumAdunits; j++)		fprintf(dat, "\t%.10f", c * TSMean[i].cumSARI_adunit[j]);
				for (j = 0; j < P.NumAdunits; j++)		fprintf(dat, "\t%.10f", c * TSMean[i].cumCritical_adunit[j]);
				for (j = 0; j < P.NumAdunits; j++)		fprintf(dat, "\t%.10f", c * TSMean[i].cumCritRecov_adunit[j]);
				for (j = 0; j < P.NumAdunits; j++)		fprintf(dat, "\t%.10f", c * TSMean[i].cumD_adunit[j]);
				for (j = 0; j < P.NumAdunits; j++)		fprintf(dat, "\t%.10f", c * TSMean[i].cumDeath_ILI_adunit[j]);
				for (j = 0; j < P.NumAdunits; j++)		fprintf(dat, "\t%.10f", c * TSMean[i].cumDeath_SARI_adunit[j]);
				for (j = 0; j < P.NumAdunits; j++)		fprintf(dat, "\t%.10f", c * TSMean[i].cumDeath_Critical_adunit[j]);

				fprintf(dat, "\n");
			}
			fclose(dat);
			Memory::xfree(SARI_a); Memory::xfree(Critical_a); Memory::xfree(CritRecov_a);
			Memory::xfree(incSARI_a); Memory::xfree(incCritical_a); Memory::xfree(incCritRecov_a);
		}
	}

	if (P.DoAdUnits && P.OutputAdUnitAge)
	{
		//// output infections by age and admin unit
		sprintf(outname, "%s.age.adunit.xls", OutFile);
		if (!(dat = fopen(outname, "wb"))) ERR_CRITICAL("Unable to open output file\n");
		fprintf(dat, "t");

		// colnames
		for (int AdUnit = 0; AdUnit < P.NumAdunits; AdUnit++)
			for (int AgeGroup = 0; AgeGroup < NUM_AGE_GROUPS; AgeGroup++)
				fprintf(dat, "\tincInf_AG_%i_%s", AgeGroup, AdUnits[AdUnit].ad_name);	// incidence
		for (int AdUnit = 0; AdUnit < P.NumAdunits; AdUnit++)
			for (int AgeGroup = 0; AgeGroup < NUM_AGE_GROUPS; AgeGroup++)
				fprintf(dat, "\tprevInf_AG_%i_%s", AgeGroup, AdUnits[AdUnit].ad_name);	// prevalence
		for (int AdUnit = 0; AdUnit < P.NumAdunits; AdUnit++)
			for (int AgeGroup = 0; AgeGroup < NUM_AGE_GROUPS; AgeGroup++)
				fprintf(dat, "\tcumInf_AG_%i_%s", AgeGroup, AdUnits[AdUnit].ad_name);	// cumulative incidence
		fprintf(dat, "\n");

		// Populate
		for (int Time = 0; Time < P.NumSamples; Time++)
		{
			fprintf(dat, "%.10f", c * TSMean[Time].t);
			for (int AdUnit = 0; AdUnit < P.NumAdunits; AdUnit++)
				for (int AgeGroup = 0; AgeGroup < NUM_AGE_GROUPS; AgeGroup++)
					fprintf(dat, "\t%.10f", c * TSMean[Time].incInf_age_adunit[AgeGroup][AdUnit]);	// incidence
			for (int AdUnit = 0; AdUnit < P.NumAdunits; AdUnit++)
				for (int AgeGroup = 0; AgeGroup < NUM_AGE_GROUPS; AgeGroup++)
					fprintf(dat, "\t%.10f", c * TSMean[Time].prevInf_age_adunit[AgeGroup][AdUnit]);	// prevalence
			for (int AdUnit = 0; AdUnit < P.NumAdunits; AdUnit++)
				for (int AgeGroup = 0; AgeGroup < NUM_AGE_GROUPS; AgeGroup++)
					fprintf(dat, "\t%.10f", c * TSMean[Time].cumInf_age_adunit[AgeGroup][AdUnit]);	// cumulative incidence
			fprintf(dat, "\n");
		}
	}

}

void SaveRandomSeeds(void)
{
	/* function: SaveRandomSeeds(void)
	 *
	 * Purpose: outputs the random seeds used for each run to a file
	 * Parameter: none
	 * Returns: none
	 *
	 * Author: ggilani, 09/03/17
	 */
	FILE* dat;
	char outname[1024];

	sprintf(outname, "%s.seeds.xls", OutFile);
	if (!(dat = fopen(outname, "wb"))) ERR_CRITICAL("Unable to open output file\n");
	fprintf(dat, "%i\t%i\n", P.nextRunSeed1, P.nextRunSeed2);
	fclose(dat);
}

void SaveEvents(void)
{
	/* function: SaveEvents(void)
	 *
	 * Purpose: outputs event log to a csv file if required
	 * Parameters: none
	 * Returns: none
	 *
	 * Author: ggilani, 15/10/2014
	 */
	int i;
	FILE* dat;
	char outname[1024];

	sprintf(outname, "%s.infevents.xls", OutFile);
	if (!(dat = fopen(outname, "wb"))) ERR_CRITICAL("Unable to open output file\n");
	fprintf(dat, "type,t,thread,ind_infectee,cell_infectee,listpos_infectee,adunit_infectee,x_infectee,y_infectee,t_infector,ind_infector,cell_infector\n");
	for (i = 0; i < nEvents; i++)
	{
		fprintf(dat, "%i\t%.10f\t%i\t%i\t%i\t%i\t%i\t%.10f\t%.10f\t%.10f\t%i\t%i\n",
			InfEventLog[i].type, InfEventLog[i].t, InfEventLog[i].thread, InfEventLog[i].infectee_ind, InfEventLog[i].infectee_cell, InfEventLog[i].listpos, InfEventLog[i].infectee_adunit, InfEventLog[i].infectee_x, InfEventLog[i].infectee_y, InfEventLog[i].t_infector, InfEventLog[i].infector_ind, InfEventLog[i].infector_cell);
	}
	fclose(dat);
}

void LoadSnapshot(void)
{
	FILE* dat;
	int i, j, * CellMemberArray, * CellSuscMemberArray;
	int32_t l;
	long long CM_offset, CSM_offset;
	double t;
	int** Array_InvCDF;
	float* Array_tot_prob, ** Array_cum_trans, ** Array_max_trans;

	if (!(dat = fopen(SnapshotLoadFile, "rb"))) ERR_CRITICAL("Unable to open snapshot file\n");
	fprintf(stderr, "Loading snapshot.");
	Array_InvCDF = (int**)Memory::xcalloc(P.NCP, sizeof(int*));
	Array_max_trans = (float**)Memory::xcalloc(P.NCP, sizeof(float*));
	Array_cum_trans = (float**)Memory::xcalloc(P.NCP, sizeof(float*));
	Array_tot_prob = (float*)Memory::xcalloc(P.NCP, sizeof(float));
	for (i = 0; i < P.NCP; i++)
	{
		Array_InvCDF[i] = Cells[i].InvCDF;
		Array_max_trans[i] = Cells[i].max_trans;
		Array_cum_trans[i] = Cells[i].cum_trans;
		Array_tot_prob[i] = Cells[i].tot_prob;
	}

	fread_big((void*)& i, sizeof(int), 1, dat); if (i != P.PopSize) ERR_CRITICAL_FMT("Incorrect N (%i %i) in snapshot file.\n", P.PopSize, i);
	fread_big((void*)& i, sizeof(int), 1, dat); if (i != P.NH) ERR_CRITICAL("Incorrect NH in snapshot file.\n");
	fread_big((void*)&i, sizeof(int), 1, dat); if (i != P.NC) ERR_CRITICAL_FMT("## %i neq %i\nIncorrect NC in snapshot file.", i, P.NC);
	fread_big((void*)& i, sizeof(int), 1, dat); if (i != P.NCP) ERR_CRITICAL("Incorrect NCP in snapshot file.\n");
	fread_big((void*)& i, sizeof(int), 1, dat); if (i != P.ncw) ERR_CRITICAL("Incorrect ncw in snapshot file.\n");
	fread_big((void*)& i, sizeof(int), 1, dat); if (i != P.nch) ERR_CRITICAL("Incorrect nch in snapshot file.\n");
	fread_big((void*)& l, sizeof(int32_t), 1, dat); if (l != P.setupSeed1) ERR_CRITICAL("Incorrect setupSeed1 in snapshot file.\n");
	fread_big((void*)& l, sizeof(int32_t), 1, dat); if (l != P.setupSeed2) ERR_CRITICAL("Incorrect setupSeed2 in snapshot file.\n");
	fread_big((void*)& t, sizeof(double), 1, dat); if (t != P.TimeStep) ERR_CRITICAL("Incorrect TimeStep in snapshot file.\n");
	fread_big((void*) & (P.SnapshotLoadTime), sizeof(double), 1, dat);
	P.NumSamples = 1 + (int)ceil((P.SampleTime - P.SnapshotLoadTime) / P.SampleStep);
	fprintf(stderr, ".");
	fread_big((void*)& CellMemberArray, sizeof(int*), 1, dat);
	fprintf(stderr, ".");
	fread_big((void*)& CellSuscMemberArray, sizeof(int*), 1, dat);
	fprintf(stderr, ".");
	CM_offset = State.CellMemberArray - CellMemberArray;
	CSM_offset = State.CellSuscMemberArray - CellSuscMemberArray;

	fread_big((void*)Hosts, sizeof(Person), (size_t)P.PopSize, dat);
	fprintf(stderr, ".");
	fread_big((void*)Households, sizeof(Household), (size_t)P.NH, dat);
	fprintf(stderr, ".");
	fread_big((void*)Cells, sizeof(Cell), (size_t)P.NC, dat);
	fprintf(stderr, ".");
	fread_big((void*)Mcells, sizeof(Microcell), (size_t)P.NMC, dat);
	fprintf(stderr, ".");
	fread_big((void*)State.CellMemberArray, sizeof(int), (size_t)P.PopSize, dat);
	fprintf(stderr, ".");
	fread_big((void*)State.CellSuscMemberArray, sizeof(int), (size_t)P.PopSize, dat);
	fprintf(stderr, ".");
	for (i = 0; i < P.NC; i++)
	{
		if (Cells[i].n > 0)
		{
			Cells[i].members += CM_offset;
			Cells[i].susceptible += CSM_offset;
			Cells[i].latent += CSM_offset;
			Cells[i].infected += CSM_offset;
		}
		for (j = 0; j < MAX_INTERVENTION_TYPES; j++) Cells[i].CurInterv[j] = -1; // turn interventions off in loaded image
	}
	for (i = 0; i < P.NMC; i++)
		if (Mcells[i].n > 0)
			Mcells[i].members += CM_offset;

	for (i = 0; i < P.NCP; i++)
	{
		Cells[i].InvCDF = Array_InvCDF[i];
		Cells[i].max_trans = Array_max_trans[i];
		Cells[i].cum_trans = Array_cum_trans[i];
		Cells[i].tot_prob = Array_tot_prob[i];
	}
	Memory::xfree(Array_tot_prob);
	Memory::xfree(Array_cum_trans);
	Memory::xfree(Array_max_trans);
	Memory::xfree(Array_InvCDF);
	fprintf(stderr, "\n");
	fclose(dat);
}

void SaveSnapshot(void)
{
	FILE* dat;
	int i = 1;

	if (!(dat = fopen(SnapshotSaveFile, "wb"))) ERR_CRITICAL("Unable to open snapshot file\n");

	fwrite_big((void*) & (P.PopSize), sizeof(int), 1, dat);
	fprintf(stderr, "## %i\n", i++);
	fwrite_big((void*) & (P.NH), sizeof(int), 1, dat);
	fprintf(stderr, "## %i\n", i++);
	fwrite_big((void*) & (P.NC), sizeof(int), 1, dat);
	fprintf(stderr, "## %i\n", i++);
	fwrite_big((void*) & (P.NCP), sizeof(int), 1, dat);
	fprintf(stderr, "## %i\n", i++);
	fwrite_big((void*) & (P.ncw), sizeof(int), 1, dat);
	fprintf(stderr, "## %i\n", i++);
	fwrite_big((void*) & (P.nch), sizeof(int), 1, dat);
	fprintf(stderr, "## %i\n", i++);
	fwrite_big((void*) & (P.setupSeed1), sizeof(int32_t), 1, dat);
	fprintf(stderr, "## %i\n", i++);
	fwrite_big((void*) & (P.setupSeed2), sizeof(int32_t), 1, dat);
	fprintf(stderr, "## %i\n", i++);
	fwrite_big((void*) & (P.TimeStep), sizeof(double), 1, dat);
	fprintf(stderr, "## %i\n", i++);
	fwrite_big((void*) & (P.SnapshotSaveTime), sizeof(double), 1, dat);
	fprintf(stderr, "## %i\n", i++);
	fwrite_big((void*) & (State.CellMemberArray), sizeof(int*), 1, dat);
	fprintf(stderr, "## %i\n", i++);
	fwrite_big((void*) & (State.CellSuscMemberArray), sizeof(int*), 1, dat);
	fprintf(stderr, "## %i\n", i++);

	fwrite_big((void*)Hosts, sizeof(Person), (size_t)P.PopSize, dat);

	fprintf(stderr, "## %i\n", i++);
	fwrite_big((void*)Households, sizeof(Household), (size_t)P.NH, dat);
	fprintf(stderr, "## %i\n", i++);
	fwrite_big((void*)Cells, sizeof(Cell), (size_t)P.NC, dat);
	fprintf(stderr, "## %i\n", i++);
	fwrite_big((void*)Mcells, sizeof(Microcell), (size_t)P.NMC, dat);
	fprintf(stderr, "## %i\n", i++);

	fwrite_big((void*)State.CellMemberArray, sizeof(int), (size_t)P.PopSize, dat);
	fprintf(stderr, "## %i\n", i++);
	fwrite_big((void*)State.CellSuscMemberArray, sizeof(int), (size_t)P.PopSize, dat);
	fprintf(stderr, "## %i\n", i++);

	fclose(dat);
}

void UpdateProbs(int DoPlace)
{
	if (!DoPlace)
	{
#pragma omp parallel for schedule(static,500) default(none) \
			shared(P, CellLookup)
		for (int j = 0; j < P.NCP; j++)
		{
			CellLookup[j]->tot_prob = 0;
			CellLookup[j]->S0 = CellLookup[j]->S + CellLookup[j]->L + CellLookup[j]->I;
			if (P.DoDeath)
			{
				CellLookup[j]->S0 += CellLookup[j]->n / 5;
				if ((CellLookup[j]->n < 100) || (CellLookup[j]->S0 > CellLookup[j]->n)) CellLookup[j]->S0 = CellLookup[j]->n;
			}
		}
	}
	else
	{
#pragma omp parallel for schedule(static,500) default(none) \
			shared(P, CellLookup)
		for (int j = 0; j < P.NCP; j++)
		{
			CellLookup[j]->S0 = CellLookup[j]->S;
			CellLookup[j]->tot_prob = 0;
		}
	}
#pragma omp parallel for schedule(static,500) default(none) \
		shared(P, CellLookup)
	for (int j = 0; j < P.NCP; j++)
	{
		int m, k;
		float t;
		CellLookup[j]->cum_trans[0] = ((float)(CellLookup[0]->S0)) * CellLookup[j]->max_trans[0];
		t = ((float)CellLookup[0]->n) * CellLookup[j]->max_trans[0];
		for (m = 1; m < P.NCP; m++)
		{
				CellLookup[j]->cum_trans[m] = CellLookup[j]->cum_trans[m - 1] + ((float)(CellLookup[m]->S0)) * CellLookup[j]->max_trans[m];
				t += ((float)CellLookup[m]->n) * CellLookup[j]->max_trans[m];
		}
		CellLookup[j]->tot_prob = CellLookup[j]->cum_trans[P.NCP - 1];
		for (m = 0; m < P.NCP; m++)
			CellLookup[j]->cum_trans[m] /= CellLookup[j]->tot_prob;
		CellLookup[j]->tot_prob /= t;
		for (k = m = 0; k <= 1024; k++)
		{
			while (CellLookup[j]->cum_trans[m] * 1024 < ((float)k)) m++;
			CellLookup[j]->InvCDF[k] = m;
		}
	}
}

int ChooseTriggerVariableAndValue(int AdUnit)
{
	int VariableAndValue = 0;
	if (P.DoGlobalTriggers)
	{
		if (P.DoPerCapitaTriggers)
			VariableAndValue = (int)floor(((double)State.trigDetectedCases) * P.GlobalIncThreshPop / ((double)P.PopSize));
		else
			VariableAndValue = State.trigDetectedCases;
	}
	else if (P.DoAdminTriggers) VariableAndValue = State.trigDC_adunit[AdUnit];
	else VariableAndValue = INT_MAX; //// i.e. if not doing triggering (at either admin or global level) then set value to be arbitrarily large so that it will surpass any trigger threshold. Probably other ways around this if anybody wants to correct?

	return VariableAndValue;
}
double ChooseThreshold(int AdUnit, double WhichThreshold) //// point is that this threshold needs to be generalised, so this is likely insufficient.
{
	double Threshold = 0;
	if (P.DoGlobalTriggers) Threshold = WhichThreshold;
	else if (P.DoAdminTriggers)
	{
		if (P.DoPerCapitaTriggers)
			Threshold = (int)ceil(((double)(AdUnits[AdUnit].n * WhichThreshold)) / P.IncThreshPop);
		else
			Threshold = WhichThreshold;
	}
	return Threshold;
}


void UpdateEfficaciesAndComplianceProportions(double t)
{
	//// **** social distancing
	for (int ChangeTime = 0; ChangeTime < P.Num_SD_ChangeTimes; ChangeTime++)
		if (t == P.SD_ChangeTimes[ChangeTime])
		{
			//// **** non-enhanced
			P.SocDistHouseholdEffectCurrent = P.SD_HouseholdEffects_OverTime[ChangeTime];	//// household
			P.SocDistSpatialEffectCurrent	= P.SD_SpatialEffects_OverTime	[ChangeTime];	//// spatial
			for (int PlaceType = 0; PlaceType < P.PlaceTypeNum; PlaceType++)
				P.SocDistPlaceEffectCurrent[PlaceType] = P.SD_PlaceEffects_OverTime[ChangeTime][PlaceType]; ///// place

			//// **** enhanced
			P.EnhancedSocDistHouseholdEffectCurrent = P.Enhanced_SD_HouseholdEffects_OverTime	[ChangeTime];	//// household
			P.EnhancedSocDistSpatialEffectCurrent	= P.Enhanced_SD_SpatialEffects_OverTime		[ChangeTime];	//// spatial
			for (int PlaceType = 0; PlaceType < P.PlaceTypeNum; PlaceType++)
				P.EnhancedSocDistPlaceEffectCurrent[PlaceType] = P.Enhanced_SD_PlaceEffects_OverTime[ChangeTime][PlaceType]; ///// place

			P.SocDistCellIncThresh = P.SD_CellIncThresh_OverTime[ChangeTime];				//// cell incidence threshold
		}

	//// **** case isolation
	for (int ChangeTime = 0; ChangeTime < P.Num_CI_ChangeTimes; ChangeTime++)
		if (t == P.CI_ChangeTimes[ChangeTime])
		{
			P.CaseIsolationEffectiveness		= P.CI_SpatialAndPlaceEffects_OverTime	[ChangeTime]; //// spatial / place
			P.CaseIsolationHouseEffectiveness	= P.CI_HouseholdEffects_OverTime		[ChangeTime]; //// household

			P.CaseIsolationProp					= P.CI_Prop_OverTime					[ChangeTime]; //// compliance
			P.CaseIsolation_CellIncThresh		= P.CI_CellIncThresh_OverTime			[ChangeTime]; //// cell incidence threshold
		}

	////// **** household quarantine
	if (P.DoHouseholds)
		for (int ChangeTime = 0; ChangeTime < P.Num_HQ_ChangeTimes; ChangeTime++)
			if (t == P.HQ_ChangeTimes[ChangeTime])
			{
				P.HQuarantineSpatialEffect	= P.HQ_SpatialEffects_OverTime				[ChangeTime];				//// spatial
				P.HQuarantineHouseEffect 	= P.HQ_HouseholdEffects_OverTime			[ChangeTime];				//// household
				for (int PlaceType = 0; PlaceType < P.PlaceTypeNum; PlaceType++)
					P.HQuarantinePlaceEffect[PlaceType] = P.HQ_PlaceEffects_OverTime	[ChangeTime][PlaceType];	//// place

				P.HQuarantinePropIndivCompliant = P.HQ_Individual_PropComply_OverTime	[ChangeTime]; //// individual compliance
				P.HQuarantinePropHouseCompliant = P.HQ_Household_PropComply_OverTime	[ChangeTime]; //// household compliance

				P.HHQuar_CellIncThresh			= P.HQ_CellIncThresh_OverTime			[ChangeTime]; //// cell incidence threshold
			}

	//// **** place closure
	if (P.DoPlaces)
	{
		for (int ChangeTime = 0; ChangeTime < P.Num_PC_ChangeTimes; ChangeTime++)
			if (t == P.PC_ChangeTimes[ChangeTime])
			{
				//// First open all the places - keep commented out in case becomes necessary but avoid if possible to avoid runtime costs.
//				unsigned short int ts = (unsigned short int) (P.TimeStepsPerDay * t);
//				for (int PlaceType = 0; PlaceType < P.PlaceTypeNum; PlaceType++)
//#pragma omp parallel for schedule(static,1)
//					for (int ThreadNum = 0; ThreadNum < P.NumThreads; ThreadNum++)
//						for (int PlaceNum = ThreadNum; PlaceNum < P.Nplace[PlaceType]; PlaceNum += P.NumThreads)
//							DoPlaceOpen(PlaceType, PlaceNum, ts, ThreadNum);

				P.PlaceCloseSpatialRelContact	= P.PC_SpatialEffects_OverTime	[ChangeTime];					//// spatial
				P.PlaceCloseHouseholdRelContact = P.PC_HouseholdEffects_OverTime[ChangeTime];					//// household
				for (int PlaceType = 0; PlaceType < P.PlaceTypeNum; PlaceType++)
				{
					P.PlaceCloseEffect[PlaceType] = P.PC_PlaceEffects_OverTime[ChangeTime][PlaceType];			//// place
					P.PlaceClosePropAttending[PlaceType] = P.PC_PropAttending_OverTime[ChangeTime][PlaceType];	//// place
				}

				P.PlaceCloseIncTrig				= P.PC_IncThresh_OverTime		[ChangeTime];					//// global incidence threshold
				P.PlaceCloseFracIncTrig			= P.PC_FracIncThresh_OverTime	[ChangeTime];					//// fractional incidence threshold
				P.PlaceCloseCellIncThresh		= P.PC_CellIncThresh_OverTime	[ChangeTime];					//// cell incidence threshold
				P.PlaceCloseDuration			= P.PC_Durs_OverTime			[ChangeTime];					//// duration of place closure

				//// reset place close time start - has been set to 9e9 in event of no triggers. m
				if(P.PlaceCloseTimeStart<1e10) P.PlaceCloseTimeStart = t;

				// ensure that new duration doesn't go over next change time. Judgement call here - talk to Neil if this is what he wants.
				if ((ChangeTime < P.Num_PC_ChangeTimes - 1) && (P.PlaceCloseTimeStart + P.PlaceCloseDuration >= P.PC_ChangeTimes[ChangeTime + 1]))
					P.PlaceCloseDuration = P.PC_ChangeTimes[ChangeTime + 1] - P.PC_ChangeTimes[ChangeTime]; // -1;
				//fprintf(stderr, "\nt=%lf, n=%i (%i)  PlaceCloseDuration = %lf  (%lf) \n", t, ChangeTime, P.Num_PC_ChangeTimes, P.PlaceCloseDuration, P.PC_ChangeTimes[ChangeTime+1]);
			}
	}

	//// **** digital contact tracing
	for (int ChangeTime = 0; ChangeTime < P.Num_DCT_ChangeTimes; ChangeTime++)
		if (t == P.DCT_ChangeTimes[ChangeTime])
		{
			P.DCTCaseIsolationEffectiveness			= P.DCT_SpatialAndPlaceEffects_OverTime	[ChangeTime];	//// spatial / place
			P.DCTCaseIsolationHouseEffectiveness	= P.DCT_HouseholdEffects_OverTime		[ChangeTime];	//// household
			P.ProportionDigitalContactsIsolate		= P.DCT_Prop_OverTime					[ChangeTime];	//// compliance
			P.MaxDigitalContactsToTrace				= P.DCT_MaxToTrace_OverTime				[ChangeTime];
		}
}

void RecordAdminAgeBreakdowns(int t_int)
{
	//// **** Infections by age and admin unit (can parallelize later)
	for (int AgeGroup = 0; AgeGroup < NUM_AGE_GROUPS; AgeGroup++)
		for (int AdUnit = 0; AdUnit < P.NumAdunits; AdUnit++)
		{
			// Record incidence. Need new total minus old total (same as minus old total plus new total).
			// First subtract old total before reset, collated and updated.
			TimeSeries[t_int].incInf_age_adunit[AgeGroup][AdUnit] = (double)(-State.cumInf_age_adunit[AgeGroup][AdUnit]);

			// reset totals
			State.prevInf_age_adunit[AgeGroup][AdUnit] = 0;
			State.cumInf_age_adunit [AgeGroup][AdUnit] = 0;

			// sum totals
			for (int Thread = 0; Thread < P.NumThreads; Thread++)
			{
				State.prevInf_age_adunit[AgeGroup][AdUnit] += StateT[Thread].prevInf_age_adunit[AgeGroup][AdUnit];
				State.cumInf_age_adunit [AgeGroup][AdUnit] += StateT[Thread].cumInf_age_adunit [AgeGroup][AdUnit];
			}

			// record in time series.
			TimeSeries[t_int].prevInf_age_adunit[AgeGroup][AdUnit] = State.prevInf_age_adunit[AgeGroup][AdUnit];
			TimeSeries[t_int].cumInf_age_adunit [AgeGroup][AdUnit] = State.cumInf_age_adunit [AgeGroup][AdUnit];

			// Record incidence. Need new total minus old total. Add new total
			TimeSeries[t_int].incInf_age_adunit[AgeGroup][AdUnit] += (double)(State.cumInf_age_adunit[AgeGroup][AdUnit]);
		}
}

void RecordQuarNotInfected(int n, unsigned short int ts)
{
	int QuarNotInfected = 0, QuarNotSymptomatic = 0;
#pragma omp parallel for schedule(static,1) reduction(+:QuarNotInfected, QuarNotSymptomatic)
	for (int thread_no = 0; thread_no < P.NumThreads; thread_no++)
		for (int Person = thread_no; Person < P.PopSize; Person += P.NumThreads)
			if (HOST_QUARANTINED(Person))
			{
				if (Hosts[Person].inf == InfStat_Susceptible || abs(Hosts[Person].inf) == InfStat_Recovered) QuarNotInfected++;
				if (Hosts[Person].inf > 0) QuarNotSymptomatic++;
			}

	TimeSeries[n].prevQuarNotInfected		= (double) QuarNotInfected;
	TimeSeries[n].prevQuarNotSymptomatic	= (double) QuarNotSymptomatic;
}

void RecordSample(double t, int n)
{
	int j, k, S, L, I, R, D, N, cumC, cumTC, cumI, cumR, cumD, cumDC, cumFC, cumTG, cumSI, nTG;
	int cumCT; //added cumulative number of contact traced: ggilani 15/06/17
	int cumCC; //added cumulative number of cases who are contacts: ggilani 28/05/2019
	int cumDCT; //added cumulative number of cases who are digitally contact traced: ggilani 11/03/20
	int cumHQ, cumAC, cumAH, cumAA, cumACS, cumAPC, cumAPA, cumAPCS, numPC, trigDetectedCases;
	int cumC_country[MAX_COUNTRIES]; //add cumulative cases per country
	unsigned short int ts;

	//// Severity quantities
	int Mild, ILI, SARI, Critical, CritRecov, cumMild, cumILI, cumSARI, cumCritical, cumCritRecov, cumDeath_ILI, cumDeath_SARI, cumDeath_Critical;

	ts = (unsigned short int) (P.TimeStepsPerDay * t);

	//// initialize to zero
	S = L = I = R = D = cumI = cumC = cumDC = cumTC = cumFC = cumHQ = cumAC = cumAA = cumAH = cumACS
		= cumAPC = cumAPA = cumAPCS = cumD = cumCT = cumCC = cumDCT = cumTG = cumSI = nTG = 0;
	for (int i = 0; i < MAX_COUNTRIES; i++) cumC_country[i] = 0;
	if (P.DoSeverity)
		Mild = ILI = SARI = Critical = CritRecov = cumMild = cumILI = cumSARI = cumCritical = cumCritRecov = cumDeath_ILI = cumDeath_SARI = cumDeath_Critical = 0;

#pragma omp parallel for schedule(static,10000) reduction(+:S,L,I,R,D,cumTC) default(none) \
		shared(P, CellLookup)
	for (int i = 0; i < P.NCP; i++)
	{
		Cell* ct = CellLookup[i];
		S += (int)ct->S;
		L += (int)ct->L;
		I += (int)ct->I;
		R += (int)ct->R;
		D += (int)ct->D;
		cumTC += (int)ct->cumTC;
	}
	cumR = R;
	cumD = D;
	//cumD = 0;
	N = S + L + I + R + D;
	if (N != P.PopSize) fprintf(stderr, "## %i #\n", P.PopSize - N);
	State.sumRad2 = 0;
	for (j = 0; j < P.NumThreads; j++)
	{
		cumI += StateT[j].cumI;
		cumC += StateT[j].cumC;
		cumDC += StateT[j].cumDC;
		cumTG += StateT[j].cumTG;
		cumSI += StateT[j].cumSI;
		nTG += StateT[j].nTG;
		StateT[j].cumTG = StateT[j].cumSI = StateT[j].nTG = 0;
		cumFC += StateT[j].cumFC;
		cumCT += StateT[j].cumCT; //added contact tracing
		cumCC += StateT[j].cumCC; //added cases who are contacts
		cumDCT += StateT[j].cumDCT; //added cases who are digitally contact traced
		State.sumRad2 += StateT[j].sumRad2;
		State.sumRad2 += StateT[j].sumRad2;
		cumHQ += StateT[j].cumHQ;
		cumAC += StateT[j].cumAC;
		cumAA += StateT[j].cumAA;
		cumAPC += StateT[j].cumAPC;
		cumAPA += StateT[j].cumAPA;
		cumAPCS += StateT[j].cumAPCS;
		cumAH += StateT[j].cumAH;
		cumACS += StateT[j].cumACS;
		//cumD += StateT[j].cumD;

		if (P.DoSeverity)
		{
			///// severity states by thread
			Mild += StateT[j].Mild;
			ILI += StateT[j].ILI;
			SARI += StateT[j].SARI;
			Critical += StateT[j].Critical;
			CritRecov += StateT[j].CritRecov;

			///// cumulative severity states by thread
			cumMild += StateT[j].cumMild;
			cumILI += StateT[j].cumILI;
			cumSARI += StateT[j].cumSARI;
			cumCritical += StateT[j].cumCritical;
			cumCritRecov += StateT[j].cumCritRecov;
			cumDeath_ILI += StateT[j].cumDeath_ILI;
			cumDeath_SARI += StateT[j].cumDeath_SARI;
			cumDeath_Critical += StateT[j].cumDeath_Critical;
		}

		//add up cumulative country counts: ggilani - 12/11/14
		for (int i = 0; i < MAX_COUNTRIES; i++) cumC_country[i] += StateT[j].cumC_country[i];
		if (State.maxRad2 < StateT[j].maxRad2) State.maxRad2 = StateT[j].maxRad2;
	}
	for (j = 0; j < P.NumThreads; j++)
		StateT[j].maxRad2 = State.maxRad2;
	TimeSeries[n].t = t;
	TimeSeries[n].S = (double)S;
	TimeSeries[n].L = (double)L;
	TimeSeries[n].I = (double)I;
	TimeSeries[n].R = (double)R;
	TimeSeries[n].D = (double)D;
	TimeSeries[n].incI = (double)(cumI - State.cumI);
	TimeSeries[n].incC = (double)(cumC - State.cumC);
	TimeSeries[n].incFC = (double)(cumFC - State.cumFC);
	TimeSeries[n].incCT = (double)(cumCT - State.cumCT); // added contact tracing
	TimeSeries[n].incCC = (double)(cumCC - State.cumCC); // added cases who are contacts
	TimeSeries[n].incDCT = (double)(cumDCT - State.cumDCT); //added cases who are digitally contact traced
	TimeSeries[n].incDC = (double)(cumDC - State.cumDC); //added incidence of detected cases
	TimeSeries[n].incTC = (double)(cumTC - State.cumTC);
	TimeSeries[n].incR = (double)(cumR - State.cumR);
	TimeSeries[n].incD = (double)(cumD - State.cumD);
	TimeSeries[n].incHQ = (double)(cumHQ - State.cumHQ);
	TimeSeries[n].incAC = (double)(cumAC - State.cumAC);
	TimeSeries[n].incAH = (double)(cumAH - State.cumAH);
	TimeSeries[n].incAA = (double)(cumAA - State.cumAA);
	TimeSeries[n].incACS = (double)(cumACS - State.cumACS);
	TimeSeries[n].incAPC = (double)(cumAPC - State.cumAPC);
	TimeSeries[n].incAPA = (double)(cumAPA - State.cumAPA);
	TimeSeries[n].incAPCS = (double)(cumAPCS - State.cumAPCS);
	TimeSeries[n].cumT = State.cumT;
	TimeSeries[n].cumUT = State.cumUT;
	TimeSeries[n].cumTP = State.cumTP;
	TimeSeries[n].cumV = State.cumV;
	TimeSeries[n].cumVG = State.cumVG; //added VG;
	TimeSeries[n].cumDC = cumDC;
	TimeSeries[n].meanTG = TimeSeries[n].meanSI = 0;
	if (nTG > 0) // record mean generation time and serial interval in timestep
	{
		TimeSeries[n].meanTG = P.TimeStep * ((double)cumTG) / ((double)nTG);
		TimeSeries[n].meanSI = P.TimeStep * ((double)cumSI) / ((double)nTG);
	}
	//fprintf(stderr, "\ncumD=%i last_cumD=%i incD=%lg\n ", cumD, State.cumD, TimeSeries[n].incD);
	//incidence per country
	for (int i = 0; i < MAX_COUNTRIES; i++) TimeSeries[n].incC_country[i] = (double)(cumC_country[i] - State.cumC_country[i]);
	if (P.DoICUTriggers)
	{
		trigDetectedCases = cumCritical;
		if (n >= P.TriggersSamplingInterval) trigDetectedCases -= (int)TimeSeries[n - P.TriggersSamplingInterval].cumCritical;
	}
	else
	{
		trigDetectedCases = cumDC;
		if (n >= P.TriggersSamplingInterval) trigDetectedCases -= (int)TimeSeries[n - P.TriggersSamplingInterval].cumDC;
	}
	State.trigDetectedCases = trigDetectedCases;

	//// update State with new totals from threads.
	State.S = S;
	State.L = L;
	State.I = I;
	State.R = R;
	State.D = D;
	State.cumI = cumI;
	State.cumDC = cumDC;
	State.cumTC = cumTC;
	State.cumFC = cumFC;
	State.cumCT = cumCT; //added cumulative contact tracing
	State.cumCC = cumCC; //added cumulative cases who are contacts
	State.cumDCT = cumDCT; //added cumulative cases who are digitally contact traced
	State.cumC = cumC;
	State.cumR = cumR;
	State.cumD = cumD;
	State.cumHQ = cumHQ;
	State.cumAC = cumAC;
	State.cumAH = cumAH;
	State.cumAA = cumAA;
	State.cumACS = cumACS;
	State.cumAPC = cumAPC;
	State.cumAPA = cumAPA;
	State.cumAPCS = cumAPCS;

	//// **** Infections by age and admin unit (can parallelize later)
	if (P.DoAdUnits && P.OutputAdUnitAge)
		RecordAdminAgeBreakdowns(n);

	RecordQuarNotInfected(n, ts);

	if (P.DoSeverity)
	{

		//// Record incidence. (Must be done with old State totals)
		TimeSeries[n].incMild = (double)(cumMild - State.cumMild);
		TimeSeries[n].incILI = (double)(cumILI - State.cumILI);
		TimeSeries[n].incSARI = (double)(cumSARI - State.cumSARI);
		TimeSeries[n].incCritical = (double)(cumCritical - State.cumCritical);
		TimeSeries[n].incCritRecov = (double)(cumCritRecov - State.cumCritRecov);
		TimeSeries[n].incDeath_ILI = (double)(cumDeath_ILI - State.cumDeath_ILI);
		TimeSeries[n].incDeath_SARI = (double)(cumDeath_SARI - State.cumDeath_SARI);
		TimeSeries[n].incDeath_Critical = (double)(cumDeath_Critical - State.cumDeath_Critical);

		/////// update state with totals
		State.Mild = Mild;
		State.ILI = ILI;
		State.SARI = SARI;
		State.Critical = Critical;
		State.CritRecov = CritRecov;
		State.cumMild = cumMild;
		State.cumILI = cumILI;
		State.cumSARI = cumSARI;
		State.cumCritical = cumCritical;
		State.cumCritRecov = cumCritRecov;
		State.cumDeath_ILI = cumDeath_ILI;
		State.cumDeath_SARI = cumDeath_SARI;
		State.cumDeath_Critical = cumDeath_Critical;

		//// Record new totals for time series. (Must be done with old State totals)
		TimeSeries[n].Mild = Mild;
		TimeSeries[n].ILI = ILI;
		TimeSeries[n].SARI = SARI;
		TimeSeries[n].Critical = Critical;
		TimeSeries[n].CritRecov = CritRecov;
		TimeSeries[n].cumMild = cumMild;
		TimeSeries[n].cumILI = cumILI;
		TimeSeries[n].cumSARI = cumSARI;
		TimeSeries[n].cumCritical = cumCritical;
		TimeSeries[n].cumCritRecov = cumCritRecov;
		TimeSeries[n].cumDeath_ILI = cumDeath_ILI;
		TimeSeries[n].cumDeath_SARI = cumDeath_SARI;
		TimeSeries[n].cumDeath_Critical = cumDeath_Critical;

		for (int i = 0; i < NUM_AGE_GROUPS; i++)
		{
			//// Record incidence. Need new total minus old total (same as minus old total plus new total).
			//// First subtract old total while unchanged.
			TimeSeries[n].incMild_age[i] = (double)(-State.cumMild_age[i]);
			TimeSeries[n].incILI_age[i] = (double)(-State.cumILI_age[i]);
			TimeSeries[n].incSARI_age[i] = (double)(-State.cumSARI_age[i]);
			TimeSeries[n].incCritical_age[i] = (double)(-State.cumCritical_age[i]);
			TimeSeries[n].incCritRecov_age[i] = (double)(-State.cumCritRecov_age[i]);
			TimeSeries[n].incDeath_ILI_age[i] = (double)(-State.cumDeath_ILI_age[i]);
			TimeSeries[n].incDeath_SARI_age[i] = (double)(-State.cumDeath_SARI_age[i]);
			TimeSeries[n].incDeath_Critical_age[i] = (double)(-State.cumDeath_Critical_age[i]);

			State.Mild_age[i] = 0;
			State.ILI_age[i] = 0;
			State.SARI_age[i] = 0;
			State.Critical_age[i] = 0;
			State.CritRecov_age[i] = 0;
			State.cumMild_age[i] = 0;
			State.cumILI_age[i] = 0;
			State.cumSARI_age[i] = 0;
			State.cumCritical_age[i] = 0;
			State.cumCritRecov_age[i] = 0;
			State.cumDeath_ILI_age[i] = 0;
			State.cumDeath_SARI_age[i] = 0;
			State.cumDeath_Critical_age[i] = 0;

			for (j = 0; j < P.NumThreads; j++)
			{
				//// collate from threads
				State.Mild_age[i] += StateT[j].Mild_age[i];
				State.ILI_age[i] += StateT[j].ILI_age[i];
				State.SARI_age[i] += StateT[j].SARI_age[i];
				State.Critical_age[i] += StateT[j].Critical_age[i];
				State.CritRecov_age[i] += StateT[j].CritRecov_age[i];
				State.cumMild_age[i] += StateT[j].cumMild_age[i];
				State.cumILI_age[i] += StateT[j].cumILI_age[i];
				State.cumSARI_age[i] += StateT[j].cumSARI_age[i];
				State.cumCritical_age[i] += StateT[j].cumCritical_age[i];
				State.cumCritRecov_age[i] += StateT[j].cumCritRecov_age[i];
				State.cumDeath_ILI_age[i] += StateT[j].cumDeath_ILI_age[i];
				State.cumDeath_SARI_age[i] += StateT[j].cumDeath_SARI_age[i];
				State.cumDeath_Critical_age[i] += StateT[j].cumDeath_Critical_age[i];
			}

			//// Record incidence. Need new total minus old total. Add new total
			TimeSeries[n].incMild_age[i] += (double)(State.cumMild_age[i]);
			TimeSeries[n].incILI_age[i] += (double)(State.cumILI_age[i]);
			TimeSeries[n].incSARI_age[i] += (double)(State.cumSARI_age[i]);
			TimeSeries[n].incCritical_age[i] += (double)(State.cumCritical_age[i]);
			TimeSeries[n].incCritRecov_age[i] += (double)(State.cumCritRecov_age[i]);
			TimeSeries[n].incDeath_ILI_age[i] += (double)(State.cumDeath_ILI_age[i]);
			TimeSeries[n].incDeath_SARI_age[i] += (double)(State.cumDeath_SARI_age[i]);
			TimeSeries[n].incDeath_Critical_age[i] += (double)(State.cumDeath_Critical_age[i]);

			//// Record new totals for time series. (Must be done with old State totals)
			TimeSeries[n].Mild_age[i] = State.Mild_age[i];
			TimeSeries[n].ILI_age[i] = State.ILI_age[i];
			TimeSeries[n].SARI_age[i] = State.SARI_age[i];
			TimeSeries[n].Critical_age[i] = State.Critical_age[i];
			TimeSeries[n].CritRecov_age[i] = State.CritRecov_age[i];
			TimeSeries[n].cumMild_age[i] = State.cumMild_age[i];
			TimeSeries[n].cumILI_age[i] = State.cumILI_age[i];
			TimeSeries[n].cumSARI_age[i] = State.cumSARI_age[i];
			TimeSeries[n].cumCritical_age[i] = State.cumCritical_age[i];
			TimeSeries[n].cumCritRecov_age[i] = State.cumCritRecov_age[i];
			TimeSeries[n].cumDeath_ILI_age[i] = State.cumDeath_ILI_age[i];
			TimeSeries[n].cumDeath_SARI_age[i] = State.cumDeath_SARI_age[i];
			TimeSeries[n].cumDeath_Critical_age[i] = State.cumDeath_Critical_age[i];
		}
		if (P.DoAdUnits)
			for (int i = 0; i <= P.NumAdunits; i++)
			{
				//// Record incidence. Need new total minus old total (same as minus old total plus new total).
				//// First subtract old total while unchanged.
				TimeSeries[n].incMild_adunit[i] = (double)(-State.cumMild_adunit[i]);
				TimeSeries[n].incILI_adunit[i] = (double)(-State.cumILI_adunit[i]);
				TimeSeries[n].incSARI_adunit[i] = (double)(-State.cumSARI_adunit[i]);
				TimeSeries[n].incCritical_adunit[i] = (double)(-State.cumCritical_adunit[i]);
				TimeSeries[n].incCritRecov_adunit[i] = (double)(-State.cumCritRecov_adunit[i]);
				TimeSeries[n].incD_adunit[i] = (double)(-State.cumD_adunit[i]);
				TimeSeries[n].incDeath_ILI_adunit[i] = (double)(-State.cumDeath_ILI_adunit[i]);
				TimeSeries[n].incDeath_SARI_adunit[i] = (double)(-State.cumDeath_SARI_adunit[i]);
				TimeSeries[n].incDeath_Critical_adunit[i] = (double)(-State.cumDeath_Critical_adunit[i]);

				//// reset State (not StateT) to zero. Don't need to do this with non-admin unit as local variables Mild, cumSARI etc. initialized to zero at beginning of function. Check with Gemma
				State.Mild_adunit[i] = 0;
				State.ILI_adunit[i] = 0;
				State.SARI_adunit[i] = 0;
				State.Critical_adunit[i] = 0;
				State.CritRecov_adunit[i] = 0;
				State.cumMild_adunit[i] = 0;
				State.cumILI_adunit[i] = 0;
				State.cumSARI_adunit[i] = 0;
				State.cumCritical_adunit[i] = 0;
				State.cumCritRecov_adunit[i] = 0;
				State.cumD_adunit[i] = 0;
				State.cumDeath_ILI_adunit[i] = 0;
				State.cumDeath_SARI_adunit[i] = 0;
				State.cumDeath_Critical_adunit[i] = 0;

				for (j = 0; j < P.NumThreads; j++)
				{
					//// collate from threads
					State.Mild_adunit[i] += StateT[j].Mild_adunit[i];
					State.ILI_adunit[i] += StateT[j].ILI_adunit[i];
					State.SARI_adunit[i] += StateT[j].SARI_adunit[i];
					State.Critical_adunit[i] += StateT[j].Critical_adunit[i];
					State.CritRecov_adunit[i] += StateT[j].CritRecov_adunit[i];
					State.cumMild_adunit[i] += StateT[j].cumMild_adunit[i];
					State.cumILI_adunit[i] += StateT[j].cumILI_adunit[i];
					State.cumSARI_adunit[i] += StateT[j].cumSARI_adunit[i];
					State.cumCritical_adunit[i] += StateT[j].cumCritical_adunit[i];
					State.cumCritRecov_adunit[i] += StateT[j].cumCritRecov_adunit[i];
					State.cumD_adunit[i] += StateT[j].cumD_adunit[i];
					State.cumDeath_ILI_adunit[i] += StateT[j].cumDeath_ILI_adunit[i];
					State.cumDeath_SARI_adunit[i] += StateT[j].cumDeath_SARI_adunit[i];
					State.cumDeath_Critical_adunit[i] += StateT[j].cumDeath_Critical_adunit[i];
				}

				//// Record incidence. Need new total minus old total. Add new total
				TimeSeries[n].incMild_adunit[i] += (double)(State.cumMild_adunit[i]);
				TimeSeries[n].incILI_adunit[i] += (double)(State.cumILI_adunit[i]);
				TimeSeries[n].incSARI_adunit[i] += (double)(State.cumSARI_adunit[i]);
				TimeSeries[n].incCritical_adunit[i] += (double)(State.cumCritical_adunit[i]);
				TimeSeries[n].incCritRecov_adunit[i] += (double)(State.cumCritRecov_adunit[i]);
				TimeSeries[n].incD_adunit[i] += (double)(State.cumD_adunit[i]);
				TimeSeries[n].incDeath_ILI_adunit[i] += (double)(State.cumDeath_ILI_adunit[i]);
				TimeSeries[n].incDeath_SARI_adunit[i] += (double)(State.cumDeath_SARI_adunit[i]);
				TimeSeries[n].incDeath_Critical_adunit[i] += (double)(State.cumDeath_Critical_adunit[i]);

				//// Record new totals for time series. (Must be done with old State totals)
				TimeSeries[n].Mild_adunit[i] = State.Mild_adunit[i];
				TimeSeries[n].ILI_adunit[i] = State.ILI_adunit[i];
				TimeSeries[n].SARI_adunit[i] = State.SARI_adunit[i];
				TimeSeries[n].Critical_adunit[i] = State.Critical_adunit[i];
				TimeSeries[n].CritRecov_adunit[i] = State.CritRecov_adunit[i];
				TimeSeries[n].cumMild_adunit[i] = State.cumMild_adunit[i];
				TimeSeries[n].cumILI_adunit[i] = State.cumILI_adunit[i];
				TimeSeries[n].cumSARI_adunit[i] = State.cumSARI_adunit[i];
				TimeSeries[n].cumCritical_adunit[i] = State.cumCritical_adunit[i];
				TimeSeries[n].cumCritRecov_adunit[i] = State.cumCritRecov_adunit[i];
				TimeSeries[n].cumD_adunit[i] = State.cumD_adunit[i];
				TimeSeries[n].cumDeath_ILI_adunit[i] = State.cumDeath_ILI_adunit[i];
				TimeSeries[n].cumDeath_SARI_adunit[i] = State.cumDeath_SARI_adunit[i];
				TimeSeries[n].cumDeath_Critical_adunit[i] = State.cumDeath_Critical_adunit[i];
			}
	}

	//update cumulative cases per country
	for (int i = 0; i < MAX_COUNTRIES; i++) State.cumC_country[i] = cumC_country[i];
	//update overall state variable for cumulative cases per adunit

	TimeSeries[n].rmsRad = (State.cumI > 0) ? sqrt(State.sumRad2 / ((double)State.cumI)) : 0;
	TimeSeries[n].maxRad = sqrt(State.maxRad2);
	TimeSeries[n].extinct = ((((P.SmallEpidemicCases >= 0) && (State.R <= P.SmallEpidemicCases)) || (P.SmallEpidemicCases < 0)) && (State.I + State.L == 0)) ? 1 : 0;
	for (int i = 0; i < NUM_AGE_GROUPS; i++)
	{
		TimeSeries[n].incCa[i] = TimeSeries[n].incIa[i] = TimeSeries[n].incDa[i] = 0;
		for (j = 0; j < P.NumThreads; j++)
		{
			TimeSeries[n].incCa[i] += (double)StateT[j].cumCa[i];
			TimeSeries[n].incIa[i] += (double)StateT[j].cumIa[i];
			TimeSeries[n].incDa[i] += (double)StateT[j].cumDa[i];
		}
	}

	for (int i = 0; i < 2; i++)
	{
		TimeSeries[n].incC_keyworker[i] = TimeSeries[n].incI_keyworker[i] = TimeSeries[n].cumT_keyworker[i] = 0;
		for (j = 0; j < P.NumThreads; j++)
		{
			TimeSeries[n].incC_keyworker[i] += (double)StateT[j].cumC_keyworker[i];
			TimeSeries[n].incI_keyworker[i] += (double)StateT[j].cumI_keyworker[i];
			TimeSeries[n].cumT_keyworker[i] += (double)StateT[j].cumT_keyworker[i];
			StateT[j].cumC_keyworker[i] = StateT[j].cumI_keyworker[i] = 0;
		}
	}

	for (int i = 0; i < INFECT_TYPE_MASK; i++)
	{
		TimeSeries[n].incItype[i] = 0;
		for (j = 0; j < P.NumThreads; j++)
		{
			TimeSeries[n].incItype[i] += (double)StateT[j].cumItype[i];
			StateT[j].cumItype[i] = 0;
		}
	}
	if (P.DoAdUnits)
		for (int i = 0; i <= P.NumAdunits; i++)
		{
			TimeSeries[n].incI_adunit[i] = TimeSeries[n].incC_adunit[i] = TimeSeries[n].cumT_adunit[i] = TimeSeries[n].incH_adunit[i] = TimeSeries[n].incDC_adunit[i] = TimeSeries[n].incCT_adunit[i] = TimeSeries[n].incDCT_adunit[i] = 0; //added detected cases: ggilani 03/02/15
			for (j = 0; j < P.NumThreads; j++)
			{
				TimeSeries[n].incI_adunit[i] += (double)StateT[j].cumI_adunit[i];
				TimeSeries[n].incC_adunit[i] += (double)StateT[j].cumC_adunit[i];
				TimeSeries[n].incDC_adunit[i] += (double)StateT[j].cumDC_adunit[i]; //added detected cases: ggilani 03/02/15
				TimeSeries[n].incH_adunit[i] += (double)StateT[j].cumH_adunit[i]; //added hospitalisation
				TimeSeries[n].incCT_adunit[i] += (double)StateT[j].cumCT_adunit[i]; //added contact tracing: ggilani 15/06/17
				TimeSeries[n].incCC_adunit[i] += (double)StateT[j].cumCC_adunit[i]; //added cases who are contacts: ggilani 28/05/2019
				TimeSeries[n].incDCT_adunit[i] += (double)StateT[j].cumDCT_adunit[i]; //added cases who are digitally contact traced: ggilani 11/03/20
				TimeSeries[n].cumT_adunit[i] += (double)StateT[j].cumT_adunit[i];
				State.cumC_adunit[i] += StateT[j].cumC_adunit[i];
				State.cumDC_adunit[i] += StateT[j].cumDC_adunit[i];
				StateT[j].cumI_adunit[i] = StateT[j].cumC_adunit[i] = StateT[j].cumH_adunit[i] = StateT[j].cumDC_adunit[i] = StateT[j].cumCT_adunit[i] = StateT[j].cumCC_adunit[i] = StateT[j].cumDCT_adunit[i] = 0; //added hospitalisation, detected cases, contact tracing: ggilani 03/02/15, 15/06/17
			}
			if (P.DoICUTriggers)
			{
				State.trigDC_adunit[i] += (int)TimeSeries[n].incCritical_adunit[i];
				if (n >= P.TriggersSamplingInterval) State.trigDC_adunit[i] -= (int)TimeSeries[n - P.TriggersSamplingInterval].incCritical_adunit[i];
			}
			else
			{
				State.trigDC_adunit[i] += (int)TimeSeries[n].incDC_adunit[i];
				if (n >= P.TriggersSamplingInterval) State.trigDC_adunit[i] -= (int)TimeSeries[n - P.TriggersSamplingInterval].incDC_adunit[i];
			}
		}
	if (P.DoDigitalContactTracing)
		for (int i = 0; i < P.NumAdunits; i++)
			TimeSeries[n].DCT_adunit[i] = (double)AdUnits[i].ndct; //added total numbers of contacts currently isolated due to digital contact tracing: ggilani 11/03/20
	if (P.DoPlaces)
		for (int i = 0; i < NUM_PLACE_TYPES; i++)
		{
			numPC = 0;
			for (j = 0; j < P.Nplace[i]; j++)
				if (PLACE_CLOSED(i, j)) numPC++;
			State.NumPlacesClosed[i] = numPC;
			TimeSeries[n].PropPlacesClosed[i] = ((double)numPC) / ((double)P.Nplace[i]);
		}
	for (int i = k = 0; i < P.NMC; i++) if (Mcells[i].socdist == 2) k++;
	TimeSeries[n].PropSocDist = ((double)k) / ((double)P.NMC);

	//update contact number distribution in State
	for (int i = 0; i < (MAX_CONTACTS + 1); i++)
	{
		for (j = 0; j < P.NumThreads; j++)
		{
			State.contact_dist[i] += StateT[j].contact_dist[i];
			StateT[j].contact_dist[i] = 0;
		}
	}
	if (P.OutputBitmap >= 1)
	{
		TSMean = TSMeanNE; TSVar = TSVarNE;
		CaptureBitmap();
		OutputBitmap(0);
	}
}

void CalibrationThresholdCheck(double t,int n)
{
	int k;
	int trigAlert, trigAlertCases;
	unsigned short int ts;

	ts = (unsigned short int) (P.TimeStepsPerDay * t);

	trigAlertCases = State.cumDC;
	if (n >= P.WindowToEvaluateTriggerAlert) {
		trigAlertCases -= (int)TimeSeries[n - P.WindowToEvaluateTriggerAlert].cumDC;
	}

	if (P.TriggerAlertOnDeaths)  //// if using deaths as trigger (as opposed to detected cases)
	{
		trigAlert = (int)TimeSeries[n].D;
		if (n >= P.WindowToEvaluateTriggerAlert) trigAlert -= (int) TimeSeries[n - P.WindowToEvaluateTriggerAlert].D;
	}
	else
	{
		trigAlert = trigAlertCases;
	}

	double RatioPredictedObserved, DesiredAccuracy; // calibration variables.

	if (((P.DoNoCalibration) && (t >= P.Epidemic_StartDate_CalTime)) ||
		((!P.DoNoCalibration) && (((!P.DoAlertTriggerAfterInterv) && (trigAlert >= P.CaseOrDeathThresholdBeforeAlert)) ||
		((P.DoAlertTriggerAfterInterv) && (((trigAlertCases >= P.CaseOrDeathThresholdBeforeAlert) && (P.ModelCalibIteration < 2))
			|| ((t >= P.Epidemic_StartDate_CalTime) && ((P.ModelCalibIteration >= 2)||(P.InitialInfectionCalTime > 0) )))))))
	{
		if ((!P.DoNoCalibration) && (!P.StopCalibration) && (!InterruptRun))
		{
			if ((P.DateTriggerReached_SimTime == 0) && (P.InitialInfectionCalTime <=0))
			{
				P.Epidemic_StartDate_CalTime = P.DateTriggerReached_SimTime = t; // initialize Epidemic_StartDate_CalTime & DateTriggerReached_SimTime to now (i.e. simulation time that trigger was reached)
				if (P.DateTriggerReached_CalTime >= 0)
				{
					P.HolidaysStartDay_SimTime = P.DateTriggerReached_SimTime - P.Interventions_StartDate_CalTime; /// initialize holiday offset to time difference between DateTriggerReached_SimTime and day of year interventions start.
//					fprintf(stderr, "@@## trigAlertCases=%i P.HolidaysStartDay_SimTime=%lg \n",trigAlertCases, P.HolidaysStartDay_SimTime);
				}
			}
			if ((P.DateTriggerReached_CalTime >= 0) && (!P.DoAlertTriggerAfterInterv) && (P.InitialInfectionCalTime <= 0))
			{
				P.StopCalibration = 1;
				InterruptRun = 1;
			}
			if ((P.DoAlertTriggerAfterInterv) && (t == P.DateTriggerReached_SimTime + P.DateTriggerReached_CalTime - P.Interventions_StartDate_CalTime))
			{
				if ((trigAlert > 0) && (P.ModelCalibIteration < 20))
				{
					RatioPredictedObserved = ((double)trigAlert)/((double)P.AlertTriggerAfterIntervThreshold);
					DesiredAccuracy = 1.1 / sqrt((double)P.AlertTriggerAfterIntervThreshold);
					if (DesiredAccuracy < 0.05) DesiredAccuracy = 0.05;
					fprintf(stderr, "\n** %i %lf %lf | %lg / %lg \t", P.ModelCalibIteration, t, P.DateTriggerReached_SimTime + P.DateTriggerReached_CalTime - P.Interventions_StartDate_CalTime, P.HolidaysStartDay_SimTime, RatioPredictedObserved);
					fprintf(stderr, "| %i %i %i %i -> ", trigAlert, trigAlertCases, P.AlertTriggerAfterIntervThreshold, P.CaseOrDeathThresholdBeforeAlert);

					if (P.InitialInfectionCalTime > 0)
					{
						if ((P.ModelCalibIteration >= 2) &&
							((((RatioPredictedObserved - 1.0) <= DesiredAccuracy) && (RatioPredictedObserved >= 1)) ||
							(((1.0 - RatioPredictedObserved) <= DesiredAccuracy) && (RatioPredictedObserved < 1))))
							P.StopCalibration = 1;
						else if (P.ModelCalibIteration == 1)
							P.SeedingScaling /= pow(RatioPredictedObserved, 0.7);
						else if (P.ModelCalibIteration == 2)
							P.SeedingScaling /= pow(RatioPredictedObserved, 0.6);
						else if (P.ModelCalibIteration > 2)
							P.SeedingScaling /= pow(RatioPredictedObserved, 0.3 + 0.2 * ranf()); // include random number to prevent loops
					}
					else
					{
						if ((P.ModelCalibIteration >= 2) &&
							((((RatioPredictedObserved - 1.0) <= DesiredAccuracy) && (RatioPredictedObserved >= 1)) ||
							(((1.0 - RatioPredictedObserved) <= DesiredAccuracy) && (RatioPredictedObserved < 1))))
							P.StopCalibration = 1;
						else if (P.ModelCalibIteration == 0)
						{
							k = (int)(((double)P.CaseOrDeathThresholdBeforeAlert) / RatioPredictedObserved);
							if (k > 0) P.CaseOrDeathThresholdBeforeAlert = k;
						}
						else if ((P.ModelCalibIteration >= 2) && ((P.ModelCalibIteration) % 3 < 2))
						{
							if (RatioPredictedObserved > 1)
							{
								P.Epidemic_StartDate_CalTime--;
								P.HolidaysStartDay_SimTime--;
							}
							else if (RatioPredictedObserved < 1)
							{
								P.Epidemic_StartDate_CalTime++;
								P.HolidaysStartDay_SimTime++;
							}
						}
						else if ((P.ModelCalibIteration >= 2) && ((P.ModelCalibIteration) % 3 == 2))
						{
							P.SeedingScaling /= pow(RatioPredictedObserved, 0.2 + 0.3 * ranf()); // include random number to prevent loops
						}
					}
					P.ModelCalibIteration++;
					fprintf(stderr, "%i : %lg\n", P.CaseOrDeathThresholdBeforeAlert, P.SeedingScaling);

					if(P.StopCalibration)
						fprintf(stderr, "Calibration ended.\n");
					else
						InterruptRun = 1;
				}
				else
					P.StopCalibration = 1;
			}
		}
		P.ControlPropCasesId = P.PostAlertControlPropCasesId;

		if (P.VaryEfficaciesOverTime)
			UpdateEfficaciesAndComplianceProportions(t - P.Epidemic_StartDate_CalTime);

// changed to a define for speed (though always likely inlined anyway) and to avoid clang compiler warnings re double alignment
#define DO_OR_DONT_AMEND_START_TIME(X,Y) if(X>=1e10) X=Y;

		//// Set Case isolation start time (by admin unit)
		for (int i = 0; i < P.NumAdunits; i++)
			if (ChooseTriggerVariableAndValue(i) > ChooseThreshold(i, P.CaseIsolation_CellIncThresh)) //// a little wasteful if doing Global trigs as function called more times than necessary, but worth it for much simpler code. Also this function is small portion of runtime.
				DO_OR_DONT_AMEND_START_TIME(AdUnits[i].CaseIsolationTimeStart, t + ((P.DoInterventionDelaysByAdUnit)?AdUnits[i].CaseIsolationDelay: P.CaseIsolationTimeStartBase))
		//// Set Household Quarantine start time (by admin unit)
		for (int i = 0; i < P.NumAdunits; i++)
			if (ChooseTriggerVariableAndValue(i) > ChooseThreshold(i, P.HHQuar_CellIncThresh)) //// a little wasteful if doing Global trigs as function called more times than necessary, but worth it for much simpler code. Also this function is small portion of runtime.
					DO_OR_DONT_AMEND_START_TIME(AdUnits[i].HQuarantineTimeStart, t + ((P.DoInterventionDelaysByAdUnit)?AdUnits[i].HQuarantineDelay: P.HQuarantineTimeStartBase));

		//// Set DigitalContactTracingTimeStart
		if (P.DoDigitalContactTracing)
			for (int i = 0; i < P.NumAdunits; i++)
				if (ChooseTriggerVariableAndValue(i) > ChooseThreshold(i, P.DigitalContactTracing_CellIncThresh)) //// a little wasteful if doing Global trigs as function called more times than necessary, but worth it for much simpler code. Also this function is small portion of runtime.
					DO_OR_DONT_AMEND_START_TIME(AdUnits[i].DigitalContactTracingTimeStart, t + ((P.DoInterventionDelaysByAdUnit)?AdUnits[i].DCTDelay: P.DigitalContactTracingTimeStartBase));

		if (P.DoGlobalTriggers)
		{
			int TriggerValue = ChooseTriggerVariableAndValue(0);
			if (TriggerValue >= ChooseThreshold(0, P.TreatCellIncThresh))
				DO_OR_DONT_AMEND_START_TIME((P.TreatTimeStart), t + P.TreatTimeStartBase);
			if (TriggerValue >= P.VaccCellIncThresh) DO_OR_DONT_AMEND_START_TIME(P.VaccTimeStart, t + P.VaccTimeStartBase);
			if (TriggerValue >= P.SocDistCellIncThresh)
			{
				DO_OR_DONT_AMEND_START_TIME(P.SocDistTimeStart, t + P.SocDistTimeStartBase);
				//added this for admin unit based intervention delays based on a global trigger: ggilani 17/03/20
				if (P.DoInterventionDelaysByAdUnit)
					for (int i = 0; i < P.NumAdunits; i++)
						DO_OR_DONT_AMEND_START_TIME(AdUnits[i].SocialDistanceTimeStart, t + AdUnits[i].SocialDistanceDelay);
			}
			if (TriggerValue >= P.PlaceCloseCellIncThresh)
			{
				DO_OR_DONT_AMEND_START_TIME(P.PlaceCloseTimeStart, t + P.PlaceCloseTimeStartBase);
				if (P.DoInterventionDelaysByAdUnit)
					for (int i = 0; i < P.NumAdunits; i++)
						DO_OR_DONT_AMEND_START_TIME(AdUnits[i].PlaceCloseTimeStart, t + AdUnits[i].PlaceCloseDelay);
			}
			if (TriggerValue >= P.MoveRestrCellIncThresh)
				DO_OR_DONT_AMEND_START_TIME(P.MoveRestrTimeStart, t + P.MoveRestrTimeStartBase);
			if (TriggerValue >= P.KeyWorkerProphCellIncThresh)
				DO_OR_DONT_AMEND_START_TIME(P.KeyWorkerProphTimeStart, t + P.KeyWorkerProphTimeStartBase);
		}
		else
		{
		    DO_OR_DONT_AMEND_START_TIME(P.TreatTimeStart, t + P.TreatTimeStartBase);
			DO_OR_DONT_AMEND_START_TIME(P.VaccTimeStart	, t + P.VaccTimeStartBase);
			DO_OR_DONT_AMEND_START_TIME(P.SocDistTimeStart, t + P.SocDistTimeStartBase);
			DO_OR_DONT_AMEND_START_TIME(P.PlaceCloseTimeStart, t + P.PlaceCloseTimeStartBase);
			DO_OR_DONT_AMEND_START_TIME(P.MoveRestrTimeStart, t + P.MoveRestrTimeStartBase);
			DO_OR_DONT_AMEND_START_TIME(P.KeyWorkerProphTimeStart, t + P.KeyWorkerProphTimeStartBase);
		}
		DO_OR_DONT_AMEND_START_TIME(P.AirportCloseTimeStart, t + P.AirportCloseTimeStartBase);
	}
	if ((P.PlaceCloseIndepThresh > 0) && (((double)State.cumDC) >= P.PlaceCloseIndepThresh))
		DO_OR_DONT_AMEND_START_TIME(P.PlaceCloseTimeStart, t + P.PlaceCloseTimeStartBase);

	if (t > P.SocDistTimeStart + P.SocDistChangeDelay)
	{
		P.SocDistDurationCurrent = P.SocDistDuration2;
		P.SocDistHouseholdEffectCurrent = P.SocDistHouseholdEffect2;
		P.SocDistSpatialEffectCurrent = P.SocDistSpatialEffect2;
		P.EnhancedSocDistHouseholdEffectCurrent = P.EnhancedSocDistHouseholdEffect2;
		P.EnhancedSocDistSpatialEffectCurrent = P.EnhancedSocDistSpatialEffect2;
		for (int i = 0; i < P.PlaceTypeNum; i++)
		{
			P.SocDistPlaceEffectCurrent[i] = P.SocDistPlaceEffect2[i];
			P.EnhancedSocDistPlaceEffectCurrent[i] = P.EnhancedSocDistPlaceEffect2[i];
		}
	}
	//fix to switch off first place closure after P.PlaceCloseDuration has elapsed, if there are no school or cell-based triggers set
	if (t == P.PlaceCloseTimeStart + P.PlaceCloseDuration)
	{
		P.PlaceCloseTimeStartPrevious = P.PlaceCloseTimeStart;
		if ((P.PlaceCloseIncTrig == 0) && (P.PlaceCloseFracIncTrig == 0) && (P.PlaceCloseCellIncThresh == 0)) P.PlaceCloseTimeStart = 9e9;
	}

	if (!P.VaryEfficaciesOverTime)
	{
		if ((P.PlaceCloseTimeStart2 > P.PlaceCloseTimeStartPrevious) && //// if second place closure start time after previous start time AND
			(t >= P.PlaceCloseTimeStartPrevious + P.PlaceCloseDuration) &&	//// if now after previous place closure period has finished AND
			(t >= P.PlaceCloseTimeStartPrevious + P.PlaceCloseTimeStartBase2 - P.PlaceCloseTimeStartBase))	//// if now after previous start time + plus difference between 1st and 2nd base start times
		{
			fprintf(stderr, "\nSecond place closure period (t=%lg)\n", t);
			P.PlaceCloseTimeStartPrevious = P.PlaceCloseTimeStart2 = P.PlaceCloseTimeStart = t;
			P.PlaceCloseDuration = P.PlaceCloseDuration2;
			P.PlaceCloseIncTrig = P.PlaceCloseIncTrig2;
			P.PlaceCloseCellIncThresh = P.PlaceCloseCellIncThresh2;
		}
	}
}

void CalcLikelihood(int run, char *DataFile, char *OutFileBase)
{
	FILE* dat;

	static int DataAlreadyRead = 0, ncols,nrows, *ColTypes;
	static double **Data,NegBinK,sumL;

	if (!DataAlreadyRead)
	{
		char FieldName[1024];
		if (!(dat = fopen(DataFile, "r"))) ERR_CRITICAL("Unable to open data file\n");
		fscanf(dat, "%i %i %lg", &nrows, &ncols, &NegBinK);
		if (!(ColTypes = (int*)calloc(ncols, sizeof(int)))) ERR_CRITICAL("Unable to allocate data file storage\n");
		if (!(Data = (double**)calloc(nrows, sizeof(double *)))) ERR_CRITICAL("Unable to allocate data file storage\n");
		for(int i=0;i<nrows;i++)
			if (!(Data[i] = (double*)calloc(ncols, sizeof(double)))) ERR_CRITICAL("Unable to allocate data file storage\n");
		for (int i = 0; i < ncols; i++)
		{
			ColTypes[i] = -100;
			fscanf(dat, "%s", FieldName);
			if (!strcmp(FieldName, "day"))
			{
				ColTypes[i] = -1;
				if (i != 0) ERR_CRITICAL("'day' must be first column in data file\n");
			}
			if (!strcmp(FieldName, "all_deaths"))
				ColTypes[i] = 0;
			else if (!strcmp(FieldName, "hospital_deaths"))
				ColTypes[i] = 1;
			else if (!strcmp(FieldName, "care_home_deaths"))
				ColTypes[i] = 2;
			else if (!strcmp(FieldName, "seroprevalence_numerator"))
				ColTypes[i] = 3;
			else if (!strcmp(FieldName, "seroprevalence_denominator"))
			{
				ColTypes[i] = 4;
				if (ColTypes[i - 1] != 3) ERR_CRITICAL("Seroprevalence denominator must be next column after numerator in data file\n");
			}
			else if (!strcmp(FieldName, "infection_prevalence_numerator"))
				ColTypes[i] = 5;
			else if (!strcmp(FieldName, "infection_prevalence_denominator"))
			{
				ColTypes[i] = 6;
				if (ColTypes[i - 1] != 5) ERR_CRITICAL("Infection prevalence denominator must be next column after numerator in data file\n");
			}
			fprintf(stderr, "## %i %s\n", ColTypes[i], FieldName);
		}
		for (int i = 0; i < nrows; i++)
			for (int j = 0; j < ncols; j++)
				fscanf(dat, "%lg", &(Data[i][j]));
		fclose(dat);
		DataAlreadyRead = 1;
	}

	// calculate likelihood function
	double c, LL=0.0;
	double kp = (P.clP[99] > 0) ? P.clP[99] : NegBinK; //clP[99] reserved for fitting overdispersion
	c = 1.0; // 1 / ((double)(P.NRactE + P.NRactNE));
	int offset= (P.Interventions_StartDate_CalTime > 0) ? ((int)(P.Interventions_StartDate_CalTime - P.DateTriggerReached_SimTime)) : 0;
	for (int i = 1; i < ncols;i++)
	{
		if ((ColTypes[i] >= 0)&&(ColTypes[i] <= 2)) 
		{
			double ModelValueSum = 0.0;
			for (int j = 0; j < nrows; j++)
			{
				int day = (int)Data[j][0]; // day is day of year - directly indexes TimeSeries[]
				if ((Data[j][i]>=-1) && (day < P.NumSamples)) // data is not NA (-ve) and within time range of model run
				{
					double ModelValue;
					if (ColTypes[i]==0)
						ModelValue=c*TimeSeries[day-offset].incD; // all deaths by date of death
					else if (ColTypes[i] == 1)
						ModelValue=c*(TimeSeries[day-offset].incDeath_Critical+ TimeSeries[day-offset].incDeath_SARI); // hospital deaths (SARI and Critical) by date of death
					else if (ColTypes[i] == 2)
						ModelValue = c * TimeSeries[day-offset].incDeath_ILI; // care home deaths (ILI) by date of death
					ModelValueSum += ModelValue;
					if (Data[j][i] >= 0)
					{
						if ((j > 0) && (Data[j - 1][i] == -1)) // cumulative column: -1 means sum column up to first >=0 value
						{
							ModelValue = ModelValueSum;
							ModelValueSum = 0.0;  // reset cumulative sum
						}
						if (NegBinK >= 10000)
							//prob model and data from same underlying poisson
							LL += lgamma(2 * (Data[j][i] + ModelValue) + 1) - lgamma(Data[j][i] + ModelValue + 1) - lgamma(Data[j][i] + 1) - lgamma(ModelValue + 1) - (3 * (Data[j][i] + ModelValue) + 1) * log(2);
						else
						{
							//neg bin LL (NegBinK=1 implies no over-dispersion. >1 implies more)
							double knb = 1.0 + ModelValue / kp;
							double pnb = kp / (1.0 + kp);
							LL += lgamma(Data[j][i] + knb) - lgamma(Data[j][i] + 1) - lgamma(knb) + knb * log(1.0 - pnb) + Data[j][i] * log(pnb);
						}
					}
				}
			}
		}
		else if (ColTypes[i] == 3) //seroprevalence by date of sample
		{
			for (int j = 0; j < nrows; j++)
			{
				int day = (int)Data[j][0]; // day is day of year - directly indexes TimeSeries[]
				if ((Data[j][i] >= 0) && (day < P.NumSamples)) // data is not NA (-ve) and within time range of model run
				{
					double m = Data[j][i]; // numerator
					double N = Data[j][i + 1]; // denominator
					double ModelValue;
					for (int k = offset; k < day; k++) // loop over all days of infection up to day of sample
					{
						double prob_seroconvert = P.SeroConvMaxSens/(1.0+pow(P.SeroConvTime/((double)(day - k)),P.SeroConvPow));
						ModelValue += c * TimeSeries[k - offset].incI * prob_seroconvert;
					}
					ModelValue += c * TimeSeries[day-offset].S * (1.0 - P.SeroConvSpec);
					ModelValue /= ((double)P.PopSize);
					LL += m * log(ModelValue + 1e-20) + (N - m) * log(1.0 - ModelValue);
				}
			}
		}
		else if (ColTypes[i] == 5) // infection prevalence by date of sample
		{
			for (int j = 0; j < nrows; j++)
			{
				int day = (int)Data[j][0]; // day is day of year - directly indexes TimeSeries[]
				if ((Data[j][i] >= 0) && (day < P.NumSamples)) // data is not NA (-ve) and within time range of model run
				{
					double m = Data[j][i]; // numerator
					double N = Data[j][i + 1]; // denominator
					double ModelValue = P.InfPrevSurveyScale * c * TimeSeries[day-offset].I / ((double)P.PopSize);
					LL += m * log(ModelValue + 1e-20) + (N - m) * log(1.0 - ModelValue);
				}
			}
		}
	}
	fprintf(stderr, "Log-likelihood = %lg\n", LL);
	if (run == 0)
		sumL = LL;
	else
	{
		double maxLL = LL;
		if (sumL > maxLL) maxLL = sumL;
		sumL = maxLL + log(exp(sumL - maxLL) + exp(LL - maxLL));
	}

	if (run + 1 == P.NumRealisations)
	{
		LL = sumL - log((double)P.NumRealisations);
		char OutFile[1024], TmpFile[1024];
		sprintf(TmpFile, "%s.ll.tmp", OutFileBase);
		sprintf(OutFile, "%s.ll.txt", OutFileBase);
		if (!(dat = fopen(TmpFile, "w"))) ERR_CRITICAL("Unable to open likelihood file\n");
		fprintf(dat, "%i\t%.8lg\n", P.FitIter, LL);
		fclose(dat);
		rename(TmpFile, OutFile); // rename only when file is complete and closed
	}
}

void RecordInfTypes(void)
{
	int i, j, k, l, lc, lc2, b, c, n, nf, i2;
	double* res, * res_av, * res_var, t, s;

	for (n = 0; n < P.NumSamples; n++)
	{
		for (i = 0; i < INFECT_TYPE_MASK; i++) TimeSeries[n].Rtype[i] = 0;
		for (i = 0; i < NUM_AGE_GROUPS; i++) TimeSeries[n].Rage[i] = 0;
		TimeSeries[n].Rdenom = 0;
	}
	for (i = 0; i < INFECT_TYPE_MASK; i++) inftype[i] = 0;
	for (i = 0; i < MAX_COUNTRIES; i++) infcountry[i] = 0;
	for (i = 0; i < MAX_SEC_REC; i++)
		for (j = 0; j < MAX_GEN_REC; j++)
			indivR0[i][j] = 0;
	for (i = 0; i <= MAX_HOUSEHOLD_SIZE; i++)
		for (j = 0; j <= MAX_HOUSEHOLD_SIZE; j++)
			inf_household[i][j] = case_household[i][j] = 0;
	for (b = 0; b < P.NC; b++)
		if ((Cells[b].S != Cells[b].n) || (Cells[b].R > 0))
			for (c = 0; c < Cells[b].n; c++)
				Hosts[Cells[b].members[c]].listpos = 0;
	//	for(b=0;b<P.NC;b++)
	//		if((Cells[b].S!=Cells[b].n)||(Cells[b].R>0))
	{
		j = k = l = lc = lc2 = 0; t = 1e10;
		//			for(c=0;c<Cells[b].n;c++)
		for (i = 0; i < P.PopSize; i++)
		{
			//				i=Cells[b].members[c];
			if (j == 0) j = k = Households[Hosts[i].hh].nh;
			if ((Hosts[i].inf != InfStat_Susceptible) && (Hosts[i].inf != InfStat_ImmuneAtStart))
			{
				if (Hosts[i].latent_time * P.TimeStep <= P.SampleTime)
					TimeSeries[(int)(Hosts[i].latent_time * P.TimeStep / P.SampleStep)].Rdenom++;
				infcountry[Mcells[Hosts[i].mcell].country]++;
				if (abs(Hosts[i].inf) < InfStat_Recovered)
					l = -1;
				else if (l >= 0)
					l++;
				if ((l >= 0) && ((Hosts[i].inf == InfStat_RecoveredFromSymp) || (Hosts[i].inf == InfStat_Dead_WasSymp)))
				{
					lc2++;
					if (Hosts[i].latent_time * P.TimeStep <= t) // This convoluted logic is to pick up households where the index is symptomatic
					{
						lc = 1; t = Hosts[i].latent_time * P.TimeStep;
					}
				}
				else if ((l > 0) && (Hosts[i].latent_time * P.TimeStep < t))
				{
					lc = 0; t = Hosts[i].latent_time * P.TimeStep;
				}
				i2 = Hosts[i].infector;
				if (i2 >= 0)
				{
					Hosts[i2].listpos++;
					if (Hosts[i2].latent_time * P.TimeStep <= P.SampleTime)
					{
						TimeSeries[(int)(Hosts[i2].latent_time * P.TimeStep / P.SampleStep)].Rtype[Hosts[i].infect_type % INFECT_TYPE_MASK]++;
						TimeSeries[(int)(Hosts[i2].latent_time * P.TimeStep / P.SampleStep)].Rage[HOST_AGE_GROUP(i)]++;
					}
				}
			}
			inftype[Hosts[i].infect_type % INFECT_TYPE_MASK]++;
			j--;
			if (j == 0)
			{
				if (l < 0) l = 0;
				inf_household[k][l]++;
				case_household[k][lc2]++; //now recording total symptomatic cases, rather than infections conditional on symptomatic index
				l = lc = lc2 = 0; t = 1e10;
			}
		}
	}
	for (b = 0; b < P.NC; b++)
		if ((Cells[b].S != Cells[b].n) || (Cells[b].R > 0))
			for (c = 0; c < Cells[b].n; c++)
			{
				i = Cells[b].members[c];
				if ((abs(Hosts[i].inf) == InfStat_Recovered) || (abs(Hosts[i].inf) == InfStat_Dead))
				{
					l = Hosts[i].infect_type / INFECT_TYPE_MASK;
					if ((l < MAX_GEN_REC) && (Hosts[i].listpos < MAX_SEC_REC)) indivR0[Hosts[i].listpos][l]++;
				}
			}
	/* 	if(!TimeSeries[P.NumSamples-1].extinct) */
	{
		for (i = 0; i < INFECT_TYPE_MASK; i++) inftype_av[i] += inftype[i];
		for (i = 0; i < MAX_COUNTRIES; i++)
		{
			infcountry_av[i] += infcountry[i];
			if (infcountry[i] > 0) infcountry_num[i]++;
		}
		for (i = 0; i < MAX_SEC_REC; i++)
			for (j = 0; j < MAX_GEN_REC; j++)
				indivR0_av[i][j] += indivR0[i][j];
		for (i = 0; i <= MAX_HOUSEHOLD_SIZE; i++)
			for (j = 0; j <= MAX_HOUSEHOLD_SIZE; j++)
			{
				inf_household_av[i][j] += inf_household[i][j];
				case_household_av[i][j] += case_household[i][j];
			}
	}
	k = (P.Interventions_StartDate_CalTime > 0) ? ((int)(P.Interventions_StartDate_CalTime - P.DateTriggerReached_SimTime)) : 0;
	for (n = 0; n < P.NumSamples; n++)
	{
		TimeSeries[n].t += k;
		s = 0;
		if (TimeSeries[n].Rdenom == 0) TimeSeries[n].Rdenom = 1e-10;
		for (i = 0; i < NUM_AGE_GROUPS; i++)
			TimeSeries[n].Rage[i] /= TimeSeries[n].Rdenom;
		for (i = 0; i < INFECT_TYPE_MASK; i++)
			s += (TimeSeries[n].Rtype[i] /= TimeSeries[n].Rdenom);
		TimeSeries[n].Rdenom = s;
	}
	nf = sizeof(Results) / sizeof(double);
	if (!P.DoAdUnits) nf -= MAX_ADUNITS; // TODO: This still processes most of the AdUnit arrays; just not the last one

	if (TimeSeries[P.NumSamples - 1].extinct)
	{
		TSMean = TSMeanE; TSVar = TSVarE; P.NRactE++;
	}
	else
	{
		TSMean = TSMeanNE; TSVar = TSVarNE; P.NRactNE++;
	}
	lc = -k;

	// This calculates sum and sum of squares of entire TimeSeries array
	for (n = 0; n < P.NumSamples; n++)
	{
		if ((n + lc >= 0) && (n + lc < P.NumSamples))
		{
			if (s < TimeSeries[n + lc].incC) { s = TimeSeries[n + lc].incC; t = P.SampleStep * ((double)(n + lc)); }
			res = (double*)&TimeSeries[n + lc];
			res_av = (double*)&TSMean[n];
			res_var = (double*)&TSVar[n];
			for (std::size_t i = ResultsDoubleOffsetStart /* skip over initial fields */; i < nf; i++)
			{
				res_av[i] += res[i];
				res_var[i] += res[i] * res[i];
			}
			if (P.DoAdUnits && P.OutputAdUnitAge)
				for (std::size_t age = 0; age < NUM_AGE_GROUPS; ++age)
					for (std::size_t adunit = 0; adunit < P.NumAdunits; ++adunit)
					{
						TSMean[n].prevInf_age_adunit[age][adunit] = TimeSeries[n + lc].prevInf_age_adunit[age][adunit];
						TSMean[n].cumInf_age_adunit [age][adunit] = TimeSeries[n + lc].cumInf_age_adunit [age][adunit];
						TSMean[n].incInf_age_adunit [age][adunit] = TimeSeries[n + lc].incInf_age_adunit [age][adunit];
					}

			if (TSMean[n].cumTmax < TimeSeries[n + lc].cumT) TSMean[n].cumTmax = TimeSeries[n + lc].cumT;
			if (TSMean[n].cumVmax < TimeSeries[n + lc].cumV) TSMean[n].cumVmax = TimeSeries[n + lc].cumV;
		}
		TSMean[n].t += ((double) n )* P.SampleStep;
	}
	PeakHeightSum += s;
	PeakHeightSS += s * s;
	PeakTimeSum += t;
	PeakTimeSS += t * t;
}


void CalcOriginDestMatrix_adunit()
{
	/** function: CalcOriginDestMatrix_adunit()
	 *
	 * purpose: to output the origin destination matrix between admin units
	 *
	 * parameters: none
	 *
	 * returns: none
	 *
	 * author: ggilani, date: 28/01/15
	 */

#pragma omp parallel for schedule(static) default(none) \
		shared(P, Cells, CellLookup, Mcells, StateT)
	for (int tn = 0; tn < P.NumThreads; tn++)
	{
		for (int i = tn; i < P.NCP; i += P.NumThreads)
		{
			//reset pop density matrix to zero
			double pop_dens_from[MAX_ADUNITS] = {};

			//find index of cell from which flow travels
			ptrdiff_t cl_from = CellLookup[i] - Cells;
			ptrdiff_t cl_from_mcl = (cl_from / P.nch) * P.NMCL * P.get_number_of_micro_cells_high() + (cl_from % P.nch) * P.NMCL;

			//loop over microcells in these cells to find populations in each admin unit and so flows
			for (int k = 0; k < P.NMCL; k++)
			{
				for (int l = 0; l < P.NMCL; l++)
				{
					//get index of microcell
					ptrdiff_t mcl_from = cl_from_mcl + l + k * P.get_number_of_micro_cells_high();
					if (Mcells[mcl_from].n > 0)
					{
						//get proportion of each population of cell that exists in each admin unit
						pop_dens_from[Mcells[mcl_from].adunit] += (((double)Mcells[mcl_from].n) / ((double)Cells[cl_from].n));
					}
				}
			}

			for (int j = i; j < P.NCP; j++)
			{
				//reset pop density matrix to zero
				double pop_dens_to[MAX_ADUNITS] = {};

				//find index of cell which flow travels to
				ptrdiff_t cl_to = CellLookup[j] - Cells;
				ptrdiff_t cl_to_mcl = (cl_to / P.nch) * P.NMCL * P.get_number_of_micro_cells_high() + (cl_to % P.nch) * P.NMCL;
				//calculate distance and kernel between the cells
				//total_flow=Cells[cl_from].max_trans[j]*Cells[cl_from].n*Cells[cl_to].n;
				double total_flow;
				if (j == 0)
				{
					total_flow = Cells[cl_from].cum_trans[j] * Cells[cl_from].n;
				}
				else
				{
					total_flow = (Cells[cl_from].cum_trans[j] - Cells[cl_from].cum_trans[j - 1]) * Cells[cl_from].n;
				}

				//loop over microcells within destination cell
				for (int m = 0; m < P.NMCL; m++)
				{
					for (int p = 0; p < P.NMCL; p++)
					{
						//get index of microcell
						ptrdiff_t mcl_to = cl_to_mcl + p + m * P.get_number_of_micro_cells_high();
						if (Mcells[mcl_to].n > 0)
						{
							//get proportion of each population of cell that exists in each admin unit
							pop_dens_to[Mcells[mcl_to].adunit] += (((double)Mcells[mcl_to].n) / ((double)Cells[cl_to].n));
						}
					}
				}

				for (int m = 0; m < P.NumAdunits; m++)
				{
					for (int p = 0; p < P.NumAdunits; p++)
					{
						if (m != p)
						{
							double flow = total_flow * pop_dens_from[m] * pop_dens_to[p]; //updated to remove reference to cross-border flows: ggilani 26/03/20
							StateT[tn].origin_dest[m][p] += flow;
							StateT[tn].origin_dest[p][m] += flow;
						}
					}
				}
			}
		}
	}

	//Sum up flow between adunits across threads
	for (int i = 0; i < P.NumAdunits; i++)
	{
		for (int j = 0; j < P.NumAdunits; j++)
		{
			for (int k = 0; k < P.NumThreads; k++)
			{
				AdUnits[i].origin_dest[j] += StateT[k].origin_dest[i][j];
			}
		}
	}
}

//// Get parameters code (called by ReadParams function)
int GetInputParameter(FILE* dat, FILE* dat2, const char* SItemName, const char* ItemType, void* ItemPtr, int NumItem, int NumItem2, int Offset)
{
	int FindFlag;

	FindFlag = GetInputParameter2(dat, dat2, SItemName, ItemType, ItemPtr, NumItem, NumItem2, Offset);
	if (!FindFlag)
	{
		ERR_CRITICAL_FMT("\nUnable to find parameter `%s' in input file. Aborting program...\n", SItemName);
	}
	return FindFlag;
}
int GetInputParameter2(FILE* dat, FILE* dat2, const char* SItemName, const char* ItemType, void* ItemPtr, int NumItem, int NumItem2, int Offset)
{
	int FindFlag = 0;

	if (dat2) FindFlag = GetInputParameter3(dat2, SItemName, ItemType, ItemPtr, NumItem, NumItem2, Offset);
	if (!FindFlag)
		FindFlag = GetInputParameter3(dat, SItemName, ItemType, ItemPtr, NumItem, NumItem2, Offset);
	return FindFlag;
}

int GetInputParameter2all(FILE* dat, FILE* dat2, FILE* dat3, const char* SItemName, const char* ItemType, void* ItemPtr, int NumItem, int NumItem2, int Offset)
{
	int FindFlag = 0;

	if (dat3) FindFlag = GetInputParameter3(dat3, SItemName, ItemType, ItemPtr, NumItem, NumItem2, Offset);
	if (!FindFlag)
	{
		if (dat2) FindFlag = GetInputParameter3(dat2, SItemName, ItemType, ItemPtr, NumItem, NumItem2, Offset);
		if ((!FindFlag)&&(dat))
			FindFlag = GetInputParameter3(dat, SItemName, ItemType, ItemPtr, NumItem, NumItem2, Offset);
	}
	return FindFlag;
}

/*
    Reads a string (as per fscanf %s).
    Returns true if it succeeds, false on EOF, and does not return on error.
*/
bool readString(const char* SItemName, FILE* dat, char *buf) {
    int r = fscanf(dat, "%s", buf);
    if(r == 1) {
        return true;
    } else if (r == EOF) {
        if(ferror(dat)) {
            ERR_CRITICAL_FMT("fscanf failed for %s: %s.\n", SItemName, strerror(errno));
        } else {
            // EOF
            return false;
        }
    } else {
        ERR_CRITICAL_FMT("Unexpected fscanf result %d for %s.\n", r, SItemName);
    }
}

// #define to map *nix strncasecmp to windows equivalent
#ifdef WIN32
#define strncasecmp _strnicmp
#endif

int GetInputParameter3(FILE* dat, const char* SItemName, const char* ItemType, void* ItemPtr, int NumItem, int NumItem2, int Offset)
{
	char match[10000] = "", ReadItemName[10000] = "", ItemName[10000];
	int FindFlag = 0, EndString, CurPos, i, j, n;

	n = 0;
	fseek(dat, 0, 0);
	sprintf(ItemName, "[%s]", SItemName);
	while (!FindFlag)
	{
		if(!readString(SItemName, dat, match)) return 0;
		FindFlag = (!strncasecmp(match, ItemName, strlen(match)));
		if (FindFlag)
		{
			CurPos = ftell(dat);
			strcpy(ReadItemName, match);
			EndString = (match[strlen(match) - 1] == ']');
			while ((!EndString) && (FindFlag))
			{
				if(!readString(SItemName, dat, match)) return 0;
				strcat(ReadItemName, " ");
				strcat(ReadItemName, match);
				FindFlag = (!strncmp(ReadItemName, ItemName, strlen(ReadItemName)));
				EndString = (ReadItemName[strlen(ReadItemName) - 1] == ']');
			}
			if (!EndString)
			{
				fseek(dat, CurPos, 0);
				FindFlag = 0;
			}
		}
	}
	if (FindFlag)
	{
		FindFlag = 0;
		if (!strcmp(ItemType, "%lf"))	n = 1;
		else if (!strcmp(ItemType, "%i"))	n = 2;
		else if (!strcmp(ItemType, "%s"))	n = 3;
		if (NumItem2 < 2)
		{
			if (NumItem == 1)
			{
				if(fscanf(dat, "%s", match) != 1) { ERR_CRITICAL_FMT("fscanf failed for %s\n", SItemName); }
				if ((match[0] == '#') && (match[1] >= '0') && (match[1] <= '9'))
				{
					int cln;
					if ((match[2] >= '0') && (match[2] <= '9'))
						cln = ((int)(match[1] - '0')) * 10 + ((int)(match[2] - '0'));
					else
						cln = (int)(match[1] - '0');
					if ((n<3)&&(P.clP_copies[cln] < MAX_CLP_COPIES))
					{
						P.clP_type[cln][P.clP_copies[cln]] = n;
						P.clP_ptr[cln][P.clP_copies[cln]] = ItemPtr;
						P.clP_copies[cln]++;
					}
					FindFlag++;
					if (n == 1)
						*((double*)ItemPtr) = P.clP[cln];
					else if (n == 2)
						*((int*)ItemPtr) = (int)P.clP[cln];
					else if (n == 3)
						sscanf(match, "%s", (char*)ItemPtr);
				}
				else if ((match[0] != '[') && (!feof(dat)))
				{
					FindFlag++;
					if (n == 1)
						sscanf(match, "%lf", (double*)ItemPtr);
					else if (n == 2)
						sscanf(match, "%i", (int*)ItemPtr);
					else if (n == 3)
						sscanf(match, "%s", (char*)ItemPtr);
				}
			}
			else
			{
				for (CurPos = 0; CurPos < NumItem; CurPos++)
				{
					if(fscanf(dat, "%s", match) != 1) { ERR_CRITICAL_FMT("fscanf failed for %s\n", SItemName); }
					if ((match[0] == '#') && (match[1] >= '0') && (match[1] <= '9'))
					{
						int cln;
						if ((match[2] >= '0') && (match[2] <= '9'))
							cln = ((int)(match[1] - '0')) * 10 + ((int)(match[2] - '0'));
						else
							cln = (int)(match[1] - '0');
						FindFlag++;
						if (n == 1)
						{
							double* ipt = (((double*)ItemPtr) + CurPos + Offset);
							*ipt = P.clP[cln];
							if (P.clP_copies[cln] < MAX_CLP_COPIES)
							{
								P.clP_type[cln][P.clP_copies[cln]] = 1;
								P.clP_ptr[cln][P.clP_copies[cln]] = (void *)ipt;
								P.clP_copies[cln]++;
							}
						}
						else if (n == 2)
						{
							int* ipt = (((int*)ItemPtr) + CurPos + Offset);
							*ipt = (int)P.clP[cln];
							if (P.clP_copies[cln] < MAX_CLP_COPIES)
							{
								P.clP_type[cln][P.clP_copies[cln]] = 2;
								P.clP_ptr[cln][P.clP_copies[cln]] = (void*)ipt;
								P.clP_copies[cln]++;
							}
						}
						else if (n == 3)
							sscanf(match, "%s", *(((char**)ItemPtr) + CurPos + Offset));
					}
					else if ((match[0] != '[') && (!feof(dat)))
					{
						FindFlag++;
						if (n == 1)
							sscanf(match, "%lf", ((double*)ItemPtr) + CurPos + Offset);
						else if (n == 2)
							sscanf(match, "%i", ((int*)ItemPtr) + CurPos + Offset);
						else if (n == 3)
							sscanf(match, "%s", *(((char**)ItemPtr) + CurPos + Offset));
					}
					else
						CurPos = NumItem;
				}
			}
		}
		else
		{
			for (j = 0; j < NumItem; j++)
			{ //added these braces
				for (i = 0; i < NumItem2; i++)
				{
					if(fscanf(dat, "%s", match) != 1) { ERR_CRITICAL_FMT("fscanf failed for %s\n", SItemName); }
					if ((match[0] == '#') && (match[1] >= '0') && (match[1] <= '9'))
					{
						FindFlag++;
						int cln;
						if ((match[2] >= '0') && (match[2] <= '9'))
							cln = ((int)(match[1] - '0')) * 10 + ((int)(match[2] - '0'));
						else
							cln = (int)(match[1] - '0');
						if (n == 1)
						{
							double* ipt = (((double**)ItemPtr)[j + Offset] + i + Offset);
							*ipt = P.clP[cln];
							if (P.clP_copies[cln] < MAX_CLP_COPIES)
							{
								P.clP_type[cln][P.clP_copies[cln]] = 1;
								P.clP_ptr[cln][P.clP_copies[cln]] = (void*)ipt;
								P.clP_copies[cln]++;
							}
						}
						else if (n == 2)
						{
							int* ipt = (((int**)ItemPtr)[j + Offset] + i + Offset);
							*ipt = (int)P.clP[cln];
							if (P.clP_copies[cln] < MAX_CLP_COPIES)
							{
								P.clP_type[cln][P.clP_copies[cln]] = 2;
								P.clP_ptr[cln][P.clP_copies[cln]] = (void*)ipt;
								P.clP_copies[cln]++;
							}
						}
						else if (n == 3)
							sscanf(match, "%s", *(((char**)ItemPtr) + CurPos + Offset));
					}
					else if((match[0] != '[') && (!feof(dat)))
					{
						FindFlag++;
						if (n == 1)
							sscanf(match, "%lf", ((double**)ItemPtr)[j + Offset] + i + Offset); 
						else
							sscanf(match, "%i", ((int**)ItemPtr)[j + Offset] + i + Offset);
					}
					else
					{
						i = NumItem2;
						j = NumItem;
					}
				}
				
			} 
		}
	}
	//	fprintf(stderr,"%s\n",SItemName);
	return FindFlag;
}


void GetInverseCdf(FILE* param_file_dat, FILE* preparam_file_dat, const char* icdf_name, InverseCdf* inverseCdf,
	double start_value)
{
	if (!GetInputParameter2(param_file_dat, preparam_file_dat, icdf_name, "%lf", (void*)inverseCdf->get_values(), CDF_RES + 1, 1, 0))
	{
		inverseCdf->set_neg_log(start_value);
	}
	inverseCdf->assign_exponent();
}<|MERGE_RESOLUTION|>--- conflicted
+++ resolved
@@ -663,8 +663,8 @@
 				else
 					P.DoAdunitBoundaries = 0;
 			}
-			free(AdunitNames);
-			free(AdunitNamesBuf);
+			Memory::xfree(AdunitNames);
+			Memory::xfree(AdunitNamesBuf);
 
 			if (!GetInputParameter2(ParamFile_dat, PreParamFile_dat, "Output incidence by administrative unit", "%i", (void*)&(P.DoAdunitOutput), 1, 1, 0)) P.DoAdunitOutput = 0;
 			if (!GetInputParameter2(PreParamFile_dat, AdminFile_dat, "Draw administrative unit boundaries on maps", "%i", (void*)&(P.DoAdunitBoundaryOutput), 1, 1, 0)) P.DoAdunitBoundaryOutput = 0;
@@ -678,21 +678,8 @@
 				if (!GetInputParameter2(ParamFile_dat, PreParamFile_dat, "Administrative unit for which household to place distance distribution to be output", "%i", (void*)&(P.OutputPlaceDistAdunit), 1, 1, 0)) P.DoOutputPlaceDistForOneAdunit = 0;
 			}
 		}
-<<<<<<< HEAD
 		else
-=======
-    Memory::xfree(AdunitNames);
-    Memory::xfree(AdunitNamesBuf);
-
-		if (!GetInputParameter2(ParamFile_dat, PreParamFile_dat, "Output incidence by administrative unit", "%i", (void*) & (P.DoAdunitOutput), 1, 1, 0)) P.DoAdunitOutput = 0;
-		if (!GetInputParameter2(PreParamFile_dat, AdminFile_dat, "Draw administrative unit boundaries on maps", "%i", (void*) & (P.DoAdunitBoundaryOutput), 1, 1, 0)) P.DoAdunitBoundaryOutput = 0;
-		if (!GetInputParameter2(PreParamFile_dat, AdminFile_dat, "Correct administrative unit populations", "%i", (void*) & (P.DoCorrectAdunitPop), 1, 1, 0)) P.DoCorrectAdunitPop = 0;
-		if (!GetInputParameter2(PreParamFile_dat, AdminFile_dat, "Fix population size at specified value", "%i", (void*) & (P.DoSpecifyPop), 1, 1, 0)) P.DoSpecifyPop = 0;
-		fprintf(stderr, "Using %i administrative units\n", P.NumAdunits);
-		if (!GetInputParameter2(PreParamFile_dat, AdminFile_dat, "Divisor for administrative unit codes for boundary plotting on bitmaps", "%i", (void*) & (P.AdunitBitmapDivisor), 1, 1, 0)) P.AdunitBitmapDivisor = 1;
-		if (!GetInputParameter2(ParamFile_dat, PreParamFile_dat, "Only output household to place distance distribution for one administrative unit", "%i", (void*) & (P.DoOutputPlaceDistForOneAdunit), 1, 1, 0)) P.DoOutputPlaceDistForOneAdunit = 0;
-		if (P.DoOutputPlaceDistForOneAdunit)
->>>>>>> c35fe66f
+
 		{
 			P.DoAdunitBoundaries = P.DoAdunitBoundaryOutput = P.DoAdunitOutput = P.DoCorrectAdunitPop = P.DoSpecifyPop = 0;
 			P.AdunitLevel1Divisor = 1; P.AdunitLevel1Mask = 1000000000;

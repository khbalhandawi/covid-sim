/*
<<<<<<< HEAD
(c) 2004-13 Neil Ferguson, Imperial College London (neil.ferguson@imperial.ac.uk)
=======
(c) 2004-20 Neil Ferguson, Imperial College London (neil.ferguson@imperial.ac.uk)
	All rights reserved. Copying and distribution prohibited without prior permission.
>>>>>>> 51d9854b
*/

#include <errno.h>
#include <stddef.h>

#include "CovidSim.h"
#include "binio.h"
#include "Rand.h"
#include "Error.h"
#include "Dist.h"
#include "Kernels.h"
#include "Bitmap.h"
#include "Model.h"
#include "Param.h"
#include "SetupModel.h"
#include "SharedFuncs.h"
#include "ModelMacros.h"
#include "InfStat.h"
#include "CalcInfSusc.h"
#include "Update.h"
#ifdef _OPENMP
#include <omp.h>
#endif // _OPENMP

#ifndef max
#define max(a,b) ((a) > (b) ? (a) : (b))
#endif
#ifndef min
#define min(a,b) ((a) < (b) ? (a) : (b))
#endif

void ReadParams(char*, char*);
void ReadInterventions(char*);
int GetXMLNode(FILE*, const char*, const char*, char*, int);
void ReadAirTravel(char*);
void InitModel(int); //adding run number as a parameter for event log: ggilani - 15/10/2014
void SeedInfection(double, int*, int, int); //adding run number as a parameter for event log: ggilani - 15/10/2014
int RunModel(int); //adding run number as a parameter for event log: ggilani - 15/10/2014
void TravelReturnSweep(double);
void TravelDepartSweep(double);
void InfectSweep(double, int); //added int as argument to InfectSweep to record run number: ggilani - 15/10/14
void IncubRecoverySweep(double, int); //added int as argument to record run number: ggilani - 15/10/14
int TreatSweep(double);
//void HospitalSweep(double); //added hospital sweep function: ggilani - 10/11/14
void DigitalContactTracingSweep(double); // added function to update contact tracing number
void SaveDistribs(void);
void SaveOriginDestMatrix(void); //added function to save origin destination matrix so it can be done separately to the main results: ggilani - 13/02/15
void SaveResults(void);
void SaveSummaryResults(void);
void SaveRandomSeeds(void); //added this function to save random seeds for each run: ggilani - 09/03/17
void SaveEvents(void); //added this function to save infection events from all realisations: ggilani - 15/10/14
void LoadSnapshot(void);
void SaveSnapshot(void);
void RecordInfTypes(void);
void RecordSample(double, int);

void CalcOriginDestMatrix_adunit(void); //added function to calculate origin destination matrix: ggilani 28/01/15

int GetInputParameter(FILE*, FILE*, const char*, const char*, void*, int, int, int);
int GetInputParameter2(FILE*, FILE*, const char*, const char*, void*, int, int, int);
int GetInputParameter3(FILE*, const char*, const char*, void*, int, int, int);


///// ***** ///// ***** ///// ***** ///// ***** ///// ***** ///// ***** ///// ***** ///// ***** ///// ***** ///// ***** ///// ***** ///// ***** /////
///// ***** ///// ***** ///// ***** ///// ***** ///// ***** GLOBAL VARIABLES (some structures in CovidSim.h file and some containers) - memory allocated later.
///// ***** ///// ***** ///// ***** ///// ***** ///// ***** ///// ***** ///// ***** ///// ***** ///// ***** ///// ***** ///// ***** ///// ***** /////

param P;
person* Hosts;
household* Households;
popvar State, StateT[MAX_NUM_THREADS];
cell* Cells; // Cells[i] is the i'th cell
cell ** CellLookup; // CellLookup[i] is a pointer to the i'th populated cell
microcell* Mcells, ** McellLookup;
place** Places;
adminunit AdUnits[MAX_ADUNITS];
//// Time Series defs:
//// TimeSeries is an array of type results, used to store (unsurprisingly) a time series of every quantity in results. Mostly used in RecordSample.
//// TSMeanNE and TSVarNE are the mean and variance of non-extinct time series. TSMeanE and TSVarE are the mean and variance of extinct time series. TSMean and TSVar are pointers that point to either extinct or non-extinct.
results* TimeSeries, * TSMean, * TSVar, * TSMeanNE, * TSVarNE, * TSMeanE, * TSVarE; //// TimeSeries used in RecordSample, RecordInfTypes, SaveResults. TSMean and TSVar
airport* Airports;
bitmap_header* bmh;
//added declaration of pointer to events log: ggilani - 10/10/2014
events* InfEventLog;
int* nEvents;

double ** PopDensity;
double inftype[INFECT_TYPE_MASK], inftype_av[INFECT_TYPE_MASK], infcountry[MAX_COUNTRIES], infcountry_av[MAX_COUNTRIES], infcountry_num[MAX_COUNTRIES];
double indivR0[MAX_SEC_REC][MAX_GEN_REC], indivR0_av[MAX_SEC_REC][MAX_GEN_REC];
double inf_household[MAX_HOUSEHOLD_SIZE + 1][MAX_HOUSEHOLD_SIZE + 1], denom_household[MAX_HOUSEHOLD_SIZE + 1];
double inf_household_av[MAX_HOUSEHOLD_SIZE + 1][MAX_HOUSEHOLD_SIZE + 1], AgeDist[NUM_AGE_GROUPS], AgeDist2[NUM_AGE_GROUPS];
double case_household[MAX_HOUSEHOLD_SIZE + 1][MAX_HOUSEHOLD_SIZE + 1], case_household_av[MAX_HOUSEHOLD_SIZE + 1][MAX_HOUSEHOLD_SIZE + 1];
double PropPlaces[NUM_AGE_GROUPS * AGE_GROUP_WIDTH][NUM_PLACE_TYPES];
double PropPlacesC[NUM_AGE_GROUPS * AGE_GROUP_WIDTH][NUM_PLACE_TYPES], AirTravelDist[MAX_DIST];
double PeakHeightSum, PeakHeightSS, PeakTimeSum, PeakTimeSS;

// These allow up to about 2 billion people per pixel, which should be ample.
int32_t *bmPopulation; // The population in each bitmap pixel. Special value -1 means "country boundary"
int32_t *bmInfected; // The number of infected people in each bitmap pixel.
int32_t *bmRecovered; // The number of recovered people in each bitmap pixel.
int32_t *bmTreated; // The number of treated people in each bitmap pixel.

char OutFile[1024], OutFileBase[1024], OutDensFile[1024], SnapshotLoadFile[1024], SnapshotSaveFile[1024], AdunitFile[1024];

int ns, DoInitUpdateProbs, InterruptRun = 0;
unsigned int cntr = 0;
int PlaceDistDistrib[NUM_PLACE_TYPES][MAX_DIST], PlaceSizeDistrib[NUM_PLACE_TYPES][MAX_PLACE_SIZE];


/* int NumPC,NumPCD; */
#define MAXINTFILE 10

int main(int argc, char* argv[])
{
	char ParamFile[1024]{}, DensityFile[1024]{}, NetworkFile[1024]{}, AirTravelFile[1024]{}, SchoolFile[1024]{}, RegDemogFile[1024]{}, InterventionFile[MAXINTFILE][1024]{}, PreParamFile[1024]{}, buf[2048]{}, * sep;
	int i, GotP, GotPP, GotO, GotL, GotS, GotA, GotAP, GotScF, Perr, cl;

	///// Flags to ensure various parameters have been read; set to false as default.
	GotP = GotO = GotL = GotS = GotA = GotAP = GotScF = GotPP = 0;

	Perr = 0;
	fprintf(stderr, "sizeof(int)=%i sizeof(long)=%i sizeof(float)=%i sizeof(double)=%i sizeof(unsigned short int)=%i sizeof(int *)=%i\n", (int)sizeof(int), (int)sizeof(long), (int)sizeof(float), (int)sizeof(double), (int)sizeof(unsigned short int), (int)sizeof(int*));
	cl = clock();

	///// Read in command line arguments - lots of things, e.g. random number seeds; (pre)parameter files; binary files; population data; output directory? etc.

	if (argc < 7)	Perr = 1;
	else
	{
		///// Get seeds.
		i = argc - 4;
		sscanf(argv[i], "%li", &P.setupSeed1);
		sscanf(argv[i + 1], "%li", &P.setupSeed2);
		sscanf(argv[i + 2], "%li", &P.runSeed1);
		sscanf(argv[i + 3], "%li", &P.runSeed2);

		///// Set parameter defaults - read them in after
		P.PlaceCloseIndepThresh = P.LoadSaveNetwork = P.DoHeteroDensity = P.DoPeriodicBoundaries = P.DoSchoolFile = P.DoAdunitDemog = P.OutputDensFile = P.MaxNumThreads = P.DoInterventionFile = 0;
		P.PreControlClusterIdCaseThreshold = 0;
		P.R0scale = 1.0;
		P.KernelOffsetScale = P.KernelPowerScale = 1.0; //added this so that kernel parameters are only changed if input from the command line: ggilani - 15/10/2014
		P.DoSaveSnapshot = P.DoLoadSnapshot  = 0;

		//// scroll through command line arguments, anticipating what they can be using various if statements.
		for (i = 1; i < argc - 4; i++)
		{
			if ((argv[i][0] != '/') && ((argv[i][2] != ':') && (argv[i][3] != ':'))) Perr = 1;
			if (argv[i][1] == 'P' && argv[i][2] == ':')
			{
				GotP = 1;
				sscanf(&argv[i][3], "%s", ParamFile);
			}
			else if (argv[i][1] == 'O' && argv[i][2] == ':')
			{
				GotO = 1;
				sscanf(&argv[i][3], "%s", OutFileBase);
			}
			else if (argv[i][1] == 'D' && argv[i][2] == ':')
			{
				sscanf(&argv[i][3], "%s", DensityFile);
				P.DoHeteroDensity = 1;
				P.DoPeriodicBoundaries = 0;
			}
			else if (argv[i][1] == 'A' && argv[i][2] == ':')
			{
				GotA = 1;
				sscanf(&argv[i][3], "%s", AdunitFile);
			}
			else if (argv[i][1] == 'L' && argv[i][2] == ':')
			{
				GotL = 1;
				P.LoadSaveNetwork = 1;
				sscanf(&argv[i][3], "%s", NetworkFile);
			}
			else if (argv[i][1] == 'S' && argv[i][2] == ':')
			{
				P.LoadSaveNetwork = 2;
				GotS = 1;
				sscanf(&argv[i][3], "%s", NetworkFile);
			}
			else if (argv[i][1] == 'R' && argv[i][2] == ':')
			{
				sscanf(&argv[i][3], "%lf", &P.R0scale);
			}
			else if (argv[i][1] == 'K' && argv[i][2] == 'P' && argv[i][3] == ':') //added Kernel Power and Offset scaling so that it can easily be altered from the command line in order to vary the kernel quickly: ggilani - 15/10/14
			{
				sscanf(&argv[i][4], "%lf", &P.KernelPowerScale);
			}
			else if (argv[i][1] == 'K' && argv[i][2] == 'O' && argv[i][3] == ':')
			{
				sscanf(&argv[i][4], "%lf", &P.KernelOffsetScale);
			}
			else if (argv[i][1] == 'C' && argv[i][2] == 'L' && argv[i][3] == 'P' && argv[i][4] == '1' && argv[i][5] == ':') // generic command line specified param - matched to #1 in param file
			{
				sscanf(&argv[i][6], "%lf", &P.clP1);
			}
			else if (argv[i][1] == 'C' && argv[i][2] == 'L' && argv[i][3] == 'P' && argv[i][4] == '2' && argv[i][5] == ':') // generic command line specified param - matched to #2 in param file
			{
				sscanf(&argv[i][6], "%lf", &P.clP2);
			}
			else if(argv[i][1] == 'C' && argv[i][2] == 'L' && argv[i][3] == 'P' && argv[i][4] == '3' && argv[i][5] == ':') // generic command line specified param - matched to #3 in param file
				{
				sscanf(&argv[i][6], "%lf", &P.clP3);
				}
			else if(argv[i][1] == 'C' && argv[i][2] == 'L' && argv[i][3] == 'P' && argv[i][4] == '4' && argv[i][5] == ':') // generic command line specified param - matched to #4 in param file
				{
				sscanf(&argv[i][6], "%lf", &P.clP4);
				}
			else if(argv[i][1] == 'C' && argv[i][2] == 'L' && argv[i][3] == 'P' && argv[i][4] == '5' && argv[i][5] == ':') // generic command line specified param - matched to #5 in param file
				{
				sscanf(&argv[i][6], "%lf", &P.clP5);
				}
			else if(argv[i][1] == 'C' && argv[i][2] == 'L' && argv[i][3] == 'P' && argv[i][4] == '6' && argv[i][5] == ':') // generic command line specified param - matched to #6 in param file
				{
				sscanf(&argv[i][6], "%lf", &P.clP6);
				}
			else if (argv[i][1] == 'A' && argv[i][2] == 'P' && argv[i][3] == ':')
			{
				GotAP = 1;
				sscanf(&argv[i][3], "%s", AirTravelFile);
			}
			else if (argv[i][1] == 's' && argv[i][2] == ':')
			{
				GotScF = 1;
				sscanf(&argv[i][3], "%s", SchoolFile);
			}
			else if (argv[i][1] == 'T' && argv[i][2] == ':')
			{
				sscanf(&argv[i][3], "%i", &P.PreControlClusterIdCaseThreshold);
			}
			else if (argv[i][1] == 'C' && argv[i][2] == ':')
			{
				sscanf(&argv[i][3], "%i", &P.PlaceCloseIndepThresh);
			}
			else if (argv[i][1] == 'd' && argv[i][2] == ':')
			{
				P.DoAdunitDemog = 1;
				sscanf(&argv[i][3], "%s", RegDemogFile);
			}
			else if (argv[i][1] == 'c' && argv[i][2] == ':')
			{
				sscanf(&argv[i][3], "%i", &P.MaxNumThreads);
			}
			else if (argv[i][1] == 'M' && argv[i][2] == ':')
			{
				P.OutputDensFile = 1;
				sscanf(&argv[i][3], "%s", OutDensFile);
			}
			else if (argv[i][1] == 'I' && argv[i][2] == ':')
			{
				sscanf(&argv[i][3], "%s", InterventionFile[P.DoInterventionFile]);
				P.DoInterventionFile++;
			}
			else if (argv[i][1] == 'L' && argv[i][2] == 'S' && argv[i][3] == ':')
			{
				sscanf(&argv[i][4], "%s", SnapshotLoadFile);
				P.DoLoadSnapshot = 1;
			}
			else if (argv[i][1] == 'P' && argv[i][2] == 'P' && argv[i][3] == ':')
			{
				sscanf(&argv[i][4], "%s", PreParamFile);
				GotPP = 1;
			}
			else if (argv[i][1] == 'S' && argv[i][2] == 'S' && argv[i][3] == ':')
			{
				sscanf(&argv[i][4], "%s", buf);
				fprintf(stderr, "### %s\n", buf);
				sep = strchr(buf, ',');
				if (!sep)
					Perr = 1;
				else
				{
					P.DoSaveSnapshot = 1;
					*sep = ' ';
					sscanf(buf, "%lf %s", &(P.SnapshotSaveTime), SnapshotSaveFile);
				}
			}
		}
		if (((GotS) && (GotL)) || (!GotP) || (!GotO)) Perr = 1;
	}

	///// END Read in command line arguments

	sprintf(OutFile, "%s", OutFileBase);

	fprintf(stderr, "Param=%s\nOut=%s\nDens=%s\n", ParamFile, OutFile, DensityFile);
	if (Perr) ERR_CRITICAL_FMT("Syntax:\n%s /P:ParamFile /O:OutputFile [/AP:AirTravelFile] [/s:SchoolFile] [/D:DensityFile] [/L:NetworkFileToLoad | /S:NetworkFileToSave] [/R:R0scaling] SetupSeed1 SetupSeed2 RunSeed1 RunSeed2\n", argv[0]);

	//// **** //// **** //// **** //// **** //// **** //// **** //// **** //// **** //// **** //// **** //// **** //// **** //// **** //// ****
	//// **** SET UP OMP / THREADS
	//// **** //// **** //// **** //// **** //// **** //// **** //// **** //// **** //// **** //// **** //// **** //// **** //// **** //// ****

#ifdef _OPENMP
	P.NumThreads = omp_get_max_threads();
	if ((P.MaxNumThreads > 0) && (P.MaxNumThreads < P.NumThreads)) P.NumThreads = P.MaxNumThreads;
	if (P.NumThreads > MAX_NUM_THREADS)
	{
		fprintf(stderr, "Assigned number of threads (%d) > MAX_NUM_THREADS (%d)\n", P.NumThreads, MAX_NUM_THREADS);
		P.NumThreads = MAX_NUM_THREADS;
	}
	fprintf(stderr, "Using %d threads\n", P.NumThreads);
	omp_set_num_threads(P.NumThreads);

#pragma omp parallel default(shared)
	{
		fprintf(stderr, "Thread %i initialised\n", omp_get_thread_num());
	}
	/* fprintf(stderr,"int=%i\tfloat=%i\tdouble=%i\tint *=%i\n",(int) sizeof(int),(int) sizeof(float),(int) sizeof(double),(int) sizeof(int *));	*/
#else
	P.NumThreads = 1;
#endif
	if (!GotPP)
	{
		sprintf(PreParamFile, ".." DIRECTORY_SEPARATOR "Pre_%s", ParamFile);
	}

	//// **** //// **** //// **** //// **** //// **** //// **** //// **** //// **** //// **** //// **** //// **** //// **** //// **** //// ****
	//// **** READ IN PARAMETERS, DATA ETC.
	//// **** //// **** //// **** //// **** //// **** //// **** //// **** //// **** //// **** //// **** //// **** //// **** //// **** //// ****


	ReadParams(ParamFile, PreParamFile);
	if (GotScF) P.DoSchoolFile = 1;
	if (P.DoAirports)
	{
		if (!GotAP) ERR_CRITICAL_FMT("Syntax:\n%s /P:ParamFile /O:OutputFile /AP:AirTravelFile [/s:SchoolFile] [/D:DensityFile] [/L:NetworkFileToLoad | /S:NetworkFileToSave] [/R:R0scaling] SetupSeed1 SetupSeed2 RunSeed1 RunSeed2\n", argv[0]);
		ReadAirTravel(AirTravelFile);
	}

	//// **** //// **** //// **** //// **** //// **** //// **** //// **** //// **** //// **** //// **** //// **** //// **** //// **** //// ****
	//// **** INITIALIZE
	//// **** //// **** //// **** //// **** //// **** //// **** //// **** //// **** //// **** //// **** //// **** //// **** //// **** //// ****

	///// initialize model (for all realisations).
	SetupModel(DensityFile, NetworkFile, SchoolFile, RegDemogFile);

	for (i = 0; i < MAX_ADUNITS; i++) AdUnits[i].NI = 0;
	if (P.DoInterventionFile > 0)
		for (i = 0; i < P.DoInterventionFile; i++)
			ReadInterventions(InterventionFile[i]);

	fprintf(stderr, "Model setup in %lf seconds\n", ((double)(clock() - cl)) / CLOCKS_PER_SEC);

	//print out number of calls to random number generator

	//// **** //// **** //// **** //// **** //// **** //// **** //// **** //// **** //// **** //// **** //// **** //// **** //// **** //// ****
	//// **** RUN MODEL
	//// **** //// **** //// **** //// **** //// **** //// **** //// **** //// **** //// **** //// **** //// **** //// **** //// **** //// ****


	P.NRactE = P.NRactNE = 0;
	for (i = 0; (i < P.NR) && (P.NRactNE < P.NRN) && (!InterruptRun); i++)
	{
		if (P.NR > 1)
		{
			sprintf(OutFile, "%s.%i", OutFileBase, i);
			fprintf(stderr, "Realisation %i   (time=%lf nr_ne=%i)\n", i + 1, ((double)(clock() - cl)) / CLOCKS_PER_SEC, P.NRactNE);
		}

		///// Set and save seeds
		if (i == 0 || (P.ResetSeeds && P.KeepSameSeeds))
		{
			P.nextRunSeed1 = P.runSeed1;
			P.nextRunSeed2 = P.runSeed2;
		}
		if (P.ResetSeeds) {
			//save these seeds to file
			SaveRandomSeeds();
		}
		// Now that we have set P.nextRunSeed* ready for the run, we need to save the values in case
		// we need to reinitialise the RNG after the run is interrupted.
		long thisRunSeed1 = P.nextRunSeed1;
		long thisRunSeed2 = P.nextRunSeed2;
		if (i == 0 || P.ResetSeeds) {
			setall(&P.nextRunSeed1, &P.nextRunSeed2);
			//fprintf(stderr, "%i, %i\n", P.newseed1,P.newseed2);
			//fprintf(stderr, "%f\n", ranf());
		}

		///// initialize model (for this realisation).
		InitModel(i); //passing run number into RunModel so we can save run number in the infection event log: ggilani - 15/10/2014
		if (P.DoLoadSnapshot) LoadSnapshot();
		while (RunModel(i))
		{  // has been interrupted to reset holiday time. Note that this currently only happens in the first run, regardless of how many realisations are being run.
			long tmp1 = thisRunSeed1;
			long tmp2 = thisRunSeed2;
			setall(&tmp1, &tmp2);  // reset random number seeds to generate same run again after calibration.
			InitModel(i);
		}
		if (P.OutputNonSummaryResults)
		{
			if (((!TimeSeries[P.NumSamples - 1].extinct) || (!P.OutputOnlyNonExtinct)) && (P.OutputEveryRealisation))
			{
				SaveResults();
			}
		}
		if ((P.DoRecordInfEvents) && (P.RecordInfEventsPerRun == 1))
		{
			SaveEvents();
		}
	}
	sprintf(OutFile, "%s", OutFileBase);

	//Calculate origin destination matrix if needed
	if ((P.DoAdUnits) && (P.DoOriginDestinationMatrix))
	{
		CalcOriginDestMatrix_adunit();
		SaveOriginDestMatrix();
	}

	P.NRactual = P.NRactNE;
	TSMean = TSMeanNE; TSVar = TSVarNE;
	if ((P.DoRecordInfEvents) && (P.RecordInfEventsPerRun == 0))
	{
		SaveEvents();
	}
	sprintf(OutFile, "%s.avNE", OutFileBase);
	SaveSummaryResults();
	P.NRactual = P.NRactE;
	TSMean = TSMeanE; TSVar = TSVarE;
	sprintf(OutFile, "%s.avE", OutFileBase);
	//SaveSummaryResults();


#ifdef WIN32_BM
	Gdiplus::GdiplusShutdown(m_gdiplusToken);
#endif
	fprintf(stderr, "Extinction in %i out of %i runs\n", P.NRactE, P.NRactNE + P.NRactE);
	fprintf(stderr, "Model ran in %lf seconds\n", ((double)(clock() - cl)) / CLOCKS_PER_SEC);
	fprintf(stderr, "Model finished\n");
}


void ReadParams(char* ParamFile, char* PreParamFile)
{
	FILE* ParamFile_dat, * PreParamFile_dat, *AdminFile_dat;
	double s, t, AgeSuscScale;
	int i, j, k, f, nc, na;
	char CountryNameBuf[128 * MAX_COUNTRIES], AdunitListNamesBuf[128 * MAX_ADUNITS];

	char* CountryNames[MAX_COUNTRIES];
	for (i = 0; i < MAX_COUNTRIES; i++) { CountryNames[i] = CountryNameBuf + 128 * i; CountryNames[i][0] = 0; }
	char* AdunitListNames[MAX_ADUNITS];
	for (i = 0; i < MAX_ADUNITS; i++) { AdunitListNames[i] = AdunitListNamesBuf + 128 * i; AdunitListNames[i][0] = 0; }
	if (!(ParamFile_dat = fopen(ParamFile, "rb"))) ERR_CRITICAL("Unable to open parameter file\n");
	PreParamFile_dat = fopen(PreParamFile, "rb");
	if (!(AdminFile_dat = fopen(AdunitFile, "rb"))) AdminFile_dat = PreParamFile_dat;
	AgeSuscScale = 1.0;
		GetInputParameter(ParamFile_dat, PreParamFile_dat, "Update timestep", "%lf", (void*) & (P.TimeStep), 1, 1, 0);
	GetInputParameter(ParamFile_dat, PreParamFile_dat, "Sampling timestep", "%lf", (void*) & (P.SampleStep), 1, 1, 0);
	if (P.TimeStep > P.SampleStep) ERR_CRITICAL("Update step must be smaller than sampling step\n");
	t = ceil(P.SampleStep / P.TimeStep - 1e-6);
	P.UpdatesPerSample = (int)t;
	P.TimeStep = P.SampleStep / t;
	P.TimeStepsPerDay = ceil(1.0 / P.TimeStep - 1e-6);
	fprintf(stderr, "Update step = %lf\nSampling step = %lf\nUpdates per sample=%i\nTimeStepsPerDay=%lf\n", P.TimeStep, P.SampleStep, P.UpdatesPerSample, P.TimeStepsPerDay);
	GetInputParameter(ParamFile_dat, PreParamFile_dat, "Sampling time", "%lf", (void*) & (P.SampleTime), 1, 1, 0);
	P.NumSamples = 1 + (int)ceil(P.SampleTime / P.SampleStep);
	GetInputParameter(ParamFile_dat, AdminFile_dat, "Population size", "%i", (void*) & (P.N), 1, 1, 0);
	GetInputParameter(ParamFile_dat, PreParamFile_dat, "Number of realisations", "%i", (void*) & (P.NR), 1, 1, 0);
	if (!GetInputParameter2(ParamFile_dat, PreParamFile_dat, "Number of non-extinct realisations", "%i", (void*) & (P.NRN), 1, 1, 0)) P.NRN = P.NR;
	if (!GetInputParameter2(ParamFile_dat, PreParamFile_dat, "Maximum number of cases defining small outbreak", "%i", (void*) & (P.SmallEpidemicCases), 1, 1, 0)) P.SmallEpidemicCases = -1;
	P.NC = -1;
	GetInputParameter(ParamFile_dat, PreParamFile_dat, "Number of micro-cells per spatial cell width", "%i", (void*) & (P.NMCL), 1, 1, 0);
	//added parameter to reset seeds after every run
	if (!GetInputParameter2(ParamFile_dat, PreParamFile_dat, "Reset seeds for every run", "%i", (void*) & (P.ResetSeeds), 1, 1, 0)) P.ResetSeeds = 0;
	if (P.ResetSeeds)
	{
		if (!GetInputParameter2(ParamFile_dat, PreParamFile_dat, "Keep same seeds for every run", "%i", (void*) & (P.KeepSameSeeds), 1, 1, 0)) P.KeepSameSeeds = 0; //added this to control which seeds are used: ggilani 27/11/19
	}
	if (!GetInputParameter2(ParamFile_dat, PreParamFile_dat, "Reset seeds after intervention", "%i", (void*) & (P.ResetSeedsPostIntervention), 1, 1, 0)) P.ResetSeedsPostIntervention = 0;
	if (P.ResetSeedsPostIntervention)
	{
		if (!GetInputParameter2(ParamFile_dat, PreParamFile_dat, "Time to reset seeds after intervention", "%i", (void*) & (P.TimeToResetSeeds), 1, 1, 0)) P.TimeToResetSeeds = 1000000;
	}
	if (!GetInputParameter2(ParamFile_dat, AdminFile_dat, "Include households", "%i", (void*) & (P.DoHouseholds), 1, 1, 0)) P.DoHouseholds = 1;

	if (!GetInputParameter2(ParamFile_dat, PreParamFile_dat, "OutputAge"				, "%i", (void*) & (P.OutputAge)					, 1, 1, 0)) P.OutputAge = 1;				//// ON  by default.
	if (!GetInputParameter2(ParamFile_dat, PreParamFile_dat, "OutputSeverityAdminUnit"	, "%i", (void*) & (P.OutputSeverityAdminUnit)	, 1, 1, 0)) P.OutputSeverityAdminUnit = 1;	//// ON  by default.
	if (!GetInputParameter2(ParamFile_dat, PreParamFile_dat, "OutputR0"					, "%i", (void*) & (P.OutputR0)					, 1, 1, 0)) P.OutputR0 = 0;				    //// OFF by default.
	if (!GetInputParameter2(ParamFile_dat, PreParamFile_dat, "OutputControls"			, "%i", (void*) & (P.OutputControls)			, 1, 1, 0)) P.OutputControls = 0;		    //// OFF by default.
	if (!GetInputParameter2(ParamFile_dat, PreParamFile_dat, "OutputCountry"			, "%i", (void*) & (P.OutputCountry)				, 1, 1, 0)) P.OutputCountry = 0;		    //// OFF by default.
	if (!GetInputParameter2(ParamFile_dat, PreParamFile_dat, "OutputAdUnitVar"			, "%i", (void*) & (P.OutputAdUnitVar)			, 1, 1, 0)) P.OutputAdUnitVar = 0;		    //// OFF by default.
	if (!GetInputParameter2(ParamFile_dat, PreParamFile_dat, "OutputHousehold"			, "%i", (void*) & (P.OutputHousehold)			, 1, 1, 0)) P.OutputHousehold = 0;		    //// OFF by default.
	if (!GetInputParameter2(ParamFile_dat, PreParamFile_dat, "OutputInfType"			, "%i", (void*) & (P.OutputInfType)				, 1, 1, 0)) P.OutputInfType = 0;		    //// OFF by default.
	if (!GetInputParameter2(ParamFile_dat, PreParamFile_dat, "OutputNonSeverity"		, "%i", (void*) & (P.OutputNonSeverity)			, 1, 1, 0)) P.OutputNonSeverity = 0;		//// OFF by default.
  	if (!GetInputParameter2(ParamFile_dat, PreParamFile_dat, "OutputNonSummaryResults"	, "%i", (void*) & (P.OutputNonSummaryResults)	, 1, 1, 0)) P.OutputNonSummaryResults = 0;	//// OFF by default.

	if (!GetInputParameter2(ParamFile_dat, AdminFile_dat, "Kernel resolution", "%i", (void*)&P.NKR, 1, 1, 0)) P.NKR = 4000000;
	if (P.NKR < 2000000)
	{
		ERR_CRITICAL_FMT("[Kernel resolution] needs to be at least 2000000 - not %d", P.NKR);
	}
	if (!GetInputParameter2(ParamFile_dat, AdminFile_dat, "Kernel higher resolution factor", "%i", (void*)&P.NK_HR, 1, 1, 0)) P.NK_HR = P.NKR / 1600;
	if (P.NK_HR < 1 || P.NK_HR >= P.NKR)
	{
		ERR_CRITICAL_FMT("[Kernel higher resolution factor] needs to be in range [1, P.NKR = %d) - not %d", P.NKR, P.NK_HR);
	}

	if (P.DoHouseholds)
	{
		GetInputParameter(ParamFile_dat, AdminFile_dat, "Household size distribution", "%lf", (void*)P.HouseholdSizeDistrib[0], MAX_HOUSEHOLD_SIZE, 1, 0);
		GetInputParameter(ParamFile_dat, PreParamFile_dat, "Household attack rate", "%lf", (void*) & (P.HouseholdTrans), 1, 1, 0);
		GetInputParameter(ParamFile_dat, PreParamFile_dat, "Household transmission denominator power", "%lf", (void*) & (P.HouseholdTransPow), 1, 1, 0);
		if (!GetInputParameter2(ParamFile_dat, AdminFile_dat, "Correct age distribution after household allocation to exactly match specified demography", "%i", (void*)&(P.DoCorrectAgeDist), 1, 1, 0)) P.DoCorrectAgeDist = 0;
	}
	else
	{
		P.HouseholdTrans = 0.0;
		P.HouseholdTransPow = 1.0;
		P.HouseholdSizeDistrib[0][0] = 1.0;
		for (i = 1; i < MAX_HOUSEHOLD_SIZE; i++)
			P.HouseholdSizeDistrib[0][i] = 0;
	}
	for (i = 1; i < MAX_HOUSEHOLD_SIZE; i++)
		P.HouseholdSizeDistrib[0][i] = P.HouseholdSizeDistrib[0][i] + P.HouseholdSizeDistrib[0][i - 1];
	for (i = 0; i < MAX_HOUSEHOLD_SIZE; i++)
		P.HouseholdDenomLookup[i] = 1 / pow(((double)(i + 1)), P.HouseholdTransPow);
	if (!GetInputParameter2(ParamFile_dat, AdminFile_dat, "Include administrative units within countries", "%i", (void*) & (P.DoAdUnits), 1, 1, 0)) P.DoAdUnits = 1;
	if (!GetInputParameter2(ParamFile_dat, AdminFile_dat, "Divisor for countries", "%i", (void*) & (P.CountryDivisor), 1, 1, 0)) P.CountryDivisor = 1;
	if (P.DoAdUnits)
	{
		char** AdunitNames, * AdunitNamesBuf;
		if (!(AdunitNames = (char**)malloc(3 * ADUNIT_LOOKUP_SIZE * sizeof(char*)))) ERR_CRITICAL("Unable to allocate temp storage\n");
		if (!(AdunitNamesBuf = (char*)malloc(3 * ADUNIT_LOOKUP_SIZE * 360 * sizeof(char)))) ERR_CRITICAL("Unable to allocate temp storage\n");

		for (i = 0; i < ADUNIT_LOOKUP_SIZE; i++)
		{
			P.AdunitLevel1Lookup[i] = -1;
			AdunitNames[3 * i] = AdunitNamesBuf + 3 * i * 360;
			AdunitNames[3 * i + 1] = AdunitNamesBuf + 3 * i * 360 + 60;
			AdunitNames[3 * i + 2] = AdunitNamesBuf + 3 * i * 360 + 160;
		}
		if (!GetInputParameter2(ParamFile_dat, AdminFile_dat, "Divisor for level 1 administrative units", "%i", (void*)&(P.AdunitLevel1Divisor), 1, 1, 0)) P.AdunitLevel1Divisor = 1;
		if (!GetInputParameter2(ParamFile_dat, AdminFile_dat, "Mask for level 1 administrative units", "%i", (void*)&(P.AdunitLevel1Mask), 1, 1, 0)) P.AdunitLevel1Mask = 1000000000;
		na = (GetInputParameter2(ParamFile_dat, AdminFile_dat, "Codes and country/province names for admin units", "%s", (void*)AdunitNames, 3 * ADUNIT_LOOKUP_SIZE, 1, 0)) / 3;
		if (!GetInputParameter2(ParamFile_dat, AdminFile_dat, "Number of countries to include", "%i", (void*)&nc, 1, 1, 0)) nc = 0;
		if ((na > 0) && (nc>0))
		{
			P.DoAdunitBoundaries = (nc > 0);
			nc = abs(nc);
			GetInputParameter(ParamFile_dat, AdminFile_dat, "List of names of countries to include", "%s", (nc > 1) ? ((void*)CountryNames) : ((void*)CountryNames[0]), nc, 1, 0);
			P.NumAdunits = 0;
			for (i = 0; i < na; i++)
				for (j = 0; j < nc; j++)
					if ((AdunitNames[3 * i + 1][0]) && (!strcmp(AdunitNames[3 * i + 1], CountryNames[j])) && (atoi(AdunitNames[3 * i]) != 0))
					{
						AdUnits[P.NumAdunits].id = atoi(AdunitNames[3 * i]);
						P.AdunitLevel1Lookup[(AdUnits[P.NumAdunits].id % P.AdunitLevel1Mask) / P.AdunitLevel1Divisor] = P.NumAdunits;
						if (strlen(AdunitNames[3 * i + 1]) < 100) strcpy(AdUnits[P.NumAdunits].cnt_name, AdunitNames[3 * i + 1]);
						if (strlen(AdunitNames[3 * i + 2]) < 200) strcpy(AdUnits[P.NumAdunits].ad_name, AdunitNames[3 * i + 2]);
						//						fprintf(stderr,"%i %s %s ## ",AdUnits[P.NumAdunits].id,AdUnits[P.NumAdunits].cnt_name,AdUnits[P.NumAdunits].ad_name);
						P.NumAdunits++;
					}
		}
		else
		{
			if (!GetInputParameter2(ParamFile_dat, AdminFile_dat, "Number of level 1 administrative units to include", "%i", (void*) & (P.NumAdunits), 1, 1, 0)) P.NumAdunits = 0;
			if (P.NumAdunits > 0)
			{
				P.DoAdunitBoundaries = 1;
				if (P.NumAdunits > MAX_ADUNITS) ERR_CRITICAL("MAX_ADUNITS too small.\n");
				GetInputParameter(ParamFile_dat, AdminFile_dat, "List of level 1 administrative units to include", "%s", (P.NumAdunits > 1) ? ((void*)AdunitListNames) : ((void*)AdunitListNames[0]), P.NumAdunits, 1, 0);
				na = P.NumAdunits;
				for (i = 0; i < P.NumAdunits; i++)
				{
					f = 0;
					if (na > 0)
					{
						for (j = 0; (j < na) && (!f); j++) f = (!strcmp(AdunitNames[3 * j + 2], AdunitListNames[i]));
						if(f) k = atoi(AdunitNames[3 * (j-1)]);
					}
					if ((na == 0) || (!f)) k = atoi(AdunitListNames[i]);
					AdUnits[i].id = k;
					P.AdunitLevel1Lookup[(k % P.AdunitLevel1Mask) / P.AdunitLevel1Divisor] = i;
					for (j = 0; j < na; j++)
						if (atoi(AdunitNames[3 * j]) == k)
						{
							if (strlen(AdunitNames[3 * j + 1]) < 100) strcpy(AdUnits[i].cnt_name, AdunitNames[3 * j + 1]);
							if (strlen(AdunitNames[3 * j + 2]) < 200) strcpy(AdUnits[i].ad_name, AdunitNames[3 * j + 2]);
							j = na;
						}
				}
			}
			else
				P.DoAdunitBoundaries = 0;
		}
    free(AdunitNames);
    free(AdunitNamesBuf);

		if (!GetInputParameter2(ParamFile_dat, PreParamFile_dat, "Output incidence by administrative unit", "%i", (void*) & (P.DoAdunitOutput), 1, 1, 0)) P.DoAdunitOutput = 0;
		if (!GetInputParameter2(ParamFile_dat, AdminFile_dat, "Draw administrative unit boundaries on maps", "%i", (void*) & (P.DoAdunitBoundaryOutput), 1, 1, 0)) P.DoAdunitBoundaryOutput = 0;
		if (!GetInputParameter2(ParamFile_dat, AdminFile_dat, "Correct administrative unit populations", "%i", (void*) & (P.DoCorrectAdunitPop), 1, 1, 0)) P.DoCorrectAdunitPop = 0;
		if (!GetInputParameter2(ParamFile_dat, AdminFile_dat, "Fix population size at specified value", "%i", (void*) & (P.DoSpecifyPop), 1, 1, 0)) P.DoSpecifyPop = 0;
		fprintf(stderr, "Using %i administrative units\n", P.NumAdunits);
		if (!GetInputParameter2(ParamFile_dat, AdminFile_dat, "Divisor for administrative unit codes for boundary plotting on bitmaps", "%i", (void*) & (P.AdunitBitmapDivisor), 1, 1, 0)) P.AdunitBitmapDivisor = 1;
		if (!GetInputParameter2(ParamFile_dat, PreParamFile_dat, "Only output household to place distance distribution for one administrative unit", "%i", (void*) & (P.DoOutputPlaceDistForOneAdunit), 1, 1, 0)) P.DoOutputPlaceDistForOneAdunit = 0;
		if (P.DoOutputPlaceDistForOneAdunit)
		{
			if (!GetInputParameter2(ParamFile_dat, PreParamFile_dat, "Administrative unit for which household to place distance distribution to be output", "%i", (void*) & (P.OutputPlaceDistAdunit), 1, 1, 0)) P.DoOutputPlaceDistForOneAdunit = 0;
		}
	}
	else
	{
		P.DoAdunitBoundaries = P.DoAdunitBoundaryOutput = P.DoAdunitOutput = P.DoCorrectAdunitPop = P.DoSpecifyPop = 0;
		P.AdunitLevel1Divisor = 1; P.AdunitLevel1Mask = 1000000000;
		P.AdunitBitmapDivisor = P.AdunitLevel1Divisor;
	}

	if (!GetInputParameter2(ParamFile_dat, AdminFile_dat, "Include age", "%i", (void*) & (P.DoAge), 1, 1, 0)) P.DoAge = 1;
	if (!P.DoAge)
	{
		for (i = 0; i < NUM_AGE_GROUPS; i++)
			P.PropAgeGroup[0][i] = 1.0 / NUM_AGE_GROUPS;
		for (i = 0; i < NUM_AGE_GROUPS; i++)
		{
			P.InitialImmunity[i] = 0;
			P.AgeInfectiousness[i] = P.AgeSusceptibility[i] = 1;
			P.RelativeSpatialContact[i] = P.RelativeTravelRate[i] = 1.0;
		}
	}
	else
	{

		if (!GetInputParameter2(ParamFile_dat, PreParamFile_dat, "Initial immunity acts as partial immunity", "%i", (void*)&(P.DoPartialImmunity), 1, 1, 0)) P.DoPartialImmunity = 1;
		if ((P.DoHouseholds)&&(!P.DoPartialImmunity))
		{
			if (!GetInputParameter2(ParamFile_dat, PreParamFile_dat, "Initial immunity applied to all household members", "%i", (void*) & (P.DoWholeHouseholdImmunity), 1, 1, 0)) P.DoWholeHouseholdImmunity = 0;
		}
		else
			P.DoWholeHouseholdImmunity = 0;
		if (!GetInputParameter2(ParamFile_dat, PreParamFile_dat, "Initial immunity profile by age", "%lf", (void*)P.InitialImmunity, NUM_AGE_GROUPS, 1, 0))
			for (i = 0; i < NUM_AGE_GROUPS; i++)
				P.InitialImmunity[i] = 0;
		if (!GetInputParameter2(ParamFile_dat, PreParamFile_dat, "Relative spatial contact rates by age", "%lf", (void*)P.RelativeSpatialContact, NUM_AGE_GROUPS, 1, 0))
			for (i = 0; i < NUM_AGE_GROUPS; i++)
				P.RelativeSpatialContact[i] = 1;
		if (!GetInputParameter2(ParamFile_dat, PreParamFile_dat, "Age-dependent infectiousness", "%lf", (void*)P.AgeInfectiousness, NUM_AGE_GROUPS, 1, 0))
			for (i = 0; i < NUM_AGE_GROUPS; i++)
				P.AgeInfectiousness[i] = 1.0;
		if (!GetInputParameter2(ParamFile_dat, PreParamFile_dat, "Age-dependent susceptibility", "%lf", (void*)P.AgeSusceptibility, NUM_AGE_GROUPS, 1, 0))
			for (i = 0; i < NUM_AGE_GROUPS; i++)
				P.AgeSusceptibility[i] = 1.0;
		GetInputParameter(ParamFile_dat, AdminFile_dat, "Age distribution of population", "%lf", (void*)P.PropAgeGroup[0], NUM_AGE_GROUPS, 1, 0);
		t = 0;
		for (i = 0; i < NUM_AGE_GROUPS; i++)
			t += P.PropAgeGroup[0][i];
		for (i = 0; i < NUM_AGE_GROUPS; i++)
			P.PropAgeGroup[0][i] /= t;
		t = 0;
		for (i = 0; i < NUM_AGE_GROUPS; i++)
			if (P.AgeSusceptibility[i] > t) t = P.AgeSusceptibility[i];  //peak susc has to be 1
		for (i = 0; i < NUM_AGE_GROUPS; i++)
			P.AgeSusceptibility[i] /= t;
		AgeSuscScale = t;
		if (P.DoHouseholds) P.HouseholdTrans *= AgeSuscScale;
		if (!GetInputParameter2(ParamFile_dat, AdminFile_dat, "Relative travel rates by age", "%lf", (void*)P.RelativeTravelRate, NUM_AGE_GROUPS, 1, 0))
			for (i = 0; i < NUM_AGE_GROUPS; i++)
				P.RelativeTravelRate[i] = 1;
		if (!GetInputParameter2(ParamFile_dat, PreParamFile_dat, "WAIFW matrix", "%lf", (void*)P.WAIFW_Matrix, NUM_AGE_GROUPS, NUM_AGE_GROUPS, 0))
		{
			for (i = 0; i < NUM_AGE_GROUPS; i++)
				for (j = 0; j < NUM_AGE_GROUPS; j++)
					P.WAIFW_Matrix[i][j] = 1.0;
		}
		else
		{
			/* WAIFW matrix needs to be scaled to have max value of 1.
			1st index of matrix specifies host being infected, second the infector.
			Overall age variation in infectiousness/contact rates/susceptibility should be factored
			out of WAIFW_matrix and put in Age dep infectiousness/susceptibility for efficiency. */
			t = 0;
			for (i = 0; i < NUM_AGE_GROUPS; i++)
				for (j = 0; j < NUM_AGE_GROUPS; j++)
					if (P.WAIFW_Matrix[i][j] > t) t = P.WAIFW_Matrix[i][j];
			if (t > 0)
			{
				for (i = 0; i < NUM_AGE_GROUPS; i++)
					for (j = 0; j < NUM_AGE_GROUPS; j++)
						P.WAIFW_Matrix[i][j] /= t;
			}
			else
			{
				for (i = 0; i < NUM_AGE_GROUPS; i++)
					for (j = 0; j < NUM_AGE_GROUPS; j++)
						P.WAIFW_Matrix[i][j] = 1.0;
			}
		}
		P.DoDeath = 0;
		t = 0;
		for (i = 0; i < NUM_AGE_GROUPS; i++)	t += P.AgeInfectiousness[i] * P.PropAgeGroup[0][i];
		for (i = 0; i < NUM_AGE_GROUPS; i++)	P.AgeInfectiousness[i] /= t;
	}
	if (!GetInputParameter2(ParamFile_dat, AdminFile_dat, "Include spatial transmission", "%i", (void*) & (P.DoSpatial), 1, 1, 0)) P.DoSpatial = 1;
	GetInputParameter(ParamFile_dat, AdminFile_dat, "Kernel type", "%i", (void*) & (P.MoveKernelType), 1, 1, 0);
	GetInputParameter(ParamFile_dat, AdminFile_dat, "Kernel scale", "%lf", (void*) & (P.MoveKernelScale), 1, 1, 0);
	if (P.KernelOffsetScale != 1)
	{
		P.MoveKernelScale *= P.KernelOffsetScale;
	}
	if (!GetInputParameter2(ParamFile_dat, AdminFile_dat, "Kernel 3rd param", "%lf", (void*) & (P.MoveKernelP3), 1, 1, 0)) P.MoveKernelP3 = 0;
	if (!GetInputParameter2(ParamFile_dat, AdminFile_dat, "Kernel 4th param", "%lf", (void*) & (P.MoveKernelP4), 1, 1, 0)) P.MoveKernelP4 = 0;
	if (!GetInputParameter2(ParamFile_dat, AdminFile_dat, "Kernel Shape", "%lf", (void*) & (P.MoveKernelShape), 1, 1, 0)) P.MoveKernelShape = 1.0;
	if (P.KernelPowerScale != 1)
	{
		P.MoveKernelShape *= P.KernelPowerScale;
	}
	if (!GetInputParameter2(ParamFile_dat, AdminFile_dat, "Airport Kernel Type", "%i", (void*) & (P.AirportKernelType), 1, 1, 0)) P.AirportKernelType = P.MoveKernelType;
	if (!GetInputParameter2(ParamFile_dat, AdminFile_dat, "Airport Kernel Scale", "%lf", (void*) & (P.AirportKernelScale), 1, 1, 0)) P.AirportKernelScale = P.MoveKernelScale;
	if (!GetInputParameter2(ParamFile_dat, AdminFile_dat, "Airport Kernel Shape", "%lf", (void*) & (P.AirportKernelShape), 1, 1, 0)) P.AirportKernelShape = P.MoveKernelShape;
	if (!GetInputParameter2(ParamFile_dat, AdminFile_dat, "Airport Kernel 3rd param", "%lf", (void*) & (P.AirportKernelP3), 1, 1, 0)) P.AirportKernelP3 = P.MoveKernelP3;
	if (!GetInputParameter2(ParamFile_dat, AdminFile_dat, "Airport Kernel 4th param", "%lf", (void*) & (P.AirportKernelP4), 1, 1, 0)) P.AirportKernelP4 = P.MoveKernelP4;

	if (!GetInputParameter2(ParamFile_dat, AdminFile_dat, "Include places", "%i", (void*)&(P.DoPlaces), 1, 1, 0)) P.DoPlaces = 1;
	if (P.DoPlaces)
	{
		if (!GetInputParameter2(ParamFile_dat, AdminFile_dat, "Number of types of places", "%i", (void*)&(P.PlaceTypeNum), 1, 1, 0)) P.PlaceTypeNum = 0;
		if (P.PlaceTypeNum == 0) P.DoPlaces = P.DoAirports = 0;
	}
	else
		P.PlaceTypeNum = P.DoAirports = 0;
	if (P.DoPlaces)
	{
		if (P.PlaceTypeNum > NUM_PLACE_TYPES) ERR_CRITICAL("Too many place types\n");
		GetInputParameter(ParamFile_dat, AdminFile_dat, "Minimum age for age group 1 in place types", "%i", (void*)P.PlaceTypeAgeMin, P.PlaceTypeNum, 1, 0);
		GetInputParameter(ParamFile_dat, AdminFile_dat, "Maximum age for age group 1 in place types", "%i", (void*)P.PlaceTypeAgeMax, P.PlaceTypeNum, 1, 0);
		GetInputParameter(ParamFile_dat, AdminFile_dat, "Proportion of age group 1 in place types", "%lf", (void*) & (P.PlaceTypePropAgeGroup), P.PlaceTypeNum, 1, 0);
		if (!GetInputParameter2(ParamFile_dat, AdminFile_dat, "Proportion of age group 2 in place types", "%lf", (void*) & (P.PlaceTypePropAgeGroup2), P.PlaceTypeNum, 1, 0))
		{
			for (i = 0; i < NUM_PLACE_TYPES; i++)
			{
				P.PlaceTypePropAgeGroup2[i] = 0;
				P.PlaceTypeAgeMin2[i] = 0;
				P.PlaceTypeAgeMax2[i] = 1000;
			}
		}
		else
		{
			GetInputParameter(ParamFile_dat, AdminFile_dat, "Minimum age for age group 2 in place types", "%i", (void*)P.PlaceTypeAgeMin2, P.PlaceTypeNum, 1, 0);
			GetInputParameter(ParamFile_dat, AdminFile_dat, "Maximum age for age group 2 in place types", "%i", (void*)P.PlaceTypeAgeMax2, P.PlaceTypeNum, 1, 0);
		}
		if (!GetInputParameter2(ParamFile_dat, AdminFile_dat, "Proportion of age group 3 in place types", "%lf", (void*) & (P.PlaceTypePropAgeGroup3), P.PlaceTypeNum, 1, 0))
		{
			for (i = 0; i < NUM_PLACE_TYPES; i++)
			{
				P.PlaceTypePropAgeGroup3[i] = 0;
				P.PlaceTypeAgeMin3[i] = 0;
				P.PlaceTypeAgeMax3[i] = 1000;
			}
		}
		else
		{
			GetInputParameter(ParamFile_dat, AdminFile_dat, "Minimum age for age group 3 in place types", "%i", (void*)P.PlaceTypeAgeMin3, P.PlaceTypeNum, 1, 0);
			GetInputParameter(ParamFile_dat, AdminFile_dat, "Maximum age for age group 3 in place types", "%i", (void*)P.PlaceTypeAgeMax3, P.PlaceTypeNum, 1, 0);
		}
		if (!GetInputParameter2(ParamFile_dat, AdminFile_dat, "Kernel shape params for place types", "%lf", (void*) & (P.PlaceTypeKernelShape), P.PlaceTypeNum, 1, 0))
		{
			for (i = 0; i < NUM_PLACE_TYPES; i++)
			{
				P.PlaceTypeKernelShape[i] = P.MoveKernelShape;
				P.PlaceTypeKernelScale[i] = P.MoveKernelScale;
			}
		}
		else
			GetInputParameter(ParamFile_dat, AdminFile_dat, "Kernel scale params for place types", "%lf", (void*) & (P.PlaceTypeKernelScale), P.PlaceTypeNum, 1, 0);
		if (!GetInputParameter2(ParamFile_dat, AdminFile_dat, "Kernel 3rd param for place types", "%lf", (void*) & (P.PlaceTypeKernelP3), P.PlaceTypeNum, 1, 0))
		{
			for (i = 0; i < NUM_PLACE_TYPES; i++)
			{
				P.PlaceTypeKernelP3[i] = P.MoveKernelP3;
				P.PlaceTypeKernelP4[i] = P.MoveKernelP4;
			}
		}
		else
			GetInputParameter(ParamFile_dat, AdminFile_dat, "Kernel 4th param for place types", "%lf", (void*) & (P.PlaceTypeKernelP4), P.PlaceTypeNum, 1, 0);
		if (!GetInputParameter2(ParamFile_dat, AdminFile_dat, "Number of closest places people pick from (0=all) for place types", "%i", (void*) & (P.PlaceTypeNearestNeighb), P.PlaceTypeNum, 1, 0))
			for (i = 0; i < NUM_PLACE_TYPES; i++)
				P.PlaceTypeNearestNeighb[i] = 0;
		if (P.DoAdUnits)
		{
			if (!GetInputParameter2(ParamFile_dat, PreParamFile_dat, "Degree to which crossing administrative unit boundaries to go to places is inhibited", "%lf", (void*) & (P.InhibitInterAdunitPlaceAssignment), P.PlaceTypeNum, 1, 0))
				for (i = 0; i < NUM_PLACE_TYPES; i++)
					P.InhibitInterAdunitPlaceAssignment[i] = 0;
		}

		if (!GetInputParameter2(ParamFile_dat, PreParamFile_dat, "Include air travel", "%i", (void*)&(P.DoAirports), 1, 1, 0)) P.DoAirports = 0;
		if (!P.DoAirports)
		{
			// Airports disabled => all places are not to do with airports, and we
			// have no hotels.
			P.PlaceTypeNoAirNum = P.PlaceTypeNum;
			P.HotelPlaceType = P.PlaceTypeNum;
		}
		else
		{
			// When airports are activated we must have at least one airport place
			// // and a hotel type.
			GetInputParameter(ParamFile_dat, AdminFile_dat, "Number of non-airport places", "%i", (void*)&(P.PlaceTypeNoAirNum), 1, 1, 0);
			GetInputParameter(ParamFile_dat, AdminFile_dat, "Hotel place type", "%i", (void*)&(P.HotelPlaceType), 1, 1, 0);
			if (P.PlaceTypeNoAirNum >= P.PlaceTypeNum) {
				ERR_CRITICAL_FMT("[Number of non-airport places] parameter (%d) is greater than number of places (%d).\n", P.PlaceTypeNoAirNum, P.PlaceTypeNum);
			}
			if (P.HotelPlaceType < P.PlaceTypeNoAirNum || P.HotelPlaceType >= P.PlaceTypeNum) {
				ERR_CRITICAL_FMT("[Hotel place type] parameter (%d) not in the range [%d, %d)\n", P.HotelPlaceType, P.PlaceTypeNoAirNum, P.PlaceTypeNum);
			}

			if (!GetInputParameter2(ParamFile_dat, PreParamFile_dat, "Scaling factor for input file to convert to daily traffic", "%lf", (void*) & (P.AirportTrafficScale), 1, 1, 0)) P.AirportTrafficScale = 1.0;
			if (!GetInputParameter2(ParamFile_dat, PreParamFile_dat, "Proportion of hotel attendees who are local", "%lf", (void*) & (P.HotelPropLocal), 1, 1, 0)) P.HotelPropLocal = 0;
			if (!GetInputParameter2(ParamFile_dat, PreParamFile_dat, "Distribution of duration of air journeys", "%lf", (void*) & (P.JourneyDurationDistrib), MAX_TRAVEL_TIME, 1, 0))
			{
				P.JourneyDurationDistrib[0] = 1;
				for (i = 0; i < MAX_TRAVEL_TIME; i++)
					P.JourneyDurationDistrib[i] = 0;
			}
			if (!GetInputParameter2(ParamFile_dat, PreParamFile_dat, "Distribution of duration of local journeys", "%lf", (void*) & (P.LocalJourneyDurationDistrib), MAX_TRAVEL_TIME, 1, 0))
			{
				P.LocalJourneyDurationDistrib[0] = 1;
				for (i = 0; i < MAX_TRAVEL_TIME; i++)
					P.LocalJourneyDurationDistrib[i] = 0;
			}
			P.MeanJourneyTime = P.MeanLocalJourneyTime = 0;
			for (i = 0; i < MAX_TRAVEL_TIME; i++)
			{
				P.MeanJourneyTime += ((double)(i)) * P.JourneyDurationDistrib[i];
				P.MeanLocalJourneyTime += ((double)(i)) * P.LocalJourneyDurationDistrib[i];
			}
			fprintf(stderr, "Mean duration of local journeys = %lf days\n", P.MeanLocalJourneyTime);
			for (i = 1; i < MAX_TRAVEL_TIME; i++)
			{
				P.JourneyDurationDistrib[i] += P.JourneyDurationDistrib[i - 1];
				P.LocalJourneyDurationDistrib[i] += P.LocalJourneyDurationDistrib[i - 1];
			}
			for (i = j = 0; i <= 1024; i++)
			{
				s = ((double)i) / 1024;
				while (P.JourneyDurationDistrib[j] < s)j++;
				P.InvJourneyDurationDistrib[i] = j;
			}
			for (i = j = 0; i <= 1024; i++)
			{
				s = ((double)i) / 1024;
				while (P.LocalJourneyDurationDistrib[j] < s)j++;
				P.InvLocalJourneyDurationDistrib[i] = j;
			}
		}
		GetInputParameter(ParamFile_dat, AdminFile_dat, "Mean size of place types", "%lf", (void*)P.PlaceTypeMeanSize, P.PlaceTypeNum, 1, 0);
		GetInputParameter(ParamFile_dat, AdminFile_dat, "Param 1 of place group size distribution", "%lf", (void*)P.PlaceTypeGroupSizeParam1, P.PlaceTypeNum, 1, 0);
		if (!GetInputParameter2(ParamFile_dat, AdminFile_dat, "Power of place size distribution", "%lf", (void*)P.PlaceTypeSizePower, P.PlaceTypeNum, 1, 0))
			for (i = 0; i < NUM_PLACE_TYPES; i++)
				P.PlaceTypeSizePower[i] = 0;
		//added to enable lognormal distribution - ggilani 09/02/17
		if (!GetInputParameter2(ParamFile_dat, AdminFile_dat, "Standard deviation of place size distribution", "%lf", (void*)P.PlaceTypeSizeSD, P.PlaceTypeNum, 1, 0))
			for (i = 0; i < NUM_PLACE_TYPES; i++)
				P.PlaceTypeSizeSD[i] = 0;
		if (!GetInputParameter2(ParamFile_dat, AdminFile_dat, "Offset of place size distribution", "%lf", (void*)P.PlaceTypeSizeOffset, P.PlaceTypeNum, 1, 0))
			for (i = 0; i < NUM_PLACE_TYPES; i++)
				P.PlaceTypeSizeOffset[i] = 0;
		if (!GetInputParameter2(ParamFile_dat, AdminFile_dat, "Maximum of place size distribution", "%lf", (void*)P.PlaceTypeSizeMax, P.PlaceTypeNum, 1, 0))
			for (i = 0; i < NUM_PLACE_TYPES; i++)
				P.PlaceTypeSizeMax[i] = 1e20;
		if (!GetInputParameter2(ParamFile_dat, AdminFile_dat, "Kernel type for place types", "%i", (void*)P.PlaceTypeKernelType, P.PlaceTypeNum, 1, 0))
			for (i = 0; i < NUM_PLACE_TYPES; i++)
				P.PlaceTypeKernelType[i] = P.MoveKernelType;
		GetInputParameter(ParamFile_dat, AdminFile_dat, "Place overlap matrix", "%lf", (void*)P.PlaceExclusivityMatrix, P.PlaceTypeNum * P.PlaceTypeNum, 1, 0); //changed from P.PlaceTypeNum,P.PlaceTypeNum,0);
/* Note P.PlaceExclusivityMatrix not used at present - places assumed exclusive (each person belongs to 0 or 1 place) */

		GetInputParameter(ParamFile_dat, PreParamFile_dat, "Proportion of between group place links", "%lf", (void*)P.PlaceTypePropBetweenGroupLinks, P.PlaceTypeNum, 1, 0);
		GetInputParameter(ParamFile_dat, PreParamFile_dat, "Relative transmission rates for place types", "%lf", (void*)P.PlaceTypeTrans, P.PlaceTypeNum, 1, 0);
		for (i = 0; i < P.PlaceTypeNum; i++) P.PlaceTypeTrans[i] *= AgeSuscScale;
	}
	if (!GetInputParameter2(ParamFile_dat, PreParamFile_dat, "Daily seasonality coefficients", "%lf", (void*)P.Seasonality, DAYS_PER_YEAR, 1, 0))
	{
		P.DoSeasonality = 0;
		for (i = 0; i < DAYS_PER_YEAR; i++)
			P.Seasonality[i] = 1;
	}
	else
	{
		P.DoSeasonality = 1;
		s = 0;
		for (i = 0; i < DAYS_PER_YEAR; i++)
			s += P.Seasonality[i];
		s += 1e-20;
		s /= DAYS_PER_YEAR;
		for (i = 0; i < DAYS_PER_YEAR; i++)
			P.Seasonality[i] /= s;
	}
	if (!GetInputParameter2(ParamFile_dat, AdminFile_dat, "Number of seed locations", "%i", (void*) & (P.NumSeedLocations), 1, 1, 0)) P.NumSeedLocations = 1;
	if (P.NumSeedLocations > MAX_NUM_SEED_LOCATIONS)
	{
		fprintf(stderr, "Too many seed locations\n");
		P.NumSeedLocations = MAX_NUM_SEED_LOCATIONS;
	}
	GetInputParameter(ParamFile_dat, AdminFile_dat, "Initial number of infecteds", "%i", (void*)P.NumInitialInfections, P.NumSeedLocations, 1, 0);
	if (!GetInputParameter2(ParamFile_dat, AdminFile_dat, "Location of initial infecteds", "%lf", (void*)&(P.LocationInitialInfection[0][0]), P.NumSeedLocations * 2, 1, 0)) P.LocationInitialInfection[0][0] = P.LocationInitialInfection[0][1] = 0.0;
	if (!GetInputParameter2(ParamFile_dat, AdminFile_dat, "Minimum population in microcell of initial infection", "%i", (void*) & (P.MinPopDensForInitialInfection), 1, 1, 0)) P.MinPopDensForInitialInfection = 0;
	if (!GetInputParameter2(ParamFile_dat, AdminFile_dat, "Maximum population in microcell of initial infection", "%i", (void*)&(P.MaxPopDensForInitialInfection), 1, 1, 0)) P.MaxPopDensForInitialInfection = 10000000;
	if (!GetInputParameter2(ParamFile_dat, AdminFile_dat, "Randomise initial infection location", "%i", (void*) & (P.DoRandomInitialInfectionLoc), 1, 1, 0)) P.DoRandomInitialInfectionLoc=1;
	if (!GetInputParameter2(ParamFile_dat, AdminFile_dat, "All initial infections located in same microcell", "%i", (void*) & (P.DoAllInitialInfectioninSameLoc), 1, 1, 0)) P.DoAllInitialInfectioninSameLoc=0;
	if (P.DoAdUnits)
	{
		if (!GetInputParameter2(ParamFile_dat, AdminFile_dat, "Administrative unit to seed initial infection into", "%s", (P.NumSeedLocations > 1) ? ((void*)AdunitListNames) : ((void*)AdunitListNames[0]), P.NumSeedLocations, 1, 0))
			for (i = 0; i < P.NumSeedLocations; i++) P.InitialInfectionsAdminUnit[i] = 0;
		else
			for (i = 0; i < P.NumSeedLocations; i++)
			{
				f = 0;
				if (P.NumAdunits > 0)
				{
					for (j = 0; (j < P.NumAdunits) && (!f); j++) f = (!strcmp(AdUnits[j].ad_name, AdunitListNames[i]));
					if (f) k = AdUnits[j-1].id;
				}
				if (!f) k = atoi(AdunitListNames[i]);
				P.InitialInfectionsAdminUnit[i] = k;
				P.InitialInfectionsAdminUnitId[i]=P.AdunitLevel1Lookup[(k % P.AdunitLevel1Mask) / P.AdunitLevel1Divisor];
			}
		if(!GetInputParameter2(ParamFile_dat, AdminFile_dat, "Administrative unit seeding weights", "%lf", (void*) & (P.InitialInfectionsAdminUnitWeight[0]), P.NumSeedLocations, 1, 0))
			for(i = 0; i < P.NumSeedLocations; i++) P.InitialInfectionsAdminUnitWeight[i] = 1.0;
		s=0;
		for(i = 0; i < P.NumSeedLocations; i++) s+=P.InitialInfectionsAdminUnitWeight[i];
		for(i = 0; i < P.NumSeedLocations; i++) P.InitialInfectionsAdminUnitWeight[i]/=s;
	//	for (i = 0; i < P.NumSeedLocations; i++) fprintf(stderr, "## %i %s %i %i %lf\n",i, AdUnits[P.InitialInfectionsAdminUnitId[i]].ad_name, P.InitialInfectionsAdminUnitId[i], P.InitialInfectionsAdminUnit[i], P.InitialInfectionsAdminUnitWeight[i]);
	}
	else
	{
		for (i = 0; i < P.NumSeedLocations; i++) P.InitialInfectionsAdminUnit[i] = 0;
	}
	GetInputParameter(ParamFile_dat, PreParamFile_dat, "Reproduction number", "%lf", (void*) & (P.R0), 1, 1, 0);
	GetInputParameter(ParamFile_dat, PreParamFile_dat, "Infectious period", "%lf", (void*) & (P.InfectiousPeriod), 1, 1, 0);
	if (!GetInputParameter2(ParamFile_dat, PreParamFile_dat, "SD of individual variation in infectiousness", "%lf", (void*) & (P.InfectiousnessSD), 1, 1, 0)) P.InfectiousnessSD = 0;
	if (GetInputParameter2(ParamFile_dat, PreParamFile_dat, "k of individual variation in infectiousness", "%lf", (void*)& s, 1, 1, 0)) P.InfectiousnessSD = 1.0 / sqrt(s);
	if (P.InfectiousnessSD > 0)
	{
		P.InfectiousnessGamA = P.InfectiousnessGamR = 1 / (P.InfectiousnessSD * P.InfectiousnessSD);
	}
	if (!GetInputParameter2(ParamFile_dat, PreParamFile_dat, "Model time varying infectiousness", "%i", (void*) & (P.DoInfectiousnessProfile), 1, 1, 0)) P.DoInfectiousnessProfile = 0;
	if (!GetInputParameter2(ParamFile_dat, PreParamFile_dat, "Power of scaling of spatial R0 with density", "%lf", (void*) & (P.R0DensityScalePower), 1, 1, 0)) P.R0DensityScalePower = 0;
	if (P.DoInfectiousnessProfile)
	{
		if (!GetInputParameter2(ParamFile_dat, PreParamFile_dat, "Infectiousness profile", "%lf", (void*)P.infectious_prof, INFPROF_RES, 1, 0))
		{
			for (i = 0; i < INFPROF_RES; i++)
				P.infectious_prof[i] = 1;
		}
		k = (int)ceil(P.InfectiousPeriod / P.TimeStep);
		if (k >= MAX_INFECTIOUS_STEPS) ERR_CRITICAL("MAX_INFECTIOUS_STEPS not big enough\n");
		s = 0;
		P.infectious_prof[INFPROF_RES] = 0;
		for (i = 0; i < MAX_INFECTIOUS_STEPS; i++)	P.infectiousness[i] = 0;
		for (i = 0; i < k; i++)
		{
			t = (((double)i) * P.TimeStep / P.InfectiousPeriod * INFPROF_RES);
			j = (int)t;
			t -= (double)j;
			if (j < INFPROF_RES)
				s += (P.infectiousness[i] = P.infectious_prof[j] * (1 - t) + P.infectious_prof[j + 1] * t);
			else
				s += (P.infectiousness[i] = P.infectious_prof[INFPROF_RES]);
		}
		s /= ((double)k);
		for (i = 0; i <= k; i++) P.infectiousness[i] /= s;
		for (i = 0; i <= CDF_RES; i++) P.infectious_icdf[i] = exp(-1.0);
	}
	else
	{
		if (!GetInputParameter2(ParamFile_dat, PreParamFile_dat, "Infectious period inverse CDF", "%lf", (void*)P.infectious_icdf, CDF_RES + 1, 1, 0))
		{
			P.infectious_icdf[CDF_RES] = 100;
			for (i = 0; i < CDF_RES; i++)
				P.infectious_icdf[i] = -log(1 - ((double)i) / CDF_RES);
		}
		k = (int)ceil(P.InfectiousPeriod * P.infectious_icdf[CDF_RES] / P.TimeStep);
		if (k >= MAX_INFECTIOUS_STEPS) ERR_CRITICAL("MAX_INFECTIOUS_STEPS not big enough\n");
		for (i = 0; i < k; i++) P.infectiousness[i] = 1.0;
		P.infectiousness[k] = 0;
		for (i = 0; i <= CDF_RES; i++) P.infectious_icdf[i] = exp(-P.infectious_icdf[i]);
	}
	if (!GetInputParameter2(ParamFile_dat, PreParamFile_dat, "Include latent period", "%i", (void*) & (P.DoLatent), 1, 1, 0)) P.DoLatent = 0;
	if (P.DoLatent)
	{
		GetInputParameter(ParamFile_dat, PreParamFile_dat, "Latent period", "%lf", (void*) & (P.LatentPeriod), 1, 1, 0);
		if (!GetInputParameter2(ParamFile_dat, PreParamFile_dat, "Latent period inverse CDF", "%lf", (void*)P.latent_icdf, CDF_RES + 1, 1, 0))
		{
			P.latent_icdf[CDF_RES] = 1e10;
			for (i = 0; i < CDF_RES; i++)
				P.latent_icdf[i] = -log(1 - ((double)i) / CDF_RES);
		}
		for (i = 0; i <= CDF_RES; i++)
			P.latent_icdf[i] = exp(-P.latent_icdf[i]);
	}

	if (!GetInputParameter2(ParamFile_dat, PreParamFile_dat, "Include symptoms", "%i", (void*) & (P.DoSymptoms), 1, 1, 0)) P.DoSymptoms = 0;
	if (!P.DoSymptoms)
	{
		for (i = 0; i < NUM_AGE_GROUPS; i++)
			P.ProportionSymptomatic[i] = 0;
		P.FalsePositiveRate = 0;
		P.SymptInfectiousness = 1.0;
		P.LatentToSymptDelay = 0;
	}
	else
	{
		if (P.DoAge)
			GetInputParameter(ParamFile_dat, PreParamFile_dat, "Proportion symptomatic by age group", "%lf", (void*)P.ProportionSymptomatic, NUM_AGE_GROUPS, 1, 0);
		else
		{
			GetInputParameter(ParamFile_dat, PreParamFile_dat, "Proportion symptomatic", "%lf", (void*)P.ProportionSymptomatic, 1, 1, 0);
			for (i = 1; i < NUM_AGE_GROUPS; i++)
				P.ProportionSymptomatic[i] = P.ProportionSymptomatic[0];
		}
		GetInputParameter(ParamFile_dat, PreParamFile_dat, "Delay from end of latent period to start of symptoms", "%lf", (void*) & (P.LatentToSymptDelay), 1, 1, 0);
		GetInputParameter(ParamFile_dat, PreParamFile_dat, "Relative rate of random contacts if symptomatic", "%lf", (void*) & (P.SymptSpatialContactRate), 1, 1, 0);
		GetInputParameter(ParamFile_dat, PreParamFile_dat, "Symptomatic infectiousness relative to asymptomatic", "%lf", (void*) & (P.SymptInfectiousness), 1, 1, 0);
		if (!GetInputParameter2(ParamFile_dat, PreParamFile_dat, "Model symptomatic withdrawal to home as true absenteeism", "%i", (void*)& P.DoRealSymptWithdrawal, 1, 1, 0)) P.DoRealSymptWithdrawal = 0;
		if (P.DoPlaces)
		{
			GetInputParameter(ParamFile_dat, PreParamFile_dat, "Relative level of place attendance if symptomatic", "%lf", (void*)P.SymptPlaceTypeContactRate, P.PlaceTypeNum, 1, 0);
			if (P.DoRealSymptWithdrawal)
			{
				for (j = 0; j < NUM_PLACE_TYPES; j++)
				{
					P.SymptPlaceTypeWithdrawalProp[j] = 1.0 - P.SymptPlaceTypeContactRate[j];
					P.SymptPlaceTypeContactRate[j] = 1.0;
				}
			}
			else
				for (j = 0; j < NUM_PLACE_TYPES; j++) P.SymptPlaceTypeWithdrawalProp[j] = 0.0;
		}
		if (!GetInputParameter2(ParamFile_dat, PreParamFile_dat, "Maximum age of child at home for whom one adult also stays at home", "%i", (void*)& P.CaseAbsentChildAgeCutoff, 1, 1, 0)) P.CaseAbsentChildAgeCutoff = 0;
		if (!GetInputParameter2(ParamFile_dat, PreParamFile_dat, "Proportion of children at home for whom one adult also stays at home", "%lf", (void*)& P.CaseAbsentChildPropAdultCarers, 1, 1, 0)) P.CaseAbsentChildPropAdultCarers = 0;
		if (!GetInputParameter2(ParamFile_dat, PreParamFile_dat, "Place close round household", "%i", (void*)&P.PlaceCloseRoundHousehold, 1, 1, 0)) P.PlaceCloseRoundHousehold = 1;
		if (!GetInputParameter2(ParamFile_dat, PreParamFile_dat, "Absenteeism place closure", "%i", (void*)&P.AbsenteeismPlaceClosure, 1, 1, 0)) P.AbsenteeismPlaceClosure = 0;
		if (P.AbsenteeismPlaceClosure)
		{
			P.CaseAbsenteeismDelay = 0;  // Set to zero for tracking absenteeism
			if (!GetInputParameter2(ParamFile_dat, PreParamFile_dat, "Max absent time", "%i", (void*)&P.MaxAbsentTime, 1, 1, 0)) P.MaxAbsentTime = MAX_ABSENT_TIME;
			if (P.MaxAbsentTime > MAX_ABSENT_TIME || P.MaxAbsentTime < 0)
			{
				ERR_CRITICAL_FMT("[Max absent time] out of range (%d), should be in range [0, %d]", P.MaxAbsentTime, MAX_ABSENT_TIME);
			}
		}
		else
		{
			if (!GetInputParameter2(ParamFile_dat, PreParamFile_dat, "Delay in starting place absenteeism for cases who withdraw", "%lf", (void*)& P.CaseAbsenteeismDelay, 1, 1, 0)) P.CaseAbsenteeismDelay = 0;
			P.MaxAbsentTime = 0; // Not used when !P.AbsenteeismPlaceClosure
		}
		if (!GetInputParameter2(ParamFile_dat, PreParamFile_dat, "Duration of place absenteeism for cases who withdraw", "%lf", (void*)& P.CaseAbsenteeismDuration, 1, 1, 0)) P.CaseAbsenteeismDuration = 7;

		if (!GetInputParameter2(ParamFile_dat, PreParamFile_dat, "False positive rate", "%lf", (void*) & (P.FalsePositiveRate), 1, 1, 0)) P.FalsePositiveRate = 0.0;
		if (!GetInputParameter2(ParamFile_dat, PreParamFile_dat, "False positive per capita incidence", "%lf", (void*) & (P.FalsePositivePerCapitaIncidence), 1, 1, 0)) P.FalsePositivePerCapitaIncidence = 0.0;
		if (!GetInputParameter2(ParamFile_dat, PreParamFile_dat, "False positive relative incidence by age", "%lf", (void*)P.FalsePositiveAgeRate, NUM_AGE_GROUPS, 1, 0))
			for (j = 0; j < NUM_AGE_GROUPS; j++) P.FalsePositiveAgeRate[j] = 1.0;
	}

	if(!GetInputParameter2(ParamFile_dat, PreParamFile_dat, "Do Severity Analysis", "%i", (void*) & (P.DoSeverity), 1, 1, 0)) P.DoSeverity = 0;
	if(P.DoSeverity == 1)
	{
		//// Means for icdf's.
		GetInputParameter(ParamFile_dat, PreParamFile_dat, "Mean_MildToRecovery"		, "%lf", (void*) & (P.Mean_MildToRecovery)		, 1, 1, 0);
		GetInputParameter(ParamFile_dat, PreParamFile_dat, "Mean_ILIToRecovery"			, "%lf", (void*) & (P.Mean_ILIToRecovery)		, 1, 1, 0);
		GetInputParameter(ParamFile_dat, PreParamFile_dat, "Mean_SARIToRecovery"		, "%lf", (void*) & (P.Mean_SARIToRecovery)		, 1, 1, 0);
		GetInputParameter(ParamFile_dat, PreParamFile_dat, "Mean_CriticalToCritRecov"	, "%lf", (void*) & (P.Mean_CriticalToCritRecov)	, 1, 1, 0);
		GetInputParameter(ParamFile_dat, PreParamFile_dat, "Mean_CritRecovToRecov"		, "%lf", (void*) & (P.Mean_CritRecovToRecov)	, 1, 1, 0);
		GetInputParameter(ParamFile_dat, PreParamFile_dat, "Mean_ILIToSARI"				, "%lf", (void*) & (P.Mean_ILIToSARI)			, 1, 1, 0);
		GetInputParameter(ParamFile_dat, PreParamFile_dat, "Mean_ILIToDeath"			, "%lf", (void*) & (P.Mean_ILIToDeath)			, 1, 1, 0);
		GetInputParameter(ParamFile_dat, PreParamFile_dat, "Mean_SARIToCritical"		, "%lf", (void*) & (P.Mean_SARIToCritical)		, 1, 1, 0);
		GetInputParameter(ParamFile_dat, PreParamFile_dat, "Mean_SARIToDeath"			, "%lf", (void*) & (P.Mean_SARIToDeath)			, 1, 1, 0);
		GetInputParameter(ParamFile_dat, PreParamFile_dat, "Mean_CriticalToDeath"		, "%lf", (void*) & (P.Mean_CriticalToDeath)		, 1, 1, 0);
		if(!GetInputParameter2(ParamFile_dat, PreParamFile_dat, "MeanTimeToTest", "%lf", (void*)&(P.Mean_TimeToTest), 1, 1, 0)) P.Mean_TimeToTest=0.0;
		if (!GetInputParameter2(ParamFile_dat, PreParamFile_dat, "MeanTimeToTestOffset", "%lf", (void*)&(P.Mean_TimeToTestOffset), 1, 1, 0)) P.Mean_TimeToTestOffset = 1.0;
		if (!GetInputParameter2(ParamFile_dat, PreParamFile_dat, "MeanTimeToTestCriticalOffset", "%lf", (void*)&(P.Mean_TimeToTestCriticalOffset), 1, 1, 0)) P.Mean_TimeToTestCriticalOffset = 1.0;
		if (!GetInputParameter2(ParamFile_dat, PreParamFile_dat, "MeanTimeToTestCritRecovOffset", "%lf", (void*)&(P.Mean_TimeToTestCritRecovOffset), 1, 1, 0)) P.Mean_TimeToTestCritRecovOffset = 1.0;

		//// Get ICDFs
		if(!GetInputParameter2(ParamFile_dat, PreParamFile_dat, "MildToRecovery_icdf", "%lf", (void*)P.MildToRecovery_icdf, CDF_RES + 1, 1, 0))
		{
			P.MildToRecovery_icdf[CDF_RES] = 100;
			for(i = 0; i < CDF_RES; i++)
				P.MildToRecovery_icdf[i] = -log(1 - ((double)i) / CDF_RES);
		}
		for(i = 0; i <= CDF_RES; i++) P.MildToRecovery_icdf[i] = exp(-P.MildToRecovery_icdf[i]);

		if(!GetInputParameter2(ParamFile_dat, PreParamFile_dat, "ILIToRecovery_icdf", "%lf", (void*)P.ILIToRecovery_icdf, CDF_RES + 1, 1, 0))
		{
			P.ILIToRecovery_icdf[CDF_RES] = 100;
			for(i = 0; i < CDF_RES; i++)
				P.ILIToRecovery_icdf[i] = -log(1 - ((double)i) / CDF_RES);
		}
		for(i = 0; i <= CDF_RES; i++) P.ILIToRecovery_icdf[i] = exp(-P.ILIToRecovery_icdf[i]);

		if (!GetInputParameter2(ParamFile_dat, PreParamFile_dat, "ILIToDeath_icdf", "%lf", (void*)P.ILIToDeath_icdf, CDF_RES + 1, 1, 0))
		{
			P.ILIToDeath_icdf[CDF_RES] = 100;
			for (i = 0; i < CDF_RES; i++)
				P.ILIToDeath_icdf[i] = -log(1 - ((double)i) / CDF_RES);
		}
		for (i = 0; i <= CDF_RES; i++) P.ILIToDeath_icdf[i] = exp(-P.ILIToDeath_icdf[i]);

		if(!GetInputParameter2(ParamFile_dat, PreParamFile_dat, "SARIToRecovery_icdf", "%lf", (void*)P.SARIToRecovery_icdf, CDF_RES + 1, 1, 0))
		{
			P.SARIToRecovery_icdf[CDF_RES] = 100;
			for(i = 0; i < CDF_RES; i++)
				P.SARIToRecovery_icdf[i] = -log(1 - ((double)i) / CDF_RES);
		}
		for(i = 0; i <= CDF_RES; i++) P.SARIToRecovery_icdf[i] = exp(-P.SARIToRecovery_icdf[i]);

		if(!GetInputParameter2(ParamFile_dat, PreParamFile_dat, "CriticalToCritRecov_icdf", "%lf", (void*)P.CriticalToCritRecov_icdf, CDF_RES + 1, 1, 0))
		{
			P.CriticalToCritRecov_icdf[CDF_RES] = 100;
			for(i = 0; i < CDF_RES; i++)
				P.CriticalToCritRecov_icdf[i] = -log(1 - ((double)i) / CDF_RES);
		}
		for(i = 0; i <= CDF_RES; i++) P.CriticalToCritRecov_icdf[i] = exp(-P.CriticalToCritRecov_icdf[i]);

		if(!GetInputParameter2(ParamFile_dat, PreParamFile_dat, "CritRecovToRecov_icdf", "%lf", (void*)P.CritRecovToRecov_icdf, CDF_RES + 1, 1, 0))
		{
			P.CritRecovToRecov_icdf[CDF_RES] = 100;
			for(i = 0; i < CDF_RES; i++)
				P.CritRecovToRecov_icdf[i] = -log(1 - ((double)i) / CDF_RES);
		}
		for(i = 0; i <= CDF_RES; i++) P.CritRecovToRecov_icdf[i] = exp(-P.CritRecovToRecov_icdf[i]);

		if(!GetInputParameter2(ParamFile_dat, PreParamFile_dat, "ILIToSARI_icdf", "%lf", (void*)P.ILIToSARI_icdf, CDF_RES + 1, 1, 0))
		{
			P.ILIToSARI_icdf[CDF_RES] = 100;
			for(i = 0; i < CDF_RES; i++)
				P.ILIToSARI_icdf[i] = -log(1 - ((double)i) / CDF_RES);
		}
		for(i = 0; i <= CDF_RES; i++) P.ILIToSARI_icdf[i] = exp(-P.ILIToSARI_icdf[i]);

		if(!GetInputParameter2(ParamFile_dat, PreParamFile_dat, "SARIToCritical_icdf", "%lf", (void*)P.SARIToCritical_icdf, CDF_RES + 1, 1, 0))
		{
			P.SARIToCritical_icdf[CDF_RES] = 100;
			for(i = 0; i < CDF_RES; i++)
				P.SARIToCritical_icdf[i] = -log(1 - ((double)i) / CDF_RES);
		}
		for(i = 0; i <= CDF_RES; i++) P.SARIToCritical_icdf[i] = exp(-P.SARIToCritical_icdf[i]);

		if (!GetInputParameter2(ParamFile_dat, PreParamFile_dat, "SARIToDeath_icdf"		, "%lf", (void*)P.SARIToDeath_icdf, CDF_RES + 1, 1, 0))
		{
			P.SARIToDeath_icdf[CDF_RES] = 100;
			for (i = 0; i < CDF_RES; i++)
				P.SARIToDeath_icdf[i] = -log(1 - ((double)i) / CDF_RES);
		}
		for (i = 0; i <= CDF_RES; i++) P.SARIToDeath_icdf[i] = exp(-P.SARIToDeath_icdf[i]);

		if(!GetInputParameter2(ParamFile_dat, PreParamFile_dat, "CriticalToDeath_icdf", "%lf", (void*)P.CriticalToDeath_icdf, CDF_RES + 1, 1, 0))
		{
			P.CriticalToDeath_icdf[CDF_RES] = 100;
			for(i = 0; i < CDF_RES; i++)
				P.CriticalToDeath_icdf[i] = -log(1 - ((double)i) / CDF_RES);
		}
		for(i = 0; i <= CDF_RES; i++) P.CriticalToDeath_icdf[i] = exp(-P.CriticalToDeath_icdf[i]);

		if(!GetInputParameter2(ParamFile_dat, PreParamFile_dat, "Prop_Mild_ByAge", "%lf", (void*)P.Prop_Mild_ByAge, NUM_AGE_GROUPS, 1, 0))
			for(i = 0; i < NUM_AGE_GROUPS; i++)
				P.Prop_Mild_ByAge[i] = 0.5;

		if(!GetInputParameter2(ParamFile_dat, PreParamFile_dat, "Prop_ILI_ByAge", "%lf", (void*)P.Prop_ILI_ByAge, NUM_AGE_GROUPS, 1, 0))
			for(i = 0; i < NUM_AGE_GROUPS; i++)
				P.Prop_ILI_ByAge[i] = 0.3;

		if(!GetInputParameter2(ParamFile_dat, PreParamFile_dat, "Prop_SARI_ByAge", "%lf", (void*)P.Prop_SARI_ByAge, NUM_AGE_GROUPS, 1, 0))
			for(i = 0; i < NUM_AGE_GROUPS; i++)
				P.Prop_SARI_ByAge[i] = 0.15;

		if(!GetInputParameter2(ParamFile_dat, PreParamFile_dat, "Prop_Critical_ByAge", "%lf", (void*)P.Prop_Critical_ByAge, NUM_AGE_GROUPS, 1, 0))
			for(i = 0; i < NUM_AGE_GROUPS; i++)
				P.Prop_Critical_ByAge[i] = 0.05;

		if(!GetInputParameter2(ParamFile_dat, PreParamFile_dat, "CFR_SARI_ByAge", "%lf", (void*)P.CFR_SARI_ByAge, NUM_AGE_GROUPS, 1, 0))
			for(i = 0; i < NUM_AGE_GROUPS; i++)
				P.CFR_SARI_ByAge[i] = 0.50;

		if(!GetInputParameter2(ParamFile_dat, PreParamFile_dat, "CFR_Critical_ByAge", "%lf", (void*)P.CFR_Critical_ByAge, NUM_AGE_GROUPS, 1, 0))
			for(i = 0; i < NUM_AGE_GROUPS; i++)
				P.CFR_Critical_ByAge[i] = 0.50;

		if (!GetInputParameter2(ParamFile_dat, PreParamFile_dat, "CFR_ILI_ByAge", "%lf", (void*)P.CFR_ILI_ByAge, NUM_AGE_GROUPS, 1, 0))
			for (i = 0; i < NUM_AGE_GROUPS; i++)
				P.CFR_ILI_ByAge[i] = 0.00;
	}

	if (!GetInputParameter2(ParamFile_dat, PreParamFile_dat, "Bounding box for bitmap", "%lf", (void*) & (P.BoundingBox[0]), 4, 1, 0))
	{
		P.BoundingBox[0] = P.BoundingBox[1] = 0.0;
		P.BoundingBox[2] = P.BoundingBox[3] = 1.0;
	}
	if (!GetInputParameter2(ParamFile_dat, PreParamFile_dat, "Spatial domain for simulation", "%lf", (void*) & (P.SpatialBoundingBox[0]), 4, 1, 0))
	{
		P.SpatialBoundingBox[0] = P.SpatialBoundingBox[1] = 0.0;
		P.SpatialBoundingBox[2] = P.SpatialBoundingBox[3] = 1.0;
	}
	if (!GetInputParameter2(ParamFile_dat, PreParamFile_dat, "Grid size", "%lf", (void*) & (P.cwidth), 1, 1, 0)) P.cwidth = 1.0 / 120.0;
	if (!GetInputParameter2(ParamFile_dat, PreParamFile_dat, "Use long/lat coord system", "%i", (void*) & (P.DoUTM_coords), 1, 1, 0)) P.DoUTM_coords = 1;
	if (!GetInputParameter2(ParamFile_dat, PreParamFile_dat, "Bitmap scale", "%lf", (void*) & (P.BitmapScale), 1, 1, 0)) P.BitmapScale = 1.0;
	if (!GetInputParameter2(ParamFile_dat, PreParamFile_dat, "Bitmap y:x aspect scaling", "%lf", (void*) & (P.BitmapAspectScale), 1, 1, 0)) P.BitmapAspectScale = 1.0;
	if (!GetInputParameter2(ParamFile_dat, PreParamFile_dat, "Bitmap movie frame interval", "%i", (void*) & (P.BitmapMovieFrame), 1, 1, 0)) P.BitmapMovieFrame = 250;
	if (!GetInputParameter2(ParamFile_dat, PreParamFile_dat, "Output bitmap", "%i", (void*) & (P.OutputBitmap), 1, 1, 0)) P.OutputBitmap = 0;
	if (!GetInputParameter2(ParamFile_dat, PreParamFile_dat, "Output bitmap detected", "%i", (void*) & (P.OutputBitmapDetected), 1, 1, 0)) P.OutputBitmapDetected = 0;
	if (!GetInputParameter2(ParamFile_dat, PreParamFile_dat, "Output immunity on bitmap", "%i", (void*) & (P.DoImmuneBitmap), 1, 1, 0)) P.DoImmuneBitmap = 0;
	if (!GetInputParameter2(ParamFile_dat, PreParamFile_dat, "Output infection tree", "%i", (void*) & (P.DoInfectionTree), 1, 1, 0)) P.DoInfectionTree = 0;
	if (!GetInputParameter2(ParamFile_dat, PreParamFile_dat, "Do one generation", "%i", (void*) & (P.DoOneGen), 1, 1, 0)) P.DoOneGen = 0;
	if (!GetInputParameter2(ParamFile_dat, PreParamFile_dat, "Output every realisation", "%i", (void*) & (P.OutputEveryRealisation), 1, 1, 0)) P.OutputEveryRealisation = 0;
	if (!GetInputParameter2(ParamFile_dat, PreParamFile_dat, "Maximum number to sample for correlations", "%i", (void*) & (P.MaxCorrSample), 1, 1, 0)) P.MaxCorrSample = 1000000000;
	if (!GetInputParameter2(ParamFile_dat, PreParamFile_dat, "Assume SI model", "%i", (void*) & (P.DoSI), 1, 1, 0)) P.DoSI = 0;
	if (!GetInputParameter2(ParamFile_dat, PreParamFile_dat, "Assume periodic boundary conditions", "%i", (void*) & (P.DoPeriodicBoundaries), 1, 1, 0)) P.DoPeriodicBoundaries = 0;
	if (!GetInputParameter2(ParamFile_dat, PreParamFile_dat, "Only output non-extinct realisations", "%i", (void*) & (P.OutputOnlyNonExtinct), 1, 1, 0)) P.OutputOnlyNonExtinct = 0;

	if (!GetInputParameter2(ParamFile_dat, PreParamFile_dat, "Use cases per thousand threshold for area controls", "%i", (void*) & (P.DoPerCapitaTriggers), 1, 1, 0)) P.DoPerCapitaTriggers = 0;
	if (!GetInputParameter2(ParamFile_dat, PreParamFile_dat, "Use global triggers for interventions", "%i", (void*) & (P.DoGlobalTriggers), 1, 1, 0)) P.DoGlobalTriggers = 0;
	if (!GetInputParameter2(ParamFile_dat, PreParamFile_dat, "Use admin unit triggers for interventions", "%i", (void*) & (P.DoAdminTriggers), 1, 1, 0)) P.DoAdminTriggers = 0;
	if(!GetInputParameter2(ParamFile_dat, PreParamFile_dat, "Use ICU case triggers for interventions", "%i", (void*) & (P.DoICUTriggers), 1, 1, 0)) P.DoICUTriggers = 0;
	if (P.DoGlobalTriggers)  P.DoAdminTriggers = 0;
	if (!GetInputParameter2(ParamFile_dat, PreParamFile_dat, "Divisor for per-capita area threshold (default 1000)", "%i", (void*) & (P.IncThreshPop), 1, 1, 0)) P.IncThreshPop = 1000;
	if (!GetInputParameter2(ParamFile_dat, PreParamFile_dat, "Divisor for per-capita global threshold (default 1000)", "%i", (void*) & (P.GlobalIncThreshPop), 1, 1, 0)) P.GlobalIncThreshPop = 1000;


	if (!GetInputParameter2(ParamFile_dat, PreParamFile_dat, "Number of sampling intervals over which cumulative incidence measured for global trigger", "%i", (void*) & (P.TriggersSamplingInterval), 1, 1, 0)) P.TriggersSamplingInterval = 10000000;
	if (!GetInputParameter2(ParamFile_dat, PreParamFile_dat, "Proportion of cases detected for treatment", "%lf", (void*) & (P.PostAlertControlPropCasesId), 1, 1, 0)) P.PostAlertControlPropCasesId = 1;
	if (!GetInputParameter2(ParamFile_dat, PreParamFile_dat, "Proportion of cases detected before outbreak alert", "%lf", (void*) & (P.PreAlertControlPropCasesId), 1, 1, 0)) P.PreAlertControlPropCasesId = 1.0;
	if (!GetInputParameter2(ParamFile_dat, PreParamFile_dat, "Trigger alert on deaths", "%i", (void*)&(P.PreControlClusterIdUseDeaths), 1, 1, 0)) P.PreControlClusterIdUseDeaths = 0;
	if (P.PreControlClusterIdUseDeaths)
	{
		if (P.PreControlClusterIdCaseThreshold == 0)
			if (!GetInputParameter2(ParamFile_dat, PreParamFile_dat, "Number of deaths accummulated before alert", "%i", (void*)&(P.PreControlClusterIdCaseThreshold), 1, 1, 0)) P.PreControlClusterIdCaseThreshold = 0;
	}
	else if (P.PreControlClusterIdCaseThreshold == 0)
	{
		if (!GetInputParameter2(ParamFile_dat, PreParamFile_dat, "Number of detected cases needed before outbreak alert triggered", "%i", (void*) & (P.PreControlClusterIdCaseThreshold), 1, 1, 0)) P.PreControlClusterIdCaseThreshold = 0;
	}
	if (!GetInputParameter2(ParamFile_dat, PreParamFile_dat, "Alert trigger starts after interventions", "%i", (void*)&(P.DoAlertTriggerAfterInterv), 1, 1, 0)) P.DoAlertTriggerAfterInterv = 0;
	if (!GetInputParameter2(ParamFile_dat, PreParamFile_dat, "Day of year trigger is reached", "%lf", (void*)&(P.PreControlClusterIdCalTime), 1, 1, 0)) P.PreControlClusterIdCalTime = -1;
	if (P.DoAlertTriggerAfterInterv)
	{
		GetInputParameter(ParamFile_dat, PreParamFile_dat, "Day of year interventions start", "%lf", (void*)&(P.PreIntervIdCalTime), 1, 1, 0);
		if (P.PreControlClusterIdCalTime <= P.PreIntervIdCalTime)
			P.DoAlertTriggerAfterInterv = 0;
		else
		{
			P.AlertTriggerAfterIntervThreshold = P.PreControlClusterIdCaseThreshold;
			P.PreControlClusterIdCaseThreshold = 1000;
		}
	}
	else
		P.PreIntervIdCalTime = P.PreControlClusterIdCalTime;
	P.StopCalibration = P.ModelCalibIteration = 0;
	P.SeedingScaling = 1.0;
	P.PreControlClusterIdTime = 0;
	//if (P.DoAlertTriggerAfterInterv) P.ResetSeeds =P.KeepSameSeeds = 1;
	if (!GetInputParameter2(ParamFile_dat, PreParamFile_dat, "Number of days to accummulate cases/deaths before alert", "%i", (void*)&(P.PreControlClusterIdDuration), 1, 1, 0)) P.PreControlClusterIdDuration = 1000;

	P.PreControlClusterIdHolOffset = 0;
	if (!GetInputParameter2(ParamFile_dat, PreParamFile_dat, "Only use confirmed cases to trigger alert", "%i", (void*) & (P.DoEarlyCaseDiagnosis), 1, 1, 0)) P.DoEarlyCaseDiagnosis = 0;
	if (!GetInputParameter2(ParamFile_dat, PreParamFile_dat, "Only treat mixing groups within places", "%i", (void*) & (P.DoPlaceGroupTreat), 1, 1, 0)) P.DoPlaceGroupTreat = 0;

	if (!GetInputParameter2(ParamFile_dat, PreParamFile_dat, "Treatment trigger incidence per cell"				, "%lf", (void*) & (P.TreatCellIncThresh)			, 1, 1, 0)) P.TreatCellIncThresh			= 1000000000;
	if (!GetInputParameter2(ParamFile_dat, PreParamFile_dat, "Case isolation trigger incidence per cell"			, "%lf", (void*) & (P.CaseIsolation_CellIncThresh)	, 1, 1, 0)) P.CaseIsolation_CellIncThresh	= P.TreatCellIncThresh; //// changed default to be P.TreatCellIncThresh
	if (!GetInputParameter2(ParamFile_dat, PreParamFile_dat, "Household quarantine trigger incidence per cell"	, "%lf", (void*) & (P.HHQuar_CellIncThresh)			, 1, 1, 0)) P.HHQuar_CellIncThresh			= P.TreatCellIncThresh; //// changed default to be P.TreatCellIncThresh

	if (!GetInputParameter2(ParamFile_dat, PreParamFile_dat, "Relative susceptibility of treated individual", "%lf", (void*) & (P.TreatSuscDrop), 1, 1, 0)) P.TreatSuscDrop = 1;
	if (!GetInputParameter2(ParamFile_dat, PreParamFile_dat, "Relative infectiousness of treated individual", "%lf", (void*) & (P.TreatInfDrop), 1, 1, 0)) P.TreatInfDrop = 1;
	if (!GetInputParameter2(ParamFile_dat, PreParamFile_dat, "Proportion of symptomatic cases resulting in death prevented by treatment", "%lf", (void*) & (P.TreatDeathDrop), 1, 1, 0)) P.TreatDeathDrop = 0;
	if (!GetInputParameter2(ParamFile_dat, PreParamFile_dat, "Proportion of symptomatic cases prevented by treatment", "%lf", (void*) & (P.TreatSympDrop), 1, 1, 0)) P.TreatSympDrop = 0;
	if (!GetInputParameter2(ParamFile_dat, PreParamFile_dat, "Delay to treat cell", "%lf", (void*) & (P.TreatDelayMean), 1, 1, 0)) P.TreatDelayMean = 0;
	if (!GetInputParameter2(ParamFile_dat, PreParamFile_dat, "Duration of course of treatment", "%lf", (void*) & (P.TreatCaseCourseLength), 1, 1, 0)) P.TreatCaseCourseLength = 5;
	if (!GetInputParameter2(ParamFile_dat, PreParamFile_dat, "Duration of course of prophylaxis", "%lf", (void*) & (P.TreatProphCourseLength), 1, 1, 0)) P.TreatProphCourseLength = 10;
	if (!GetInputParameter2(ParamFile_dat, PreParamFile_dat, "Proportion of detected cases treated", "%lf", (void*) & (P.TreatPropCases), 1, 1, 0)) P.TreatPropCases = 1;
	if (P.DoHouseholds)
	{
		if (!GetInputParameter2(ParamFile_dat, PreParamFile_dat, "Proportion of households of cases treated", "%lf", (void*) & (P.TreatPropCaseHouseholds), 1, 1, 0)) P.TreatPropCaseHouseholds = 0;
		if (!GetInputParameter2(ParamFile_dat, PreParamFile_dat, "Duration of household prophylaxis policy", "%lf", (void*) & (P.TreatHouseholdsDuration), 1, 1, 0)) P.TreatHouseholdsDuration = USHRT_MAX / P.TimeStepsPerDay;
	}
	if (!GetInputParameter2(ParamFile_dat, PreParamFile_dat, "Proportion treated", "%lf", (void*) & (P.TreatPropRadial), 1, 1, 0)) P.TreatPropRadial = 1.0;
	if (!GetInputParameter2(ParamFile_dat, PreParamFile_dat, "Proportion treated in radial prophylaxis", "%lf", (void*) & (P.TreatPropRadial), 1, 1, 0)) P.TreatPropRadial = 1.0;
	if (!GetInputParameter2(ParamFile_dat, PreParamFile_dat, "Treatment radius", "%lf", (void*) & (P.TreatRadius), 1, 1, 0)) P.TreatRadius = 0;
	if (!GetInputParameter2(ParamFile_dat, PreParamFile_dat, "Duration of place/geographic prophylaxis policy", "%lf", (void*) & (P.TreatPlaceGeogDuration), 1, 1, 0)) P.TreatPlaceGeogDuration = USHRT_MAX / P.TimeStepsPerDay;
	if (!GetInputParameter2(ParamFile_dat, PreParamFile_dat, "Treatment start time", "%lf", (void*) & (P.TreatTimeStartBase), 1, 1, 0)) P.TreatTimeStartBase = USHRT_MAX / P.TimeStepsPerDay;
	if (P.DoPlaces)
	{
		if (!GetInputParameter2(ParamFile_dat, PreParamFile_dat, "Proportion of places treated after case detected", "%lf", (void*)P.TreatPlaceProbCaseId, P.PlaceTypeNum, 1, 0))
			for (i = 0; i < NUM_PLACE_TYPES; i++) P.TreatPlaceProbCaseId[i] = 0;
		if (!GetInputParameter2(ParamFile_dat, PreParamFile_dat, "Proportion of people treated in targeted places", "%lf", (void*)P.TreatPlaceTotalProp, P.PlaceTypeNum, 1, 0))
			for (i = 0; i < NUM_PLACE_TYPES; i++) P.TreatPlaceTotalProp[i] = 0;
	}
	if (!GetInputParameter2(ParamFile_dat, PreParamFile_dat, "Maximum number of doses available", "%lf", (void*) & (P.TreatMaxCoursesBase), 1, 1, 0)) P.TreatMaxCoursesBase = 1e20;
	if (!GetInputParameter2(ParamFile_dat, PreParamFile_dat, "Start time of additional treatment production", "%lf", (void*) & (P.TreatNewCoursesStartTime), 1, 1, 0)) P.TreatNewCoursesStartTime = USHRT_MAX / P.TimeStepsPerDay;
	if (!GetInputParameter2(ParamFile_dat, PreParamFile_dat, "Rate of additional treatment production (courses per day)", "%lf", (void*) & (P.TreatNewCoursesRate), 1, 1, 0)) P.TreatNewCoursesRate = 0;
	if (!GetInputParameter2(ParamFile_dat, PreParamFile_dat, "Maximum number of people targeted with radial prophylaxis per case", "%i", (void*) & (P.TreatMaxCoursesPerCase), 1, 1, 0)) P.TreatMaxCoursesPerCase = 1000000000;


	if (P.DoAdUnits)
	{
		if (!GetInputParameter2(ParamFile_dat, PreParamFile_dat, "Treat administrative units rather than rings", "%i", (void*) & (P.TreatByAdminUnit), 1, 1, 0)) P.TreatByAdminUnit = 0;
		if (!GetInputParameter2(ParamFile_dat, PreParamFile_dat, "Administrative unit divisor for treatment", "%i", (void*) & (P.TreatAdminUnitDivisor), 1, 1, 0)) P.TreatAdminUnitDivisor = 1;
		if ((P.TreatAdminUnitDivisor == 0) || (P.TreatByAdminUnit == 0)) { P.TreatByAdminUnit = 0; P.TreatAdminUnitDivisor = 1; }
	}
	else
	{
		P.TreatAdminUnitDivisor = 1; P.TreatByAdminUnit = 0;
	}

	if (!GetInputParameter2(ParamFile_dat, PreParamFile_dat, "Vaccination trigger incidence per cell", "%lf", (void*) & (P.VaccCellIncThresh), 1, 1, 0)) P.VaccCellIncThresh = 1000000000;
	if (!GetInputParameter2(ParamFile_dat, PreParamFile_dat, "Relative susceptibility of vaccinated individual", "%lf", (void*) & (P.VaccSuscDrop), 1, 1, 0)) P.VaccSuscDrop = 1;
	if (!GetInputParameter2(ParamFile_dat, PreParamFile_dat, "Relative susceptibility of individual vaccinated after switch time", "%lf", (void*) & (P.VaccSuscDrop2), 1, 1, 0)) P.VaccSuscDrop2 = 1;
	if (!GetInputParameter2(ParamFile_dat, PreParamFile_dat, "Switch time at which vaccine efficacy increases", "%lf", (void*) & (P.VaccTimeEfficacySwitch), 1, 1, 0)) P.VaccTimeEfficacySwitch = USHRT_MAX / P.TimeStepsPerDay;
	if (!GetInputParameter2(ParamFile_dat, PreParamFile_dat, "Decay rate of vaccine efficacy (per year)", "%lf", (void*) & (P.VaccEfficacyDecay), 1, 1, 0)) P.VaccEfficacyDecay = 0;
	P.VaccEfficacyDecay /= DAYS_PER_YEAR;
	if (!GetInputParameter2(ParamFile_dat, PreParamFile_dat, "Relative infectiousness of vaccinated individual", "%lf", (void*) & (P.VaccInfDrop), 1, 1, 0)) P.VaccInfDrop = 1;
	if (!GetInputParameter2(ParamFile_dat, PreParamFile_dat, "Proportion of symptomatic cases resulting in death prevented by vaccination", "%lf", (void*) & (P.VaccMortDrop), 1, 1, 0)) P.VaccMortDrop = 0;
	if (!GetInputParameter2(ParamFile_dat, PreParamFile_dat, "Proportion of symptomatic cases prevented by vaccination", "%lf", (void*) & (P.VaccSympDrop), 1, 1, 0)) P.VaccSympDrop = 0;
	if (!GetInputParameter2(ParamFile_dat, PreParamFile_dat, "Delay to vaccinate", "%lf", (void*) & (P.VaccDelayMean), 1, 1, 0)) P.VaccDelayMean = 0;

	if (!GetInputParameter2(ParamFile_dat, PreParamFile_dat, "Delay from vaccination to full protection", "%lf", (void*) & (P.VaccTimeToEfficacy), 1, 1, 0)) P.VaccTimeToEfficacy = 0;

	if (!GetInputParameter2(ParamFile_dat, PreParamFile_dat, "Years between rounds of vaccination", "%lf", (void*) & (P.VaccCampaignInterval), 1, 1, 0)) P.VaccCampaignInterval = 1e10;
	if (!GetInputParameter2(ParamFile_dat, PreParamFile_dat, "Max vaccine doses per day", "%i", (void*) & (P.VaccDosePerDay), 1, 1, 0)) P.VaccDosePerDay = -1;
	P.VaccCampaignInterval *= DAYS_PER_YEAR;
	if (!GetInputParameter2(ParamFile_dat, PreParamFile_dat, "Maximum number of rounds of vaccination", "%i", (void*) & (P.VaccMaxRounds), 1, 1, 0)) P.VaccMaxRounds = 1;
	if (P.DoHouseholds)
	{
		if (!GetInputParameter2(ParamFile_dat, PreParamFile_dat, "Proportion of households of cases vaccinated", "%lf", (void*) & (P.VaccPropCaseHouseholds), 1, 1, 0)) P.VaccPropCaseHouseholds = 0;
		if (!GetInputParameter2(ParamFile_dat, PreParamFile_dat, "Duration of household vaccination policy", "%lf", (void*) & (P.VaccHouseholdsDuration), 1, 1, 0)) P.VaccHouseholdsDuration = USHRT_MAX / P.TimeStepsPerDay;
	}

	if (!GetInputParameter2(ParamFile_dat, PreParamFile_dat, "Vaccination start time", "%lf", (void*) & (P.VaccTimeStartBase), 1, 1, 0)) P.VaccTimeStartBase = USHRT_MAX / P.TimeStepsPerDay;
	if (!GetInputParameter2(ParamFile_dat, PreParamFile_dat, "Proportion of population vaccinated", "%lf", (void*) & (P.VaccProp), 1, 1, 0)) P.VaccProp = 0;
	if (!GetInputParameter2(ParamFile_dat, PreParamFile_dat, "Time taken to reach max vaccination coverage (in years)", "%lf", (void*) & (P.VaccCoverageIncreasePeriod), 1, 1, 0)) P.VaccCoverageIncreasePeriod = 0;
	P.VaccCoverageIncreasePeriod *= DAYS_PER_YEAR;
	if (!GetInputParameter2(ParamFile_dat, PreParamFile_dat, "Time to start geographic vaccination", "%lf", (void*) & (P.VaccTimeStartGeo), 1, 1, 0)) P.VaccTimeStartGeo = 1e10;
	if (!GetInputParameter2(ParamFile_dat, PreParamFile_dat, "Vaccination radius", "%lf", (void*) & (P.VaccRadius), 1, 1, 0)) P.VaccRadius = 0;
	if (!GetInputParameter2(ParamFile_dat, PreParamFile_dat, "Minimum radius from case to vaccinate", "%lf", (void*) & (P.VaccMinRadius), 1, 1, 0)) P.VaccMinRadius = 0;
	if (!GetInputParameter2(ParamFile_dat, PreParamFile_dat, "Maximum number of vaccine courses available", "%lf", (void*) & (P.VaccMaxCoursesBase), 1, 1, 0)) P.VaccMaxCoursesBase = 1e20;
	if (!GetInputParameter2(ParamFile_dat, PreParamFile_dat, "Start time of additional vaccine production", "%lf", (void*) & (P.VaccNewCoursesStartTime), 1, 1, 0)) P.VaccNewCoursesStartTime = USHRT_MAX / P.TimeStepsPerDay;
	if (!GetInputParameter2(ParamFile_dat, PreParamFile_dat, "End time of additional vaccine production", "%lf", (void*) & (P.VaccNewCoursesEndTime), 1, 1, 0)) P.VaccNewCoursesEndTime = USHRT_MAX / P.TimeStepsPerDay;
	if (!GetInputParameter2(ParamFile_dat, PreParamFile_dat, "Rate of additional vaccine production (courses per day)", "%lf", (void*) & (P.VaccNewCoursesRate), 1, 1, 0)) P.VaccNewCoursesRate = 0;
	if (!GetInputParameter2(ParamFile_dat, PreParamFile_dat, "Apply mass rather than reactive vaccination", "%i", (void*) & (P.DoMassVacc), 1, 1, 0)) P.DoMassVacc = 0;
	if (!GetInputParameter2(ParamFile_dat, PreParamFile_dat, "Priority age range for mass vaccination", "%i", (void*)P.VaccPriorityGroupAge, 2, 1, 0)) { P.VaccPriorityGroupAge[0] = 1; P.VaccPriorityGroupAge[1] = 0; }
	if (P.DoAdUnits)
	{
		if (!GetInputParameter2(ParamFile_dat, PreParamFile_dat, "Vaccinate administrative units rather than rings", "%i", (void*) & (P.VaccByAdminUnit), 1, 1, 0)) P.VaccByAdminUnit = 0;
		if (!GetInputParameter2(ParamFile_dat, PreParamFile_dat, "Administrative unit divisor for vaccination", "%i", (void*) & (P.VaccAdminUnitDivisor), 1, 1, 0)) P.VaccAdminUnitDivisor = 1;
		if ((P.VaccAdminUnitDivisor == 0) || (P.VaccByAdminUnit == 0)) P.VaccAdminUnitDivisor = 1;
	}
	else
	{
		P.VaccAdminUnitDivisor = 1; P.VaccByAdminUnit = 0;
	}

	if (!GetInputParameter2(ParamFile_dat, PreParamFile_dat, "Movement restrictions trigger incidence per cell", "%i", (void*) & (P.MoveRestrCellIncThresh), 1, 1, 0)) P.MoveRestrCellIncThresh = 1000000000;
	if (!GetInputParameter2(ParamFile_dat, PreParamFile_dat, "Delay to start movement restrictions", "%lf", (void*) & (P.MoveDelayMean), 1, 1, 0)) P.MoveDelayMean = 0;
	if (!GetInputParameter2(ParamFile_dat, PreParamFile_dat, "Duration of movement restrictions", "%lf", (void*) & (P.MoveRestrDuration), 1, 1, 0)) P.MoveRestrDuration = 7;
	if (!GetInputParameter2(ParamFile_dat, PreParamFile_dat, "Residual movements after restrictions", "%lf", (void*) & (P.MoveRestrEffect), 1, 1, 0)) P.MoveRestrEffect = 0;
	if (!GetInputParameter2(ParamFile_dat, PreParamFile_dat, "Minimum radius of movement restrictions", "%lf", (void*) & (P.MoveRestrRadius), 1, 1, 0)) P.MoveRestrRadius = 0;
	if (!GetInputParameter2(ParamFile_dat, PreParamFile_dat, "Movement restrictions start time", "%lf", (void*) & (P.MoveRestrTimeStartBase), 1, 1, 0)) P.MoveRestrTimeStartBase = USHRT_MAX / P.TimeStepsPerDay;
	if (!GetInputParameter2(ParamFile_dat, PreParamFile_dat, "Impose blanket movement restrictions", "%i", (void*) & (P.DoBlanketMoveRestr), 1, 1, 0)) P.DoBlanketMoveRestr = 0;
	if (!GetInputParameter2(ParamFile_dat, PreParamFile_dat, "Movement restrictions only once", "%i", (void*) & (P.DoMoveRestrOnceOnly), 1, 1, 0)) P.DoMoveRestrOnceOnly = 0;
	if (P.DoMoveRestrOnceOnly) P.DoMoveRestrOnceOnly = 4;
	if (P.DoAdUnits)
	{
		if (!GetInputParameter2(ParamFile_dat, PreParamFile_dat, "Movement restrictions in administrative units rather than rings", "%i", (void*) & (P.MoveRestrByAdminUnit), 1, 1, 0)) P.MoveRestrByAdminUnit = 0;
		if (!GetInputParameter2(ParamFile_dat, PreParamFile_dat, "Administrative unit divisor for movement restrictions", "%i", (void*) & (P.MoveRestrAdminUnitDivisor), 1, 1, 0)) P.MoveRestrAdminUnitDivisor = 1;
		if ((P.MoveRestrAdminUnitDivisor == 0) || (P.MoveRestrByAdminUnit == 0)) P.MoveRestrAdminUnitDivisor = 1;
	}
	else
	{
		P.MoveRestrAdminUnitDivisor = 1; P.MoveRestrByAdminUnit = 0;
	}

	//Intervention delays and durations by admin unit: ggilani 16/03/20
	if (!GetInputParameter2(ParamFile_dat, PreParamFile_dat, "Include intervention delays by admin unit", "%i", (void*) & (P.DoInterventionDelaysByAdUnit), 1, 1, 0)) P.DoInterventionDelaysByAdUnit = 0;
	if (P.DoInterventionDelaysByAdUnit)
	{
		//Set up arrays to temporarily store parameters per admin unit
		double AdunitDelayToSocialDistance	[MAX_ADUNITS];
		double AdunitDelayToHQuarantine		[MAX_ADUNITS];
		double AdunitDelayToCaseIsolation	[MAX_ADUNITS];
		double AdunitDelayToPlaceClose		[MAX_ADUNITS];
		double AdunitDurationSocialDistance	[MAX_ADUNITS];
		double AdunitDurationHQuarantine	[MAX_ADUNITS];
		double AdunitDurationCaseIsolation	[MAX_ADUNITS];
		double AdunitDurationPlaceClose		[MAX_ADUNITS];

		if (!GetInputParameter2(ParamFile_dat, PreParamFile_dat, "Delay to social distancing by admin unit"			, "%lf", (void*)AdunitDelayToSocialDistance	, P.NumAdunits, 1, 0)) for (i = 0; i < P.NumAdunits; i++) AdunitDelayToSocialDistance	[i] = 0;
		if (!GetInputParameter2(ParamFile_dat, PreParamFile_dat, "Delay to household quarantine by admin unit"		, "%lf", (void*)AdunitDelayToHQuarantine	, P.NumAdunits, 1, 0)) for (i = 0; i < P.NumAdunits; i++) AdunitDelayToHQuarantine		[i] = 0;
		if (!GetInputParameter2(ParamFile_dat, PreParamFile_dat, "Delay to case isolation by admin unit"			, "%lf", (void*)AdunitDelayToCaseIsolation	, P.NumAdunits, 1, 0)) for (i = 0; i < P.NumAdunits; i++) AdunitDelayToCaseIsolation	[i] = 0;
		if (!GetInputParameter2(ParamFile_dat, PreParamFile_dat, "Delay to place closure by admin unit"				, "%lf", (void*)AdunitDelayToPlaceClose		, P.NumAdunits, 1, 0)) for (i = 0; i < P.NumAdunits; i++) AdunitDelayToPlaceClose		[i] = 0;
		if (!GetInputParameter2(ParamFile_dat, PreParamFile_dat, "Duration of social distancing by admin unit"		, "%lf", (void*)AdunitDurationSocialDistance, P.NumAdunits, 1, 0)) for (i = 0; i < P.NumAdunits; i++) AdunitDurationSocialDistance	[i] = 0;
		if (!GetInputParameter2(ParamFile_dat, PreParamFile_dat, "Duration of household quarantine by admin unit"	, "%lf", (void*)AdunitDurationHQuarantine	, P.NumAdunits, 1, 0)) for (i = 0; i < P.NumAdunits; i++) AdunitDurationHQuarantine		[i] = 0;
		if (!GetInputParameter2(ParamFile_dat, PreParamFile_dat, "Duration of case isolation by admin unit"			, "%lf", (void*)AdunitDurationCaseIsolation	, P.NumAdunits, 1, 0)) for (i = 0; i < P.NumAdunits; i++) AdunitDurationCaseIsolation	[i] = 0;
		if (!GetInputParameter2(ParamFile_dat, PreParamFile_dat, "Duration of place closure by admin unit"			, "%lf", (void*)AdunitDurationPlaceClose	, P.NumAdunits, 1, 0)) for (i = 0; i < P.NumAdunits; i++) AdunitDurationPlaceClose		[i] = 0;

		for (i = 0; i < P.NumAdunits; i++)
		{
			AdUnits[i].SocialDistanceDelay		= AdunitDelayToSocialDistance	[i];
			AdUnits[i].SocialDistanceDuration	= AdunitDurationSocialDistance	[i];
			AdUnits[i].HQuarantineDelay			= AdunitDelayToHQuarantine		[i];
			AdUnits[i].HQuarantineDuration		= AdunitDurationHQuarantine		[i];
			AdUnits[i].CaseIsolationDelay		= AdunitDelayToCaseIsolation	[i];
			AdUnits[i].CaseIsolationDuration	= AdunitDurationCaseIsolation	[i];
			AdUnits[i].PlaceCloseDelay			= AdunitDelayToPlaceClose		[i];
			AdUnits[i].PlaceCloseDuration		= AdunitDurationPlaceClose		[i];
		}
	}

	///// **** ///// **** ///// **** ///// **** ///// **** ///// **** ///// **** ///// **** ///// **** ///// **** ///// **** ///// ****
	///// **** DIGITAL CONTACT TRACING
	///// **** ///// **** ///// **** ///// **** ///// **** ///// **** ///// **** ///// **** ///// **** ///// **** ///// **** ///// ****

	//New code for digital contact tracing - ggilani: 09/03/20
	if (!GetInputParameter2(ParamFile_dat, PreParamFile_dat, "Include digital contact tracing", "%i", (void*) & (P.DoDigitalContactTracing), 1, 1, 0)) P.DoDigitalContactTracing = 0;
	if (P.DoDigitalContactTracing)
	{
		if (!GetInputParameter2(ParamFile_dat, PreParamFile_dat, "Digital contact tracing trigger incidence per cell", "%lf", (void*) & (P.DigitalContactTracing_CellIncThresh), 1, 1, 0)) P.DigitalContactTracing_CellIncThresh = 1000000000;

		if (!GetInputParameter2(ParamFile_dat, PreParamFile_dat, "Proportion of population or households covered by digital contact tracing", "%lf", (void*) & (P.PropPopUsingDigitalContactTracing), 1, 1, 0)) P.PropPopUsingDigitalContactTracing = 1;
		if (!GetInputParameter2(ParamFile_dat, PreParamFile_dat, "Proportion of smartphone users by age", "%lf", (void*)P.ProportionSmartphoneUsersByAge, NUM_AGE_GROUPS, 1, 0))
		{
			for (i = 0; i < NUM_AGE_GROUPS; i++)
			{
				P.ProportionSmartphoneUsersByAge[i] = 1;
			}
		}
		if (P.DoPlaces)
		{
			if (!GetInputParameter2(ParamFile_dat, PreParamFile_dat, "Cluster digital app clusters by household", "%i", (void*) & (P.ClusterDigitalContactUsers), 1, 1, 0)) P.ClusterDigitalContactUsers = 0; // by default, don't cluster by location
		}
		else
		{
			P.ClusterDigitalContactUsers = 0;
		}
		if (!GetInputParameter2(ParamFile_dat, PreParamFile_dat, "Proportion of digital contacts who self-isolate", "%lf", (void*) & (P.ProportionDigitalContactsIsolate), 1, 1, 0)) P.ProportionDigitalContactsIsolate = 0;
		if (!GetInputParameter2(ParamFile_dat, PreParamFile_dat, "Delay between isolation of index case and contacts", "%lf", (void*) & (P.DigitalContactTracingDelay), 1, 1, 0)) P.DigitalContactTracingDelay = P.TimeStep;
		//we really need one timestep between to make sure contact is not processed before index
		if (P.DigitalContactTracingDelay == 0) P.DigitalContactTracingDelay = P.TimeStep;
		if (!GetInputParameter2(ParamFile_dat, PreParamFile_dat, "Length of self-isolation for digital contacts", "%lf", (void*) & (P.LengthDigitalContactIsolation), 1, 1, 0)) P.LengthDigitalContactIsolation = 0;
		if (!GetInputParameter2(ParamFile_dat, PreParamFile_dat, "Spatial scaling factor - digital contact tracing", "%lf", (void*) & (P.ScalingFactorSpatialDigitalContacts), 1, 1, 0)) P.ScalingFactorSpatialDigitalContacts = 1;
		if (!GetInputParameter2(ParamFile_dat, PreParamFile_dat, "Place scaling factor - digital contact tracing", "%lf", (void*)&(P.ScalingFactorPlaceDigitalContacts), 1, 1, 0)) P.ScalingFactorPlaceDigitalContacts = 1;
		if (!GetInputParameter2(ParamFile_dat, PreParamFile_dat, "Digital contact tracing start time", "%lf", (void*) & (P.DigitalContactTracingTimeStartBase), 1, 1, 0)) P.DigitalContactTracingTimeStartBase = USHRT_MAX / P.TimeStepsPerDay;
		if (!GetInputParameter2(ParamFile_dat, PreParamFile_dat, "Duration of digital contact tracing policy", "%lf", (void*) & (P.DigitalContactTracingPolicyDuration), 1, 1, 0)) P.DigitalContactTracingPolicyDuration = 7;
		if (!GetInputParameter2(ParamFile_dat, PreParamFile_dat, "Output digital contact tracing", "%i", (void*) & (P.OutputDigitalContactTracing), 1, 1, 0)) P.OutputDigitalContactTracing = 0;
		if (!GetInputParameter2(ParamFile_dat, PreParamFile_dat, "Output digital contact distribution", "%i", (void*)&(P.OutputDigitalContactDist), 1, 1, 0)) P.OutputDigitalContactDist = 0;

		//if (!GetInputParameter2(ParamFile_dat, PreParamFile_dat, "Include household contacts in digital contact tracing", "%i", (void*) & (P.IncludeHouseholdDigitalContactTracing), 1, 1, 0)) P.IncludeHouseholdDigitalContactTracing = 1;
		//if (!GetInputParameter2(ParamFile_dat, PreParamFile_dat, "Include place group contacts in digital contact tracing", "%i", (void*) & (P.IncludePlaceGroupDigitalContactTracing), 1, 1, 0)) P.IncludePlaceGroupDigitalContactTracing = 1;

		//added admin unit specific delays by admin unit
		if (P.DoInterventionDelaysByAdUnit)
		{
			double AdunitDelayToDCT[MAX_ADUNITS];
			double AdunitDurationDCT[MAX_ADUNITS];

			if (!GetInputParameter2(ParamFile_dat, PreParamFile_dat, "Delay to digital contact tracing by admin unit", "%lf", (void*)AdunitDelayToDCT, P.NumAdunits, 1, 0)) for (i = 0; i < P.NumAdunits; i++) AdunitDelayToDCT[i] = 0;
			if (!GetInputParameter2(ParamFile_dat, PreParamFile_dat, "Duration of digital contact tracing by admin unit", "%lf", (void*)AdunitDurationDCT, P.NumAdunits, 1, 0)) for (i = 0; i < P.NumAdunits; i++) AdunitDurationDCT[i] = 0;
			for (i = 0; i < P.NumAdunits; i++)
			{
				AdUnits[i].DCTDelay = AdunitDelayToDCT[i];
				AdUnits[i].DCTDuration = AdunitDurationDCT[i];
			}
		}
		if (!GetInputParameter2(ParamFile_dat, PreParamFile_dat, "Isolate index cases in digital contact tracing", "%i", (void*)&(P.DCTIsolateIndexCases), 1, 1, 0)) P.DCTIsolateIndexCases = 1;
		if (!GetInputParameter2(ParamFile_dat, PreParamFile_dat, "Residual contacts after digital contact tracing isolation", "%lf", (void*)&(P.DCTCaseIsolationEffectiveness), 1, 1, 0)) P.DCTCaseIsolationEffectiveness = P.CaseIsolationEffectiveness;
		if (!GetInputParameter2(ParamFile_dat, PreParamFile_dat, "Residual household contacts after digital contact tracing isolation", "%lf", (void*)&(P.DCTCaseIsolationHouseEffectiveness), 1, 1, 0)) P.DCTCaseIsolationHouseEffectiveness = P.CaseIsolationHouseEffectiveness;
		//initialise total number of users to 0
		P.NDigitalContactUsers = 0;
		P.NDigitalHouseholdUsers = 0;

		if (!GetInputParameter2(ParamFile_dat, PreParamFile_dat, "Delay between symptom onset and isolation for index case", "%lf", (void*)&(P.DelayFromIndexCaseDetectionToDCTIsolation), 1, 1, 0)) P.DelayFromIndexCaseDetectionToDCTIsolation = 0;
		if (!GetInputParameter2(ParamFile_dat, PreParamFile_dat, "Test index cases and contacts", "%i", (void*)&(P.DoDCTTest), 1, 1, 0)) P.DoDCTTest = 0;
		if (!GetInputParameter2(ParamFile_dat, PreParamFile_dat, "Delay to test index case", "%lf", (void*)&(P.DelayToTestIndexCase), 1, 1, 0)) P.DelayToTestIndexCase = 1;
		if (!GetInputParameter2(ParamFile_dat, PreParamFile_dat, "Delay to test DCT contacts", "%lf", (void*)&(P.DelayToTestDCTContacts), 1, 1, 0)) P.DelayToTestDCTContacts = 7;
		if (!GetInputParameter2(ParamFile_dat, PreParamFile_dat, "Testing specificity - DCT", "%lf", (void*)&(P.SpecificityDCT), 1, 1, 0)) P.SpecificityDCT = 1;
		if (!GetInputParameter2(ParamFile_dat, PreParamFile_dat, "Testing sensitivity - DCT", "%lf", (void*)&(P.SensitivityDCT), 1, 1, 0)) P.SensitivityDCT = 1;
		if (!GetInputParameter2(ParamFile_dat, PreParamFile_dat, "Find contacts of digital contacts", "%i", (void*)&(P.FindContactsOfDCTContacts), 1, 1, 0)) P.FindContactsOfDCTContacts = 0;
		if (!GetInputParameter2(ParamFile_dat, PreParamFile_dat, "Remove contacts of a negative index case", "%i", (void*)&(P.RemoveContactsOfNegativeIndexCase), 1, 1, 0)) P.RemoveContactsOfNegativeIndexCase = 0;
	}
	else
	{
		//Set these to 1 so it doesn't interfere with code if we aren't using digital contact tracing.

		P.ScalingFactorSpatialDigitalContacts = 1;
		P.ScalingFactorPlaceDigitalContacts = 1;
	}

	///// **** ///// **** ///// **** ///// **** ///// **** ///// **** ///// **** ///// **** ///// **** ///// **** ///// **** ///// ****
	///// **** PLACE CLOSURE
	///// **** ///// **** ///// **** ///// **** ///// **** ///// **** ///// **** ///// **** ///// **** ///// **** ///// **** ///// ****


	if (!GetInputParameter2(ParamFile_dat, PreParamFile_dat, "Trigger incidence per cell for place closure", "%i", (void*) & (P.PlaceCloseCellIncThresh1), 1, 1, 0)) P.PlaceCloseCellIncThresh1 = 1000000000;
	if (!GetInputParameter2(ParamFile_dat, PreParamFile_dat, "Trigger incidence per cell for second place closure", "%i", (void*)&(P.PlaceCloseCellIncThresh2), 1, 1, 0)) P.PlaceCloseCellIncThresh2 = 1000000000;
	if(!GetInputParameter2(ParamFile_dat, PreParamFile_dat, "Trigger incidence per cell for end of place closure", "%i", (void*) & (P.PlaceCloseCellIncStopThresh), 1, 1, 0)) P.PlaceCloseCellIncStopThresh = 0;
	if (!GetInputParameter2(ParamFile_dat, PreParamFile_dat, "Delay to start place closure", "%lf", (void*) & (P.PlaceCloseDelayMean), 1, 1, 0)) P.PlaceCloseDelayMean = 0;
	if (!GetInputParameter2(ParamFile_dat, PreParamFile_dat, "Duration of place closure", "%lf", (void*) & (P.PlaceCloseDurationBase), 1, 1, 0)) P.PlaceCloseDurationBase = 7;
	if (!GetInputParameter2(ParamFile_dat, PreParamFile_dat, "Duration of second place closure", "%lf", (void*) & (P.PlaceCloseDuration2), 1, 1, 0)) P.PlaceCloseDuration2 = 7;
	if (P.DoPlaces)
	{
		if (!GetInputParameter2(ParamFile_dat, PreParamFile_dat, "Proportion of places remaining open after closure by place type", "%lf", (void*)P.PlaceCloseEffect, P.PlaceTypeNum, 1, 0))
			for (i = 0; i < NUM_PLACE_TYPES; i++) P.PlaceCloseEffect[i] = 1;
	}
	if (P.DoHouseholds)
		if (!GetInputParameter2(ParamFile_dat, PreParamFile_dat, "Relative household contact rate after closure", "%lf", (void*)& P.PlaceCloseHouseholdRelContact, 1, 1, 0)) P.PlaceCloseHouseholdRelContact = 1;
	if (!GetInputParameter2(ParamFile_dat, PreParamFile_dat, "Relative spatial contact rate after closure", "%lf", (void*)& P.PlaceCloseSpatialRelContact, 1, 1, 0)) P.PlaceCloseSpatialRelContact = 1;

	if (!GetInputParameter2(ParamFile_dat, AdminFile_dat, "Include holidays", "%i", (void*) & (P.DoHolidays), 1, 1, 0)) P.DoHolidays = 0;
	if (P.DoHolidays)
	{
		if (!GetInputParameter2(ParamFile_dat, AdminFile_dat, "Proportion of places remaining open during holidays by place type", "%lf", (void*)P.HolidayEffect, P.PlaceTypeNum, 1, 0))
			for (i = 0; i < NUM_PLACE_TYPES; i++) P.HolidayEffect[i] = 1;
		if (!GetInputParameter2(ParamFile_dat, AdminFile_dat, "Number of holidays", "%i", (void*) & (P.NumHolidays), 1, 1, 0)) P.NumHolidays = 0;
		if (P.NumHolidays > DAYS_PER_YEAR) P.NumHolidays = DAYS_PER_YEAR;
		if (P.NumHolidays > 0)
		{
			GetInputParameter(ParamFile_dat, AdminFile_dat, "Holiday start times", "%lf", (void*)P.HolidayStartTime, P.NumHolidays, 1, 0);
			GetInputParameter(ParamFile_dat, AdminFile_dat, "Holiday durations", "%lf", (void*)P.HolidayDuration, P.NumHolidays, 1, 0);
		}
	}
	else
		P.NumHolidays = 0;
	if (!GetInputParameter2(ParamFile_dat, PreParamFile_dat, "Minimum radius for place closure", "%lf", (void*) & (P.PlaceCloseRadius), 1, 1, 0)) P.PlaceCloseRadius = 0;
	if (!GetInputParameter2(ParamFile_dat, PreParamFile_dat, "Place closure start time", "%lf", (void*) & (P.PlaceCloseTimeStartBase), 1, 1, 0)) P.PlaceCloseTimeStartBase = USHRT_MAX / P.TimeStepsPerDay;
	if (!GetInputParameter2(ParamFile_dat, PreParamFile_dat, "Place closure second start time", "%lf", (void*) & (P.PlaceCloseTimeStartBase2), 1, 1, 0)) P.PlaceCloseTimeStartBase2 = USHRT_MAX / P.TimeStepsPerDay;
	if (!GetInputParameter2(ParamFile_dat, PreParamFile_dat, "Places close only once", "%i", (void*) & (P.DoPlaceCloseOnceOnly), 1, 1, 0)) P.DoPlaceCloseOnceOnly = 0;
	if (P.DoPlaceCloseOnceOnly) P.DoPlaceCloseOnceOnly = 4;
	if (!GetInputParameter2(ParamFile_dat, PreParamFile_dat, "Place closure incidence threshold", "%i", (void*) & (P.PlaceCloseIncTrig1), 1, 1, 0)) P.PlaceCloseIncTrig1 = 1;
	if (!GetInputParameter2(ParamFile_dat, PreParamFile_dat, "Place closure second incidence threshold", "%i", (void*)&(P.PlaceCloseIncTrig2), 1, 1, 0)) P.PlaceCloseIncTrig2 = P.PlaceCloseIncTrig1;
	if (!GetInputParameter2(ParamFile_dat, PreParamFile_dat, "Place closure fractional incidence threshold", "%lf", (void*) & (P.PlaceCloseFracIncTrig), 1, 1, 0)) P.PlaceCloseFracIncTrig = 0;
	if ((P.DoAdUnits) && (P.DoPlaces))
	{
		if (!GetInputParameter2(ParamFile_dat, PreParamFile_dat, "Place closure in administrative units rather than rings", "%i", (void*) & (P.PlaceCloseByAdminUnit), 1, 1, 0)) P.PlaceCloseByAdminUnit = 0;
		if (!GetInputParameter2(ParamFile_dat, PreParamFile_dat, "Administrative unit divisor for place closure", "%i", (void*) & (P.PlaceCloseAdminUnitDivisor), 1, 1, 0)) P.PlaceCloseAdminUnitDivisor = 1;
		if (!GetInputParameter2(ParamFile_dat, PreParamFile_dat, "Place types to close for admin unit closure (0/1 array)", "%i", (void*) & (P.PlaceCloseAdunitPlaceTypes), P.PlaceTypeNum, 1, 0))
			for (i = 0; i < P.PlaceTypeNum; i++) P.PlaceCloseAdunitPlaceTypes[i] = 0;
		if (!GetInputParameter2(ParamFile_dat, PreParamFile_dat, "Cumulative proportion of place members needing to become sick for admin unit closure", "%lf", (void*) & (P.PlaceCloseCasePropThresh), 1, 1, 0)) P.PlaceCloseCasePropThresh = 2;
		if (!GetInputParameter2(ParamFile_dat, PreParamFile_dat, "Proportion of places in admin unit needing to pass threshold for place closure", "%lf", (void*) & (P.PlaceCloseAdunitPropThresh), 1, 1, 0)) P.PlaceCloseAdunitPropThresh = 2;
		if ((P.PlaceCloseAdminUnitDivisor < 1) || (P.PlaceCloseByAdminUnit == 0)) P.PlaceCloseAdminUnitDivisor = 1;
	}
	else
	{
		P.PlaceCloseAdminUnitDivisor = 1; P.PlaceCloseByAdminUnit = 0;
	}

	///// **** ///// **** ///// **** ///// **** ///// **** ///// **** ///// **** ///// **** ///// **** ///// **** ///// **** ///// ****
	///// **** SOCIAL DISTANCING
	///// **** ///// **** ///// **** ///// **** ///// **** ///// **** ///// **** ///// **** ///// **** ///// **** ///// **** ///// ****

	if (!GetInputParameter2(ParamFile_dat, PreParamFile_dat, "Trigger incidence per cell for social distancing", "%i", (void*) & (P.SocDistCellIncThresh), 1, 1, 0)) P.SocDistCellIncThresh = 1000000000;
	if(!GetInputParameter2(ParamFile_dat, PreParamFile_dat, "Trigger incidence per cell for end of social distancing", "%i", (void*) & (P.SocDistCellIncStopThresh), 1, 1, 0)) P.SocDistCellIncStopThresh = 0;
	if (!GetInputParameter2(ParamFile_dat, PreParamFile_dat, "Duration of social distancing", "%lf", (void*) & (P.SocDistDuration), 1, 1, 0)) P.SocDistDuration = 7;
	if (!GetInputParameter2(ParamFile_dat, PreParamFile_dat, "Duration of social distancing after change", "%lf", (void*) & (P.SocDistDuration2), 1, 1, 0)) P.SocDistDuration2 = 7;
	if (P.DoPlaces)
	{
		if (!GetInputParameter2(ParamFile_dat, PreParamFile_dat, "Relative place contact rate given social distancing by place type", "%lf", (void*)P.SocDistPlaceEffect, P.PlaceTypeNum, 1, 0))
			for (i = 0; i < NUM_PLACE_TYPES; i++) P.SocDistPlaceEffect[i] = 1;
		if (!GetInputParameter2(ParamFile_dat, PreParamFile_dat, "Relative place contact rate given enhanced social distancing by place type", "%lf", (void*)P.EnhancedSocDistPlaceEffect, P.PlaceTypeNum, 1, 0))
			for (i = 0; i < NUM_PLACE_TYPES; i++) P.EnhancedSocDistPlaceEffect[i] = 1;
		if (!GetInputParameter2(ParamFile_dat, PreParamFile_dat, "Relative place contact rate given social distancing by place type after change", "%lf", (void*)P.SocDistPlaceEffect2, P.PlaceTypeNum, 1, 0))
			for (i = 0; i < NUM_PLACE_TYPES; i++) P.SocDistPlaceEffect2[i] = P.SocDistPlaceEffect[i];
		if (!GetInputParameter2(ParamFile_dat, PreParamFile_dat, "Relative place contact rate given enhanced social distancing by place type after change", "%lf", (void*)P.EnhancedSocDistPlaceEffect2, P.PlaceTypeNum, 1, 0))
			for (i = 0; i < NUM_PLACE_TYPES; i++) P.EnhancedSocDistPlaceEffect2[i] = P.EnhancedSocDistPlaceEffect[i];
	}
	if (P.DoHouseholds)
	{
		if (!GetInputParameter2(ParamFile_dat, PreParamFile_dat, "Relative household contact rate given social distancing", "%lf", (void*)&P.SocDistHouseholdEffect, 1, 1, 0)) P.SocDistHouseholdEffect = 1;
		if (!GetInputParameter2(ParamFile_dat, PreParamFile_dat, "Relative household contact rate given enhanced social distancing", "%lf", (void*)&P.EnhancedSocDistHouseholdEffect, 1, 1, 0)) P.EnhancedSocDistHouseholdEffect = 1;
		if (!GetInputParameter2(ParamFile_dat, PreParamFile_dat, "Relative household contact rate given social distancing  after change", "%lf", (void*)&P.SocDistHouseholdEffect2, 1, 1, 0)) P.SocDistHouseholdEffect2 = P.SocDistHouseholdEffect;
		if (!GetInputParameter2(ParamFile_dat, PreParamFile_dat, "Relative household contact rate given enhanced social distancing after change", "%lf", (void*)&P.EnhancedSocDistHouseholdEffect2, 1, 1, 0)) P.EnhancedSocDistHouseholdEffect2 = P.EnhancedSocDistHouseholdEffect;
		if (!GetInputParameter2(ParamFile_dat, PreParamFile_dat, "Cluster compliance with enhanced social distancing by household", "%i", (void*)&P.EnhancedSocDistClusterByHousehold, 1, 1, 0)) P.EnhancedSocDistClusterByHousehold = 0;
	}
	else
		P.EnhancedSocDistClusterByHousehold = 0;
	if (!GetInputParameter2(ParamFile_dat, PreParamFile_dat, "Relative spatial contact rate given social distancing", "%lf", (void*)& P.SocDistSpatialEffect, 1, 1, 0)) P.SocDistSpatialEffect = 1;
	if (!GetInputParameter2(ParamFile_dat, PreParamFile_dat, "Relative spatial contact rate given social distancing after change", "%lf", (void*)&P.SocDistSpatialEffect2, 1, 1, 0)) P.SocDistSpatialEffect2 = P.SocDistSpatialEffect;
	if (!GetInputParameter2(ParamFile_dat, PreParamFile_dat, "Minimum radius for social distancing", "%lf", (void*) & (P.SocDistRadius), 1, 1, 0)) P.SocDistRadius = 0;
	if (!GetInputParameter2(ParamFile_dat, PreParamFile_dat, "Social distancing start time", "%lf", (void*) & (P.SocDistTimeStartBase), 1, 1, 0)) P.SocDistTimeStartBase = USHRT_MAX / P.TimeStepsPerDay;
	if (!GetInputParameter2(ParamFile_dat, PreParamFile_dat, "Delay for change in effectiveness of social distancing", "%lf", (void*)&(P.SocDistChangeDelay), 1, 1, 0)) P.SocDistChangeDelay = USHRT_MAX / P.TimeStepsPerDay;
	if(!GetInputParameter2(ParamFile_dat, PreParamFile_dat, "Proportion compliant with enhanced social distancing by age group", "%lf", (void*)P.EnhancedSocDistProportionCompliant, NUM_AGE_GROUPS, 1, 0))
	{
		if (!GetInputParameter2(ParamFile_dat, PreParamFile_dat, "Proportion compliant with enhanced social distancing", "%lf", (void*)&t, 1, 1, 0)) t = 0;
		for (i = 0; i < NUM_AGE_GROUPS; i++)
			P.EnhancedSocDistProportionCompliant[i] = t;
	}
	if (!GetInputParameter2(ParamFile_dat, PreParamFile_dat, "Relative spatial contact rate given enhanced social distancing", "%lf", (void*)& P.EnhancedSocDistSpatialEffect, 1, 1, 0)) P.EnhancedSocDistSpatialEffect = 1;
	if (!GetInputParameter2(ParamFile_dat, PreParamFile_dat, "Relative spatial contact rate given enhanced social distancing after change", "%lf", (void*)&P.EnhancedSocDistSpatialEffect2, 1, 1, 0)) P.EnhancedSocDistSpatialEffect2 = P.EnhancedSocDistSpatialEffect;

	if (!GetInputParameter2(ParamFile_dat, PreParamFile_dat, "Social distancing only once", "%i", (void*) & (P.DoSocDistOnceOnly), 1, 1, 0)) P.DoSocDistOnceOnly = 0;
	if (P.DoSocDistOnceOnly) P.DoSocDistOnceOnly = 4;

	if (!GetInputParameter2(ParamFile_dat, PreParamFile_dat, "Airport closure effectiveness", "%lf", (void*) & (P.AirportCloseEffectiveness), 1, 1, 0)) P.AirportCloseEffectiveness = 0;
	P.AirportCloseEffectiveness = 1.0 - P.AirportCloseEffectiveness;
	if (!GetInputParameter2(ParamFile_dat, PreParamFile_dat, "Airport closure start time", "%lf", (void*) & (P.AirportCloseTimeStartBase), 1, 1, 0)) P.AirportCloseTimeStartBase = USHRT_MAX / P.TimeStepsPerDay;
	if (!GetInputParameter2(ParamFile_dat, PreParamFile_dat, "Airport closure duration", "%lf", (void*) & (P.AirportCloseDuration), 1, 1, 0)) P.AirportCloseDuration = USHRT_MAX / P.TimeStepsPerDay;

	///// **** ///// **** ///// **** ///// **** ///// **** ///// **** ///// **** ///// **** ///// **** ///// **** ///// **** ///// ****
	///// **** HOUSEHOLD QUARANTINE
	///// **** ///// **** ///// **** ///// **** ///// **** ///// **** ///// **** ///// **** ///// **** ///// **** ///// **** ///// ****

	if (P.DoHouseholds)
	{
		if (!GetInputParameter2(ParamFile_dat, PreParamFile_dat, "Retrigger household quarantine with each new case in quarantine window", "%i", (void*) & (P.DoHQretrigger), 1, 1, 0)) P.DoHQretrigger =0;
		if (!GetInputParameter2(ParamFile_dat, PreParamFile_dat, "Household quarantine start time", "%lf", (void*) & (P.HQuarantineTimeStartBase), 1, 1, 0)) P.HQuarantineTimeStartBase = USHRT_MAX / P.TimeStepsPerDay;
		if (!GetInputParameter2(ParamFile_dat, PreParamFile_dat, "Delay to start household quarantine", "%lf", (void*) & (P.HQuarantineHouseDelay), 1, 1, 0)) P.HQuarantineHouseDelay = 0;
		if (!GetInputParameter2(ParamFile_dat, PreParamFile_dat, "Length of time households are quarantined", "%lf", (void*) & (P.HQuarantineHouseDuration), 1, 1, 0)) P.HQuarantineHouseDuration = 0;
		if (!GetInputParameter2(ParamFile_dat, PreParamFile_dat, "Duration of household quarantine policy", "%lf", (void*) & (P.HQuarantinePolicyDuration), 1, 1, 0)) P.HQuarantinePolicyDuration = USHRT_MAX / P.TimeStepsPerDay;
		if (!GetInputParameter2(ParamFile_dat, PreParamFile_dat, "Relative household contact rate after quarantine", "%lf", (void*) & (P.HQuarantineHouseEffect), 1, 1, 0)) P.HQuarantineHouseEffect = 1;
		if (P.DoPlaces)
		{
			if (!GetInputParameter2(ParamFile_dat, PreParamFile_dat, "Residual place contacts after household quarantine by place type", "%lf", (void*)P.HQuarantinePlaceEffect, P.PlaceTypeNum, 1, 0))
				for (i = 0; i < NUM_PLACE_TYPES; i++) P.HQuarantinePlaceEffect[i] = 1;
		}
		if (!GetInputParameter2(ParamFile_dat, PreParamFile_dat, "Residual spatial contacts after household quarantine", "%lf", (void*) & (P.HQuarantineSpatialEffect), 1, 1, 0)) P.HQuarantineSpatialEffect = 1;
		if (!GetInputParameter2(ParamFile_dat, PreParamFile_dat, "Household level compliance with quarantine", "%lf", (void*) & (P.HQuarantinePropHouseCompliant), 1, 1, 0)) P.HQuarantinePropHouseCompliant = 1;
		if (!GetInputParameter2(ParamFile_dat, PreParamFile_dat, "Individual level compliance with quarantine", "%lf", (void*) & (P.HQuarantinePropIndivCompliant), 1, 1, 0)) P.HQuarantinePropIndivCompliant = 1;
	}
	else
		P.HQuarantineTimeStartBase = 1e10;
	if (!GetInputParameter2(ParamFile_dat, PreParamFile_dat, "Case isolation start time", "%lf", (void*) & (P.CaseIsolationTimeStartBase), 1, 1, 0)) P.CaseIsolationTimeStartBase = USHRT_MAX / P.TimeStepsPerDay;
	if (!GetInputParameter2(ParamFile_dat, PreParamFile_dat, "Proportion of detected cases isolated", "%lf", (void*) & (P.CaseIsolationProp), 1, 1, 0)) P.CaseIsolationProp = 0;
	if (!GetInputParameter2(ParamFile_dat, PreParamFile_dat, "Delay to start case isolation", "%lf", (void*) & (P.CaseIsolationDelay), 1, 1, 0)) P.CaseIsolationDelay = 0;
	if (!GetInputParameter2(ParamFile_dat, PreParamFile_dat, "Duration of case isolation", "%lf", (void*) & (P.CaseIsolationDuration), 1, 1, 0)) P.CaseIsolationDuration = 0;
	if (!GetInputParameter2(ParamFile_dat, PreParamFile_dat, "Duration of case isolation policy", "%lf", (void*) & (P.CaseIsolationPolicyDuration), 1, 1, 0)) P.CaseIsolationPolicyDuration = 1e10;
	if (!GetInputParameter2(ParamFile_dat, PreParamFile_dat, "Residual contacts after case isolation", "%lf", (void*) & (P.CaseIsolationEffectiveness), 1, 1, 0)) P.CaseIsolationEffectiveness = 1;
	if (P.DoHouseholds)
	{
		if (!GetInputParameter2(ParamFile_dat, PreParamFile_dat, "Residual household contacts after case isolation", "%lf", (void*) & (P.CaseIsolationHouseEffectiveness), 1, 1, 0))
			P.CaseIsolationHouseEffectiveness = P.CaseIsolationEffectiveness;
	}

	///// **** ///// **** ///// **** ///// **** ///// **** ///// **** ///// **** ///// **** ///// **** ///// **** ///// **** ///// ****
	///// **** VARIABLE EFFICACIES OVER TIME
	///// **** ///// **** ///// **** ///// **** ///// **** ///// **** ///// **** ///// **** ///// **** ///// **** ///// **** ///// ****

	if (!GetInputParameter2(ParamFile_dat, PreParamFile_dat, "Vary efficacies over time", "%i", (void*) & (P.VaryEfficaciesOverTime), 1, 1, 0)) P.VaryEfficaciesOverTime = 0;

	//// **** number of change times
	if (!P.VaryEfficaciesOverTime)
	{
		P.Num_SD_ChangeTimes = 1;
		P.Num_CI_ChangeTimes = 1;
		P.Num_HQ_ChangeTimes = 1;
		P.Num_PC_ChangeTimes = 1;
		P.Num_DCT_ChangeTimes = 1;
	}
	else
	{
		if (!GetInputParameter2(ParamFile_dat, PreParamFile_dat, "Number of change times for levels of social distancing"		, "%i", (void*) & (P.Num_SD_ChangeTimes)	, 1, 1, 0)) P.Num_SD_ChangeTimes	= 1;
		if (!GetInputParameter2(ParamFile_dat, PreParamFile_dat, "Number of change times for levels of case isolation"			, "%i", (void*) & (P.Num_CI_ChangeTimes)	, 1, 1, 0)) P.Num_CI_ChangeTimes	= 1;
		if (!GetInputParameter2(ParamFile_dat, PreParamFile_dat, "Number of change times for levels of household quarantine"	, "%i", (void*) & (P.Num_HQ_ChangeTimes)	, 1, 1, 0)) P.Num_HQ_ChangeTimes	= 1;
		if (!GetInputParameter2(ParamFile_dat, PreParamFile_dat, "Number of change times for levels of place closure"			, "%i", (void*) & (P.Num_PC_ChangeTimes)	, 1, 1, 0)) P.Num_PC_ChangeTimes	= 1;
		if (!GetInputParameter2(ParamFile_dat, PreParamFile_dat, "Number of change times for levels of digital contact tracing"	, "%i", (void*) & (P.Num_DCT_ChangeTimes)	, 1, 1, 0)) P.Num_DCT_ChangeTimes	= 1;
	}

	//// **** change times:
	//// By default, initialize first change time to zero and all subsequent change times to occur after simulation time, i.e. single value of efficacy for social distancing.
	P.SD_ChangeTimes	[0] = 0;
	P.CI_ChangeTimes	[0] = 0;
	P.HQ_ChangeTimes	[0] = 0;
	P.PC_ChangeTimes	[0] = 0;
	P.DCT_ChangeTimes	[0] = 0;
	for (int ChangeTime = 1; ChangeTime < MAX_NUM_INTERVENTION_CHANGE_TIMES; ChangeTime++)
	{
		P.SD_ChangeTimes	[ChangeTime] = 100000;
		P.CI_ChangeTimes	[ChangeTime] = 100000;
		P.HQ_ChangeTimes	[ChangeTime] = 100000;
		P.PC_ChangeTimes	[ChangeTime] = 100000;
		P.DCT_ChangeTimes	[ChangeTime] = 100000;
	}
	//// Get real values from (pre)param file
	GetInputParameter2(ParamFile_dat, PreParamFile_dat, "Change times for levels of social distancing"		, "%i", (void*)P.SD_ChangeTimes	, P.Num_SD_ChangeTimes	, 1, 0);
	GetInputParameter2(ParamFile_dat, PreParamFile_dat, "Change times for levels of case isolation"			, "%i", (void*)P.CI_ChangeTimes	, P.Num_CI_ChangeTimes	, 1, 0);
	GetInputParameter2(ParamFile_dat, PreParamFile_dat, "Change times for levels of household quarantine"	, "%i", (void*)P.HQ_ChangeTimes	, P.Num_HQ_ChangeTimes	, 1, 0);
	GetInputParameter2(ParamFile_dat, PreParamFile_dat, "Change times for levels of place closure"			, "%i", (void*)P.PC_ChangeTimes	, P.Num_PC_ChangeTimes	, 1, 0);
	GetInputParameter2(ParamFile_dat, PreParamFile_dat, "Change times for levels of digital contact tracing", "%i", (void*)P.DCT_ChangeTimes, P.Num_DCT_ChangeTimes	, 1, 0);

	// initialize to zero (regardless of whether doing places or households).
	for (int ChangeTime = 0; ChangeTime < MAX_NUM_INTERVENTION_CHANGE_TIMES; ChangeTime++)
	{
		//// **** "efficacies"
		//// spatial
		P.SD_SpatialEffects_OverTime				[ChangeTime] = 0;
		P.Enhanced_SD_SpatialEffects_OverTime		[ChangeTime] = 0;
		P.CI_SpatialAndPlaceEffects_OverTime		[ChangeTime] = 0;
		P.HQ_SpatialEffects_OverTime				[ChangeTime] = 0;
		P.PC_SpatialEffects_OverTime				[ChangeTime] = 0;
		P.DCT_SpatialAndPlaceEffects_OverTime		[ChangeTime] = 0;

		//// Household
		P.SD_HouseholdEffects_OverTime			[ChangeTime] = 0;
		P.Enhanced_SD_HouseholdEffects_OverTime	[ChangeTime] = 0;
		P.CI_HouseholdEffects_OverTime			[ChangeTime] = 0;
		P.HQ_HouseholdEffects_OverTime			[ChangeTime] = 0;
		P.PC_HouseholdEffects_OverTime			[ChangeTime] = 0;
		P.DCT_HouseholdEffects_OverTime			[ChangeTime] = 0;

		//// place
		for (int PlaceType = 0; PlaceType < P.PlaceTypeNum; PlaceType++)
		{
			P.SD_PlaceEffects_OverTime			[ChangeTime][PlaceType] = 0;
			P.Enhanced_SD_PlaceEffects_OverTime	[ChangeTime][PlaceType] = 0;
			P.HQ_PlaceEffects_OverTime			[ChangeTime][PlaceType] = 0;
			P.PC_PlaceEffects_OverTime			[ChangeTime][PlaceType] = 0;
		}
		P.PC_Durs_OverTime[ChangeTime] = 0;

		//// **** compliance
		P.CI_Prop_OverTime					[ChangeTime] = 0;
		P.HQ_Individual_PropComply_OverTime	[ChangeTime] = 0;
		P.HQ_Household_PropComply_OverTime	[ChangeTime] = 0;
		P.DCT_Prop_OverTime					[ChangeTime] = 0;
	}

	//// dummy 1d arrays
	for (int index = 0; index < P.PlaceTypeNum * MAX_NUM_INTERVENTION_CHANGE_TIMES; index++)
	{
		P.SD_PlaceEffects_OverTime_dummy			[index] = 0;
		P.Enhanced_SD_PlaceEffects_OverTime_dummy	[index] = 0;
		P.HQ_PlaceEffects_OverTime_dummy			[index] = 0;
		P.PC_PlaceEffects_OverTime_dummy			[index] = 0;
	}


	//// **** "efficacies": by default, initialize to values read in previously.
	///// spatial contact rates rates over time (and place too for CI and DCT)
	//// soc dist
	if (!P.VaryEfficaciesOverTime || !GetInputParameter2(ParamFile_dat, PreParamFile_dat, "Relative spatial contact rates over time given social distancing"			, "%lf", (void*)P.SD_SpatialEffects_OverTime, P.Num_SD_ChangeTimes, 1, 0))
		for (int ChangeTime = 0; ChangeTime < P.Num_SD_ChangeTimes; ChangeTime++) P.SD_SpatialEffects_OverTime[ChangeTime] = P.SocDistSpatialEffect; //// by default, initialize to Relative spatial contact rate given social distancing
	//// enhanced soc dist
	if (!P.VaryEfficaciesOverTime || !GetInputParameter2(ParamFile_dat, PreParamFile_dat, "Relative spatial contact rates over time given enhanced social distancing"	, "%lf", (void*)P.Enhanced_SD_SpatialEffects_OverTime, P.Num_SD_ChangeTimes, 1, 0))
		for (int ChangeTime = 0; ChangeTime < P.Num_SD_ChangeTimes; ChangeTime++) P.Enhanced_SD_SpatialEffects_OverTime[ChangeTime] = P.EnhancedSocDistSpatialEffect; //// by default, initialize to Relative spatial contact rate given enhanced social distancing
	//// case isolation
	if (!P.VaryEfficaciesOverTime || !GetInputParameter2(ParamFile_dat, PreParamFile_dat, "Residual contacts after case isolation over time"							, "%lf", (void*)P.CI_SpatialAndPlaceEffects_OverTime, P.Num_CI_ChangeTimes, 1, 0))
		for (int ChangeTime = 0; ChangeTime < P.Num_CI_ChangeTimes; ChangeTime++) P.CI_SpatialAndPlaceEffects_OverTime[ChangeTime] = P.CaseIsolationEffectiveness;
	//// household quarantine
	if (!P.VaryEfficaciesOverTime || !GetInputParameter2(ParamFile_dat, PreParamFile_dat, "Residual spatial contacts over time after household quarantine"				, "%lf", (void*)P.HQ_SpatialEffects_OverTime, P.Num_HQ_ChangeTimes, 1, 0))
		for (int ChangeTime = 0; ChangeTime < P.Num_HQ_ChangeTimes; ChangeTime++) P.HQ_SpatialEffects_OverTime[ChangeTime] = P.HQuarantineSpatialEffect;
	//// place closure
	if (!P.VaryEfficaciesOverTime || !GetInputParameter2(ParamFile_dat, PreParamFile_dat, "Relative spatial contact rates over time after place closure"				, "%lf", (void*)P.PC_SpatialEffects_OverTime, P.Num_PC_ChangeTimes, 1, 0))
		for (int ChangeTime = 0; ChangeTime < P.Num_PC_ChangeTimes; ChangeTime++) P.PC_SpatialEffects_OverTime[ChangeTime] = P.PlaceCloseSpatialRelContact;
	//// digital contact tracing
	if (!P.VaryEfficaciesOverTime || !GetInputParameter2(ParamFile_dat, PreParamFile_dat, "Residual contacts after digital contact tracing isolation over time"			, "%lf", (void*)P.DCT_SpatialAndPlaceEffects_OverTime, P.Num_DCT_ChangeTimes, 1, 0))
		for (int ChangeTime = 0; ChangeTime < P.Num_DCT_ChangeTimes; ChangeTime++) P.DCT_SpatialAndPlaceEffects_OverTime[ChangeTime] = P.DCTCaseIsolationEffectiveness;

	///// Household contact rates over time
	if (P.DoHouseholds)
	{
		//// soc dist
		if (!P.VaryEfficaciesOverTime || !GetInputParameter2(ParamFile_dat, PreParamFile_dat, "Relative household contact rates over time given social distancing"			, "%lf", (void*)P.SD_HouseholdEffects_OverTime, P.Num_SD_ChangeTimes, 1, 0))
			for (int ChangeTime = 0; ChangeTime < P.Num_SD_ChangeTimes; ChangeTime++) P.SD_HouseholdEffects_OverTime[ChangeTime] = P.SocDistHouseholdEffect;
		//// enhanced soc dist
		if (!P.VaryEfficaciesOverTime || !GetInputParameter2(ParamFile_dat, PreParamFile_dat, "Relative household contact rates over time given enhanced social distancing"	, "%lf", (void*)P.Enhanced_SD_HouseholdEffects_OverTime, P.Num_SD_ChangeTimes, 1, 0))
			for (int ChangeTime = 0; ChangeTime < P.Num_SD_ChangeTimes; ChangeTime++) P.Enhanced_SD_HouseholdEffects_OverTime[ChangeTime] = P.EnhancedSocDistHouseholdEffect;
		//// case isolation
		if (!P.VaryEfficaciesOverTime || !GetInputParameter2(ParamFile_dat, PreParamFile_dat, "Residual household contacts after case isolation over time"					, "%lf", (void*)P.CI_HouseholdEffects_OverTime, P.Num_CI_ChangeTimes, 1, 0))
			for (int ChangeTime = 0; ChangeTime < P.Num_CI_ChangeTimes; ChangeTime++) P.CI_HouseholdEffects_OverTime[ChangeTime] = P.CaseIsolationHouseEffectiveness;
		//// household quarantine
		if (!P.VaryEfficaciesOverTime || !GetInputParameter2(ParamFile_dat, PreParamFile_dat, "Relative household contact rates over time after quarantine"					, "%lf", (void*)P.HQ_HouseholdEffects_OverTime, P.Num_HQ_ChangeTimes, 1, 0))
			for (int ChangeTime = 0; ChangeTime < P.Num_HQ_ChangeTimes; ChangeTime++) P.HQ_HouseholdEffects_OverTime[ChangeTime] = P.HQuarantineHouseEffect;
		//// place closure
		if (!P.VaryEfficaciesOverTime || !GetInputParameter2(ParamFile_dat, PreParamFile_dat, "Relative household contact rates over time after place closure"				, "%lf", (void*)P.PC_HouseholdEffects_OverTime, P.Num_PC_ChangeTimes, 1, 0))
			for (int ChangeTime = 0; ChangeTime < P.Num_PC_ChangeTimes; ChangeTime++) P.PC_HouseholdEffects_OverTime[ChangeTime] = P.PlaceCloseHouseholdRelContact;
		//// digital contact tracing
		if (!P.VaryEfficaciesOverTime || !GetInputParameter2(ParamFile_dat, PreParamFile_dat, "Residual household contacts after digital contact tracing isolation over time", "%lf", (void*)P.DCT_HouseholdEffects_OverTime, P.Num_DCT_ChangeTimes, 1, 0))
			for (int ChangeTime = 0; ChangeTime < P.Num_DCT_ChangeTimes; ChangeTime++) P.DCT_HouseholdEffects_OverTime[ChangeTime] = P.DCTCaseIsolationHouseEffectiveness;
	}

	///// place contact rates over time
	if (P.DoPlaces)
	{
		//// structure in this code block is: for each intervention, look for dummy 1d arry (if not found then populate with default values read in earlier), then populate 2d array with 1d array. Done this way as I coudn't directly read in 2d array. So feel free to fix if you can.

		//// soc dist
		if (!P.VaryEfficaciesOverTime || !GetInputParameter2(ParamFile_dat, PreParamFile_dat, "Relative place contact rates over time given social distancing by place type", "%lf", (void*)P.SD_PlaceEffects_OverTime_dummy, P.Num_SD_ChangeTimes * P.PlaceTypeNum, 1, 0))
			for (int ChangeTime = 0; ChangeTime < P.Num_SD_ChangeTimes; ChangeTime++) //// by default populate to values of P.SocDistPlaceEffect
				for (int PlaceType = 0; PlaceType < P.PlaceTypeNum; PlaceType++)
					P.SD_PlaceEffects_OverTime[ChangeTime][PlaceType] = P.SocDistPlaceEffect[PlaceType];
		else //// i.e. if P.VaryEfficaciesOverTime and parameter recognized...
			for (int ChangeTime = 0; ChangeTime < P.Num_SD_ChangeTimes; ChangeTime++) //// then translate 1d array into 2D array.
				for (int PlaceType = 0; PlaceType < P.PlaceTypeNum; PlaceType++)
					P.SD_PlaceEffects_OverTime[ChangeTime][PlaceType] = P.SD_PlaceEffects_OverTime_dummy[(ChangeTime * P.PlaceTypeNum) + PlaceType];

		//// enhanced soc dist
		if (!P.VaryEfficaciesOverTime || !GetInputParameter2(ParamFile_dat, PreParamFile_dat, "Relative place contact rates over time given enhanced social distancing by place type", "%lf", (void*)P.Enhanced_SD_PlaceEffects_OverTime_dummy, P.Num_SD_ChangeTimes * P.PlaceTypeNum, 1, 0))
			for (int ChangeTime = 0; ChangeTime < P.Num_SD_ChangeTimes; ChangeTime++) //// by default populate to values of P.EnhancedSocDistPlaceEffect
				for (int PlaceType = 0; PlaceType < P.PlaceTypeNum; PlaceType++)
					P.Enhanced_SD_PlaceEffects_OverTime[ChangeTime][PlaceType] = P.EnhancedSocDistPlaceEffect[PlaceType];
		else //// i.e. if P.VaryEfficaciesOverTime and parameter recognized...
			for (int ChangeTime = 0; ChangeTime < P.Num_SD_ChangeTimes; ChangeTime++) //// then translate 1d array into 2D array.
				for (int PlaceType = 0; PlaceType < P.PlaceTypeNum; PlaceType++)
					P.Enhanced_SD_PlaceEffects_OverTime[ChangeTime][PlaceType] = P.Enhanced_SD_PlaceEffects_OverTime_dummy[(ChangeTime * P.PlaceTypeNum) + PlaceType];

		//// household quarantine
		if (!P.VaryEfficaciesOverTime || !GetInputParameter2(ParamFile_dat, PreParamFile_dat, "Residual place contacts over time after household quarantine by place type", "%lf", (void*)P.HQ_PlaceEffects_OverTime_dummy, P.Num_HQ_ChangeTimes * P.PlaceTypeNum, 1, 0))
			for (int ChangeTime = 0; ChangeTime < P.Num_HQ_ChangeTimes; ChangeTime++) //// by default populate to values of P.HQuarantinePlaceEffect
				for (int PlaceType = 0; PlaceType < P.PlaceTypeNum; PlaceType++)
					P.HQ_PlaceEffects_OverTime[ChangeTime][PlaceType] = P.HQuarantinePlaceEffect[PlaceType];
		else //// i.e. if P.VaryEfficaciesOverTime and parameter recognized...
			for (int ChangeTime = 0; ChangeTime < P.Num_HQ_ChangeTimes; ChangeTime++) //// then translate 1d array into 2D array.
				for (int PlaceType = 0; PlaceType < P.PlaceTypeNum; PlaceType++)
					P.HQ_PlaceEffects_OverTime[ChangeTime][PlaceType] = P.HQ_PlaceEffects_OverTime_dummy[(ChangeTime * P.PlaceTypeNum) + PlaceType];

		//// place closure
		if (!P.VaryEfficaciesOverTime || !GetInputParameter2(ParamFile_dat, PreParamFile_dat, "Proportion of places remaining open after closure by place type over time", "%lf", (void*)P.PC_PlaceEffects_OverTime_dummy, P.Num_PC_ChangeTimes * P.PlaceTypeNum, 1, 0))
			for (int ChangeTime = 0; ChangeTime < P.Num_PC_ChangeTimes; ChangeTime++) //// by default populate to values of P.PlaceCloseEffect
				for (int PlaceType = 0; PlaceType < P.PlaceTypeNum; PlaceType++)
					P.PC_PlaceEffects_OverTime[ChangeTime][PlaceType] = P.PlaceCloseEffect[PlaceType];
		else //// i.e. if P.VaryEfficaciesOverTime and parameter recognized...
			for (int ChangeTime = 0; ChangeTime < P.Num_PC_ChangeTimes; ChangeTime++) //// then translate 1d array into 2D array.
				for (int PlaceType = 0; PlaceType < P.PlaceTypeNum; PlaceType++)
					P.PC_PlaceEffects_OverTime[ChangeTime][PlaceType] = P.PC_PlaceEffects_OverTime_dummy[(ChangeTime * P.PlaceTypeNum) + PlaceType];
	}


	//// ****  compliance
	//// case isolation
	if (!P.VaryEfficaciesOverTime || !GetInputParameter2(ParamFile_dat, PreParamFile_dat, "Proportion of detected cases isolated over time", "%lf", (void*)P.CI_Prop_OverTime, P.Num_CI_ChangeTimes, 1, 0))
		for (int ChangeTime = 0; ChangeTime < P.Num_CI_ChangeTimes; ChangeTime++) P.CI_Prop_OverTime[ChangeTime] = P.CaseIsolationProp;
	//// household quarantine (individual level)
	if (!P.VaryEfficaciesOverTime || !GetInputParameter2(ParamFile_dat, PreParamFile_dat, "Individual level compliance with quarantine over time"	, "%lf", (void*)P.HQ_Individual_PropComply_OverTime, P.Num_HQ_ChangeTimes, 1, 0))
		for (int ChangeTime = 0; ChangeTime < P.Num_HQ_ChangeTimes; ChangeTime++) P.HQ_Individual_PropComply_OverTime[ChangeTime] = P.HQuarantinePropIndivCompliant;
	//// household quarantine (Household level)
	if (!P.VaryEfficaciesOverTime || !GetInputParameter2(ParamFile_dat, PreParamFile_dat, "Household level compliance with quarantine over time"	, "%lf", (void*)P.HQ_Household_PropComply_OverTime, P.Num_HQ_ChangeTimes, 1, 0))
		for (int ChangeTime = 0; ChangeTime < P.Num_HQ_ChangeTimes; ChangeTime++) P.HQ_Household_PropComply_OverTime[ChangeTime] = P.HQuarantinePropHouseCompliant;
	//// digital contact tracing
	if (!P.VaryEfficaciesOverTime || !GetInputParameter2(ParamFile_dat, PreParamFile_dat, "Proportion of digital contacts who self-isolate over time", "%lf", (void*)P.DCT_Prop_OverTime, P.Num_DCT_ChangeTimes, 1, 0))
		for (int ChangeTime = 0; ChangeTime < P.Num_DCT_ChangeTimes; ChangeTime++) P.DCT_Prop_OverTime[ChangeTime] = P.ProportionDigitalContactsIsolate;

	//// ****  thresholds
	//// place closure (global threshold)
	if (!P.VaryEfficaciesOverTime || !GetInputParameter2(ParamFile_dat, PreParamFile_dat, "Place closure incidence threshold over time", "%lf", (void*)P.PC_IncThresh_OverTime, P.Num_PC_ChangeTimes, 1, 0))
		for (int ChangeTime = 0; ChangeTime < P.Num_PC_ChangeTimes; ChangeTime++) P.PC_IncThresh_OverTime[ChangeTime] = P.PlaceCloseIncTrig1;
	//// place closure (fractional global threshold)
	if (!P.VaryEfficaciesOverTime || !GetInputParameter2(ParamFile_dat, PreParamFile_dat, "Place closure fractional incidence threshold over time", "%lf", (void*)P.PC_FracIncThresh_OverTime, P.Num_PC_ChangeTimes, 1, 0))
		for (int ChangeTime = 0; ChangeTime < P.Num_PC_ChangeTimes; ChangeTime++) P.PC_FracIncThresh_OverTime[ChangeTime] = P.PlaceCloseFracIncTrig;
	//// place closure (cell incidence threshold)
	if (!P.VaryEfficaciesOverTime || !GetInputParameter2(ParamFile_dat, PreParamFile_dat, "Trigger incidence per cell for place closure over time", "%i", (void*)P.PC_CellIncThresh_OverTime, P.Num_PC_ChangeTimes, 1, 0))
		for (int ChangeTime = 0; ChangeTime < P.Num_PC_ChangeTimes; ChangeTime++) P.PC_CellIncThresh_OverTime[ChangeTime] = P.PlaceCloseCellIncThresh1;
	//// household quarantine
	if (!P.VaryEfficaciesOverTime || !GetInputParameter2(ParamFile_dat, PreParamFile_dat, "Household quarantine trigger incidence per cell over time", "%lf", (void*)P.HQ_CellIncThresh_OverTime, P.Num_HQ_ChangeTimes, 1, 0))
		for (int ChangeTime = 0; ChangeTime < P.Num_HQ_ChangeTimes; ChangeTime++) P.HQ_CellIncThresh_OverTime[ChangeTime] = P.HHQuar_CellIncThresh;
	//// case isolation
	if (!P.VaryEfficaciesOverTime || !GetInputParameter2(ParamFile_dat, PreParamFile_dat, "Case isolation trigger incidence per cell over time", "%lf", (void*)P.CI_CellIncThresh_OverTime, P.Num_CI_ChangeTimes, 1, 0))
		for (int ChangeTime = 0; ChangeTime < P.Num_CI_ChangeTimes; ChangeTime++) P.CI_CellIncThresh_OverTime[ChangeTime] = P.CaseIsolation_CellIncThresh;
	//// soc dists
	if (!P.VaryEfficaciesOverTime || !GetInputParameter2(ParamFile_dat, PreParamFile_dat, "Trigger incidence per cell for social distancing over time", "%i", (void*)P.SD_CellIncThresh_OverTime, P.Num_SD_ChangeTimes, 1, 0))
		for (int ChangeTime = 0; ChangeTime < P.Num_SD_ChangeTimes; ChangeTime++) P.SD_CellIncThresh_OverTime[ChangeTime] = P.SocDistCellIncThresh;

	//// **** Durations (later add Case isolation and Household quarantine)
	// place closure
	if (!P.VaryEfficaciesOverTime || !GetInputParameter2(ParamFile_dat, PreParamFile_dat, "Duration of place closure over time", "%lf", (void*)P.PC_Durs_OverTime, P.Num_PC_ChangeTimes, 1, 0))
		for (int ChangeTime = 0; ChangeTime < P.Num_PC_ChangeTimes; ChangeTime++) P.PC_Durs_OverTime[ChangeTime] = P.PlaceCloseDurationBase;

	//// Guards: make unused change values in array equal to final used value
	if (P.VaryEfficaciesOverTime)
	{
		//// soc dist
		for (int SD_ChangeTime = P.Num_SD_ChangeTimes; SD_ChangeTime < MAX_NUM_INTERVENTION_CHANGE_TIMES - 1; SD_ChangeTime++)
		{
			//// non-enhanced
			P.SD_SpatialEffects_OverTime	[SD_ChangeTime] = P.SD_SpatialEffects_OverTime		[P.Num_SD_ChangeTimes - 1];
			P.SD_HouseholdEffects_OverTime	[SD_ChangeTime] = P.SD_HouseholdEffects_OverTime	[P.Num_SD_ChangeTimes - 1];
			for (int PlaceType = 0; PlaceType < P.PlaceTypeNum; PlaceType++)
				P.SD_PlaceEffects_OverTime[SD_ChangeTime][PlaceType] = P.SD_PlaceEffects_OverTime[P.Num_SD_ChangeTimes - 1][PlaceType];
			//// enhanced
			P.Enhanced_SD_SpatialEffects_OverTime	[SD_ChangeTime] = P.Enhanced_SD_SpatialEffects_OverTime		[P.Num_SD_ChangeTimes - 1];
			P.Enhanced_SD_HouseholdEffects_OverTime	[SD_ChangeTime] = P.Enhanced_SD_HouseholdEffects_OverTime	[P.Num_SD_ChangeTimes - 1];
			for (int PlaceType = 0; PlaceType < P.PlaceTypeNum; PlaceType++)
				P.Enhanced_SD_PlaceEffects_OverTime[SD_ChangeTime][PlaceType] = P.Enhanced_SD_PlaceEffects_OverTime[P.Num_SD_ChangeTimes - 1][PlaceType];

			P.SD_CellIncThresh_OverTime				[SD_ChangeTime] = P.SD_CellIncThresh_OverTime				[P.Num_SD_ChangeTimes - 1];
		}

		//// case isolation
		for (int CI_ChangeTime = P.Num_CI_ChangeTimes; CI_ChangeTime < MAX_NUM_INTERVENTION_CHANGE_TIMES - 1; CI_ChangeTime++)
		{
			P.CI_SpatialAndPlaceEffects_OverTime[CI_ChangeTime] = P.CI_SpatialAndPlaceEffects_OverTime	[P.Num_CI_ChangeTimes - 1];
			P.CI_HouseholdEffects_OverTime		[CI_ChangeTime] = P.CI_HouseholdEffects_OverTime		[P.Num_CI_ChangeTimes - 1];
			P.CI_Prop_OverTime					[CI_ChangeTime] = P.CI_Prop_OverTime					[P.Num_CI_ChangeTimes - 1];
			P.CI_CellIncThresh_OverTime			[CI_ChangeTime] = P.CI_CellIncThresh_OverTime			[P.Num_CI_ChangeTimes - 1];
		}

		//// household quarantine
		for (int HQ_ChangeTime = P.Num_HQ_ChangeTimes; HQ_ChangeTime < MAX_NUM_INTERVENTION_CHANGE_TIMES - 1; HQ_ChangeTime++)
		{
			P.HQ_SpatialEffects_OverTime	[HQ_ChangeTime] = P.HQ_SpatialEffects_OverTime	[P.Num_HQ_ChangeTimes - 1];
			P.HQ_HouseholdEffects_OverTime	[HQ_ChangeTime] = P.HQ_HouseholdEffects_OverTime[P.Num_HQ_ChangeTimes - 1];
			for (int PlaceType = 0; PlaceType < P.PlaceTypeNum; PlaceType++)
				P.HQ_PlaceEffects_OverTime[HQ_ChangeTime][PlaceType] = P.HQ_PlaceEffects_OverTime[P.Num_HQ_ChangeTimes - 1][PlaceType];

			P.HQ_Individual_PropComply_OverTime	[HQ_ChangeTime] = P.HQ_Individual_PropComply_OverTime	[P.Num_HQ_ChangeTimes - 1];
			P.HQ_Household_PropComply_OverTime	[HQ_ChangeTime] = P.HQ_Household_PropComply_OverTime	[P.Num_HQ_ChangeTimes - 1];

			P.HQ_CellIncThresh_OverTime			[HQ_ChangeTime] = P.HQ_CellIncThresh_OverTime			[P.Num_HQ_ChangeTimes - 1];
		}

		//// place closure
		for (int PC_ChangeTime = P.Num_PC_ChangeTimes; PC_ChangeTime < MAX_NUM_INTERVENTION_CHANGE_TIMES - 1; PC_ChangeTime++)
		{
			P.PC_SpatialEffects_OverTime	[PC_ChangeTime] = P.PC_SpatialEffects_OverTime	[P.Num_PC_ChangeTimes - 1];
			P.PC_HouseholdEffects_OverTime	[PC_ChangeTime] = P.PC_HouseholdEffects_OverTime[P.Num_PC_ChangeTimes - 1];
			for (int PlaceType = 0; PlaceType < P.PlaceTypeNum; PlaceType++)
				P.PC_PlaceEffects_OverTime[PC_ChangeTime][PlaceType] = P.PC_PlaceEffects_OverTime[P.Num_PC_ChangeTimes - 1][PlaceType];

			P.PC_IncThresh_OverTime			[PC_ChangeTime]	= P.PC_IncThresh_OverTime		[P.Num_PC_ChangeTimes - 1];
			P.PC_FracIncThresh_OverTime		[PC_ChangeTime]	= P.PC_FracIncThresh_OverTime	[P.Num_PC_ChangeTimes - 1];
			P.PC_CellIncThresh_OverTime		[PC_ChangeTime]	= P.PC_CellIncThresh_OverTime	[P.Num_PC_ChangeTimes - 1];
		}

		//// digital contact tracing
		for (int DCT_ChangeTime = P.Num_DCT_ChangeTimes; DCT_ChangeTime < MAX_NUM_INTERVENTION_CHANGE_TIMES - 1; DCT_ChangeTime++)
		{
			P.DCT_SpatialAndPlaceEffects_OverTime	[DCT_ChangeTime] = P.DCT_SpatialAndPlaceEffects_OverTime[P.Num_DCT_ChangeTimes - 1];
			P.DCT_HouseholdEffects_OverTime			[DCT_ChangeTime] = P.DCT_HouseholdEffects_OverTime		[P.Num_DCT_ChangeTimes - 1];
			P.DCT_Prop_OverTime						[DCT_ChangeTime] = P.DCT_Prop_OverTime					[P.Num_DCT_ChangeTimes - 1];
		}
	}

	if (P.DoPlaces)
	{
		if (!GetInputParameter2(ParamFile_dat, PreParamFile_dat, "Number of key workers randomly distributed in the population", "%i", (void*) & (P.KeyWorkerPopNum), 1, 1, 0)) P.KeyWorkerPopNum = 0;
		if (!GetInputParameter2(ParamFile_dat, PreParamFile_dat, "Number of key workers in different places by place type", "%i", (void*)P.KeyWorkerPlaceNum, P.PlaceTypeNum, 1, 0))
			for (i = 0; i < NUM_PLACE_TYPES; i++) P.KeyWorkerPlaceNum[i] = 0;
		if (!GetInputParameter2(ParamFile_dat, PreParamFile_dat, "Proportion of staff who are key workers per chosen place by place type", "%lf", (void*)P.KeyWorkerPropInKeyPlaces, P.PlaceTypeNum, 1, 0))
			for (i = 0; i < NUM_PLACE_TYPES; i++) P.KeyWorkerPropInKeyPlaces[i] = 1.0;
		if (!GetInputParameter2(ParamFile_dat, PreParamFile_dat, "Trigger incidence per cell for key worker prophylaxis", "%i", (void*) & (P.KeyWorkerProphCellIncThresh), 1, 1, 0)) P.KeyWorkerProphCellIncThresh = 1000000000;
		if (!GetInputParameter2(ParamFile_dat, PreParamFile_dat, "Key worker prophylaxis start time", "%lf", (void*) & (P.KeyWorkerProphTimeStartBase), 1, 1, 0)) P.KeyWorkerProphTimeStartBase = USHRT_MAX / P.TimeStepsPerDay;
		if (!GetInputParameter2(ParamFile_dat, PreParamFile_dat, "Duration of key worker prophylaxis", "%lf", (void*) & (P.KeyWorkerProphDuration), 1, 1, 0)) P.KeyWorkerProphDuration = 0;
		if (!GetInputParameter2(ParamFile_dat, PreParamFile_dat, "Time interval from start of key worker prophylaxis before policy restarted", "%lf", (void*) & (P.KeyWorkerProphRenewalDuration), 1, 1, 0)) P.KeyWorkerProphRenewalDuration = P.KeyWorkerProphDuration;
		if (P.DoHouseholds)
		{
			if (!GetInputParameter2(ParamFile_dat, PreParamFile_dat, "Proportion of key workers whose households are also treated as key workers", "%lf", (void*) & (P.KeyWorkerHouseProp), 1, 1, 0)) P.KeyWorkerHouseProp = 0;
		}
		if (!GetInputParameter2(ParamFile_dat, PreParamFile_dat, "Minimum radius for key worker prophylaxis", "%lf", (void*) & (P.KeyWorkerProphRadius), 1, 1, 0)) P.KeyWorkerProphRadius = 0;
	}
	else
	{
		P.KeyWorkerPopNum = 0;
		P.KeyWorkerProphTimeStartBase = 1e10;
	}
	if (!GetInputParameter2(ParamFile_dat, PreParamFile_dat, "Initial rate of importation of infections", "%lf", (void*) & (P.InfectionImportRate1), 1, 1, 0)) P.InfectionImportRate1 = 0;
	if (!GetInputParameter2(ParamFile_dat, PreParamFile_dat, "Changed rate of importation of infections", "%lf", (void*) & (P.InfectionImportRate2), 1, 1, 0)) P.InfectionImportRate2 = 0;
	if (!GetInputParameter2(ParamFile_dat, PreParamFile_dat, "Time when infection rate changes", "%lf", (void*) & (P.InfectionImportChangeTime), 1, 1, 0)) P.InfectionImportChangeTime = 1e10;
	if (!GetInputParameter2(ParamFile_dat, PreParamFile_dat, "Imports via air travel", "%i", (void*) & (P.DoImportsViaAirports), 1, 1, 0)) P.DoImportsViaAirports = 0;
	if (!GetInputParameter2(ParamFile_dat, PreParamFile_dat, "Length of importation time profile provided", "%i", (void*) & (P.DurImportTimeProfile), 1, 1, 0)) P.DurImportTimeProfile = 0;
	if (P.DurImportTimeProfile > 0)
	{
		if (P.DurImportTimeProfile >= MAX_DUR_IMPORT_PROFILE) ERR_CRITICAL("MAX_DUR_IMPORT_PROFILE too small\n");
		GetInputParameter(ParamFile_dat, PreParamFile_dat, "Daily importation time profile", "%lf", (void*)P.ImportInfectionTimeProfile, P.DurImportTimeProfile, 1, 0);
	}
	//Added this to parameter list so that recording infection events (and the number to record) can easily be turned off and on: ggilani - 10/10/2014
	if (!GetInputParameter2(ParamFile_dat, PreParamFile_dat, "Record infection events", "%i", (void*) & (P.DoRecordInfEvents), 1, 1, 0)) P.DoRecordInfEvents = 0;
	if (P.DoRecordInfEvents)
	{
		if (!GetInputParameter2(ParamFile_dat, PreParamFile_dat, "Max number of infection events to record", "%i", (void*) & (P.MaxInfEvents), 1, 1, 0)) P.MaxInfEvents = 1000;
		if (!GetInputParameter2(ParamFile_dat, PreParamFile_dat, "Record infection events per run", "%i", (void*) & (P.RecordInfEventsPerRun), 1, 1, 0)) P.RecordInfEventsPerRun = 0;
	}
	else
	{
		P.MaxInfEvents = 0;
	}
	//Include a limit to the number of infections to simulate, if this happens before time runs out
	if (!GetInputParameter2(ParamFile_dat, PreParamFile_dat, "Limit number of infections", "%i", (void*) & (P.LimitNumInfections), 1, 1, 0)) P.LimitNumInfections = 0;
	if (P.LimitNumInfections)
	{
		if (!GetInputParameter2(ParamFile_dat, PreParamFile_dat, "Max number of infections", "%i", (void*) & (P.MaxNumInfections), 1, 1, 0)) P.MaxNumInfections = 60000;
	}
	//Add origin-destination matrix parameter
	if (!GetInputParameter2(ParamFile_dat, PreParamFile_dat, "Output origin destination matrix", "%i", (void*) & (P.DoOriginDestinationMatrix), 1, 1, 0)) P.DoOriginDestinationMatrix = 0;

	if (!GetInputParameter2(ParamFile_dat, PreParamFile_dat, "Mean child age gap", "%i", (void*) & (P.MeanChildAgeGap), 1, 1, 0)) P.MeanChildAgeGap=2;
	if (!GetInputParameter2(ParamFile_dat, PreParamFile_dat, "Min adult age", "%i", (void*)&(P.MinAdultAge), 1, 1, 0)) P.MinAdultAge = 19;
	if (!GetInputParameter2(ParamFile_dat, PreParamFile_dat, "Max MF partner age gap", "%i", (void*) & (P.MaxMFPartnerAgeGap), 1, 1, 0)) P.MaxMFPartnerAgeGap = 5;
	if (!GetInputParameter2(ParamFile_dat, PreParamFile_dat, "Max FM partner age gap", "%i", (void*) & (P.MaxFMPartnerAgeGap), 1, 1, 0)) P.MaxFMPartnerAgeGap = 5;
	if (!GetInputParameter2(ParamFile_dat, PreParamFile_dat, "Min parent age gap", "%i", (void*) & (P.MinParentAgeGap), 1, 1, 0)) P.MinParentAgeGap = 19;
	if (!GetInputParameter2(ParamFile_dat, PreParamFile_dat, "Max parent age gap", "%i", (void*) & (P.MaxParentAgeGap), 1, 1, 0)) P.MaxParentAgeGap = 45;
	if (!GetInputParameter2(ParamFile_dat, PreParamFile_dat, "Max child age", "%i", (void*) & (P.MaxChildAge), 1, 1, 0)) P.MaxChildAge = 20;
	if (!GetInputParameter2(ParamFile_dat, PreParamFile_dat, "One Child Two Pers Prob", "%lf", (void*) & (P.OneChildTwoPersProb), 1, 1, 0)) P.OneChildTwoPersProb = 0.08;
	if (!GetInputParameter2(ParamFile_dat, PreParamFile_dat, "Two Child Three Pers Prob", "%lf", (void*) & (P.TwoChildThreePersProb), 1, 1, 0)) P.TwoChildThreePersProb = 0.11;
	if (!GetInputParameter2(ParamFile_dat, PreParamFile_dat, "One Pers House Prob Old", "%lf", (void*) & (P.OnePersHouseProbOld), 1, 1, 0)) P.OnePersHouseProbOld = 0.55;
	if (!GetInputParameter2(ParamFile_dat, PreParamFile_dat, "Two Pers House Prob Old", "%lf", (void*) & (P.TwoPersHouseProbOld), 1, 1, 0)) P.TwoPersHouseProbOld = 0.6;
	if (!GetInputParameter2(ParamFile_dat, PreParamFile_dat, "One Pers House Prob Young", "%lf", (void*) & (P.OnePersHouseProbYoung), 1, 1, 0)) P.OnePersHouseProbYoung = 0.26;
	if (!GetInputParameter2(ParamFile_dat, PreParamFile_dat, "Two Pers House Prob Young", "%lf", (void*) & (P.TwoPersHouseProbYoung), 1, 1, 0)) P.TwoPersHouseProbYoung = 0.24;
	if (!GetInputParameter2(ParamFile_dat, PreParamFile_dat, "One Child Prob Youngest Child Under Five", "%lf", (void*) & (P.OneChildProbYoungestChildUnderFive), 1, 1, 0)) P.OneChildProbYoungestChildUnderFive = 0.55;
	if (!GetInputParameter2(ParamFile_dat, PreParamFile_dat, "Two Children Prob Youngest Under Five", "%lf", (void*) & (P.TwoChildrenProbYoungestUnderFive), 1, 1, 0)) P.TwoChildrenProbYoungestUnderFive = 0.0;
	if (!GetInputParameter2(ParamFile_dat, PreParamFile_dat, "Prob Youngest Child Under Five", "%lf", (void*) & (P.ProbYoungestChildUnderFive), 1, 1, 0)) P.ProbYoungestChildUnderFive = 0;
	if (!GetInputParameter2(ParamFile_dat, PreParamFile_dat, "Zero Child Three Pers Prob", "%lf", (void*) & (P.ZeroChildThreePersProb), 1, 1, 0)) P.ZeroChildThreePersProb = 0.28;
	if (!GetInputParameter2(ParamFile_dat, PreParamFile_dat, "One Child Four Pers Prob", "%lf", (void*) & (P.OneChildFourPersProb), 1, 1, 0)) P.OneChildFourPersProb = 0.22;
	if (!GetInputParameter2(ParamFile_dat, PreParamFile_dat, "Young And Single Slope", "%lf", (void*) & (P.YoungAndSingleSlope), 1, 1, 0)) P.YoungAndSingleSlope = 0.7;
	if (!GetInputParameter2(ParamFile_dat, PreParamFile_dat, "Young And Single", "%i", (void*) & (P.YoungAndSingle), 1, 1, 0)) P.YoungAndSingle = 36;
	if (!GetInputParameter2(ParamFile_dat, PreParamFile_dat, "No Child Pers Age", "%i", (void*) & (P.NoChildPersAge), 1, 1, 0)) P.NoChildPersAge = 46;
	if (!GetInputParameter2(ParamFile_dat, PreParamFile_dat, "Old Pers Age", "%i", (void*) & (P.OldPersAge), 1, 1, 0)) P.OldPersAge = 62;
	if (!GetInputParameter2(ParamFile_dat, PreParamFile_dat, "Three Child Five Pers Prob", "%lf", (void*) & (P.ThreeChildFivePersProb), 1, 1, 0)) P.ThreeChildFivePersProb = 0.5;
	if (!GetInputParameter2(ParamFile_dat, PreParamFile_dat, "Older Gen Gap", "%i", (void*) & (P.OlderGenGap), 1, 1, 0)) P.OlderGenGap = 19;

	// Close input files.
	fclose(ParamFile_dat);
	if (PreParamFile_dat != NULL) fclose(PreParamFile_dat);
	if (PreParamFile_dat != AdminFile_dat && AdminFile_dat != NULL) fclose(AdminFile_dat);

	if (P.DoOneGen != 0) P.DoOneGen = 1;
	P.ColourPeriod = 2000;
	P.MoveRestrRadius2 = P.MoveRestrRadius * P.MoveRestrRadius;
	P.SocDistRadius2 = P.SocDistRadius * P.SocDistRadius;
	P.VaccRadius2 = P.VaccRadius * P.VaccRadius;
	P.VaccMinRadius2 = P.VaccMinRadius * P.VaccMinRadius;
	P.TreatRadius2 = P.TreatRadius * P.TreatRadius;
	P.PlaceCloseRadius2 = P.PlaceCloseRadius * P.PlaceCloseRadius;
	P.KeyWorkerProphRadius2 = P.KeyWorkerProphRadius * P.KeyWorkerProphRadius;
	if (P.TreatRadius2 == 0) P.TreatRadius2 = -1;
	if (P.VaccRadius2 == 0) P.VaccRadius2 = -1;
	if (P.PlaceCloseRadius2 == 0) P.PlaceCloseRadius2 = -1;
	if (P.MoveRestrRadius2 == 0) P.MoveRestrRadius2 = -1;
	if (P.SocDistRadius2 == 0) P.SocDistRadius2 = -1;
	if (P.KeyWorkerProphRadius2 == 0) P.KeyWorkerProphRadius2 = -1;
	if (P.TreatCellIncThresh < 1) P.TreatCellIncThresh = 1;
	if (P.CaseIsolation_CellIncThresh < 1) P.CaseIsolation_CellIncThresh = 1;
	if (P.DigitalContactTracing_CellIncThresh < 1) P.DigitalContactTracing_CellIncThresh = 1;
	if (P.HHQuar_CellIncThresh < 1) P.HHQuar_CellIncThresh = 1;
	if (P.MoveRestrCellIncThresh < 1) P.MoveRestrCellIncThresh = 1;
	if (P.PlaceCloseCellIncThresh < 1) P.PlaceCloseCellIncThresh = 1;
	if (P.KeyWorkerProphCellIncThresh < 1) P.KeyWorkerProphCellIncThresh = 1;


	//// Make unsigned short versions of various intervention variables. And scaled them by number of timesteps per day
	P.usHQuarantineHouseDuration = ((unsigned short int) (P.HQuarantineHouseDuration * P.TimeStepsPerDay));
	P.usVaccTimeToEfficacy = ((unsigned short int) (P.VaccTimeToEfficacy * P.TimeStepsPerDay));
	P.usVaccTimeEfficacySwitch = ((unsigned short int) (P.VaccTimeEfficacySwitch * P.TimeStepsPerDay));
	P.usCaseIsolationDelay = ((unsigned short int) (P.CaseIsolationDelay * P.TimeStepsPerDay));
	P.usCaseIsolationDuration = ((unsigned short int) (P.CaseIsolationDuration * P.TimeStepsPerDay));
	P.usCaseAbsenteeismDuration = ((unsigned short int) (P.CaseAbsenteeismDuration * P.TimeStepsPerDay));
	P.usCaseAbsenteeismDelay = ((unsigned short int) (P.CaseAbsenteeismDelay * P.TimeStepsPerDay));
	if (P.DoUTM_coords)
	{
		for (i = 0; i <= 1000; i++)
		{
			asin2sqx[i] = asin(sqrt(((double)(i)) / 1000));
			asin2sqx[i] = asin2sqx[i] * asin2sqx[i];
		}
		for (t = 0; t <= 360; t++)
		{
			sinx[(int)t] = sin(PI * t / 180);
			cosx[(int)t] = cos(PI * t / 180);
		}
	}
	fprintf(stderr, "Parameters read\n");
}
void ReadInterventions(char* IntFile)
{
	FILE* dat;
	double r, s, startt, stopt;
	int j, k, au, ni, f, nsr;
	char buf[65536], txt[65536];
	intervention CurInterv;

	fprintf(stderr, "Reading intervention file.\n");
	if (!(dat = fopen(IntFile, "rb"))) ERR_CRITICAL("Unable to open intervention file\n");
	if(fscanf(dat, "%*[^<]") != 0) { // needs to be separate line because start of file
        ERR_CRITICAL("fscanf failed in ReadInterventions\n");
    }
	if(fscanf(dat, "<%[^>]", txt) != 1) {
        ERR_CRITICAL("fscanf failed in ReadInterventions\n");
    }
	if (strcmp(txt, "\?xml version=\"1.0\" encoding=\"ISO-8859-1\"\?") != 0) ERR_CRITICAL("Intervention file not XML.\n");
	if(fscanf(dat, "%*[^<]<%[^>]", txt) != 1) {
        ERR_CRITICAL("fscanf failed in ReadInterventions\n");
    }
	if (strcmp(txt, "InterventionSettings") != 0) ERR_CRITICAL("Intervention has no top level.\n");
	ni = 0;
	while (!feof(dat))
	{
		if(fscanf(dat, "%*[^<]<%[^>]", txt) != 1) {
            ERR_CRITICAL("fscanf failed in ReadInterventions\n");
        }
		if (strcmp(txt, "intervention") == 0)
		{
			ni++;
			if(fscanf(dat, "%*[^<]<%[^>]", txt) != 1) {
                ERR_CRITICAL("fscanf failed in ReadInterventions\n");
            }
			if (strcmp(txt, "parameters") != 0) ERR_CRITICAL("Incomplete intervention parameter specification in intervention file\n");
			if (!GetXMLNode(dat, "Type", "parameters", txt, 1)) ERR_CRITICAL("Incomplete intervention parameter specification in intervention file\n");
			if (strcmp(txt, "Treatment") == 0)
				CurInterv.InterventionType = 0;
			else if (strcmp(txt, "Vaccination") == 0)
				CurInterv.InterventionType = 1;
			else if (strcmp(txt, "ITN") == 0)
				CurInterv.InterventionType = 2;
			else if (strcmp(txt, "IRS") == 0)
				CurInterv.InterventionType = 3;
			else if (strcmp(txt, "GM") == 0)
				CurInterv.InterventionType = 4;
			else if (strcmp(txt, "MSAT") == 0)
				CurInterv.InterventionType = 5;
			else
				sscanf(txt, "%i", &CurInterv.InterventionType);
			if (!GetXMLNode(dat, "AUThresh", "parameters", txt, 1)) ERR_CRITICAL("Incomplete intervention parameter specification in intervention file\n");
			sscanf(txt, "%i", &CurInterv.DoAUThresh);
			if (!GetXMLNode(dat, "StartTime", "parameters", txt, 1)) ERR_CRITICAL("Incomplete intervention parameter specification in intervention file\n");
			sscanf(txt, "%lf", &CurInterv.StartTime);
			startt = CurInterv.StartTime;
			if (!GetXMLNode(dat, "StopTime", "parameters", txt, 1)) ERR_CRITICAL("Incomplete intervention parameter specification in intervention file\n");
			sscanf(txt, "%lf", &CurInterv.StopTime);
			stopt = CurInterv.StopTime;
			if (!GetXMLNode(dat, "MinDuration", "parameters", txt, 1)) ERR_CRITICAL("Incomplete intervention parameter specification in intervention file\n");
			sscanf(txt, "%lf", &CurInterv.MinDuration);
			CurInterv.MinDuration *= DAYS_PER_YEAR;
			if (!GetXMLNode(dat, "RepeatInterval", "parameters", txt, 1)) ERR_CRITICAL("Incomplete intervention parameter specification in intervention file\n");
			sscanf(txt, "%lf", &CurInterv.RepeatInterval);
			CurInterv.RepeatInterval *= DAYS_PER_YEAR;
			if (!GetXMLNode(dat, "MaxPrevAtStart", "parameters", txt, 1)) ERR_CRITICAL("Incomplete intervention parameter specification in intervention file\n");
			sscanf(txt, "%lf", &CurInterv.StartThresholdHigh);
			if (!GetXMLNode(dat, "MinPrevAtStart", "parameters", txt, 1)) ERR_CRITICAL("Incomplete intervention parameter specification in intervention file\n");
			sscanf(txt, "%lf", &CurInterv.StartThresholdLow);
			if (!GetXMLNode(dat, "MaxPrevAtStop", "parameters", txt, 1)) ERR_CRITICAL("Incomplete intervention parameter specification in intervention file\n");
			sscanf(txt, "%lf", &CurInterv.StopThreshold);
			if (GetXMLNode(dat, "NoStartAfterMinDur", "parameters", txt, 1))
				sscanf(txt, "%i", &CurInterv.NoStartAfterMin);
			else
				CurInterv.NoStartAfterMin = 0;
			if (!GetXMLNode(dat, "Level", "parameters", txt, 1)) ERR_CRITICAL("Incomplete intervention parameter specification in intervention file\n");
			sscanf(txt, "%lf", &CurInterv.Level);
			if (GetXMLNode(dat, "LevelCellVar", "parameters", txt, 1))
				sscanf(txt, "%lf", &CurInterv.LevelCellVar);
			else
				CurInterv.LevelCellVar = 0;
			if (GetXMLNode(dat, "LevelAUVar", "parameters", txt, 1))
				sscanf(txt, "%lf", &CurInterv.LevelAUVar);
			else
				CurInterv.LevelCellVar = 0;
			if (GetXMLNode(dat, "LevelCountryVar", "parameters", txt, 1))
				sscanf(txt, "%lf", &CurInterv.LevelCountryVar);
			else
				CurInterv.LevelCellVar = 0;
			if (GetXMLNode(dat, "LevelClustering", "parameters", txt, 1))
				sscanf(txt, "%lf", &CurInterv.LevelClustering);
			else
				CurInterv.LevelClustering = 0;
			if (GetXMLNode(dat, "ControlParam", "parameters", txt, 1))
				sscanf(txt, "%lf", &CurInterv.ControlParam);
			else
				CurInterv.ControlParam = 0;
			if (GetXMLNode(dat, "TimeOffset", "parameters", txt, 1))
				sscanf(txt, "%lf", &CurInterv.TimeOffset);
			else
				CurInterv.TimeOffset = 0;

			if (!GetXMLNode(dat, "MaxRounds", "parameters", txt, 1)) ERR_CRITICAL("Incomplete intervention parameter specification in intervention file\n");
			sscanf(txt, "%u", &CurInterv.MaxRounds);
			if (!GetXMLNode(dat, "MaxResource", "parameters", txt, 1)) ERR_CRITICAL("Incomplete intervention parameter specification in intervention file\n");
			sscanf(txt, "%u", &CurInterv.MaxResource);
			if (GetXMLNode(dat, "NumSequentialReplicas", "parameters", txt, 1))
				sscanf(txt, "%i", &nsr);
			else
				nsr = 0;
			do {
                if(fscanf(dat, "%*[^<]<%[^>]", txt) != 1) {
                    ERR_CRITICAL("fscanf failed in ReadInterventions\n");
                }
            } while ((strcmp(txt, "/intervention") != 0) && (strcmp(txt, "/parameters") != 0) && (!feof(dat)));
			if (strcmp(txt, "/parameters") != 0) ERR_CRITICAL("Incomplete intervention parameter specification in intervention file\n");
			if(fscanf(dat, "%*[^<]<%[^>]", txt) != 1) {
                ERR_CRITICAL("fscanf failed in ReadInterventions\n");
            }
			if ((strcmp(txt, "adunits") != 0) && (strcmp(txt, "countries") != 0)) ERR_CRITICAL("Incomplete adunits/countries specification in intervention file\n");
			if (strcmp(txt, "adunits") == 0)
			{
				while (GetXMLNode(dat, "A", "adunits", buf, 0))
				{
					sscanf(buf, "%s", txt);
					j = atoi(txt);
					if (j == 0)
					{
						f = 1; au = -1;
						do
						{
							au++; f = strcmp(txt, AdUnits[au].ad_name);
						} while ((f) && (au < P.NumAdunits));
						if (!f)
						{
							r = fabs(CurInterv.Level) + (2.0 * ranf() - 1) * CurInterv.LevelAUVar;
							if ((CurInterv.Level < 1) && (r > 1))
								r = 1;
							else if (r < 0)
								r = 0;
							for (k = 0; k <= nsr; k++)
							{
								AdUnits[au].InterventionList[AdUnits[au].NI] = CurInterv;
								AdUnits[au].InterventionList[AdUnits[au].NI].Level = r;
								AdUnits[au].InterventionList[AdUnits[au].NI].StartTime = startt + ((double)k) * (stopt - startt);
								AdUnits[au].InterventionList[AdUnits[au].NI].StopTime = stopt + ((double)k) * (stopt - startt);
								AdUnits[au].NI++;
							}
						}
					}
					else
					{
						k = (j % P.AdunitLevel1Mask) / P.AdunitLevel1Divisor;
						au = P.AdunitLevel1Lookup[k];
						if ((au >= 0) && (AdUnits[au].id / P.AdunitLevel1Divisor == j / P.AdunitLevel1Divisor))
						{
							r = CurInterv.Level + (2.0 * ranf() - 1) * CurInterv.LevelAUVar;
							if ((CurInterv.Level < 1) && (r > 1))
								r = 1;
							else if (r < 0)
								r = 0;
							for (k = 0; k <= nsr; k++)
							{
								AdUnits[au].InterventionList[AdUnits[au].NI] = CurInterv;
								AdUnits[au].InterventionList[AdUnits[au].NI].Level = r;
								AdUnits[au].InterventionList[AdUnits[au].NI].StartTime = startt + ((double)k) * (stopt - startt);
								AdUnits[au].InterventionList[AdUnits[au].NI].StopTime = stopt + ((double)k) * (stopt - startt);
								AdUnits[au].NI++;
							}
						}
					}
				}
			}
			else
			{
				while (GetXMLNode(dat, "C", "countries", buf, 0))
				{
					s = (2.0 * ranf() - 1) * CurInterv.LevelCountryVar;
					sscanf(buf, "%s", txt);
					j = atoi(txt);
					for (au = 0; au < P.NumAdunits; au++)
						if (((j == 0) && (strcmp(txt, AdUnits[au].cnt_name) == 0)) || ((j > 0) && (j == AdUnits[au].cnt_id)))
						{
							r = CurInterv.Level + (2.0 * ranf() - 1) * CurInterv.LevelAUVar + s;
							if ((CurInterv.Level < 1) && (r > 1))
								r = 1;
							else if (r < 0)
								r = 0;
							for (k = 0; k <= nsr; k++)
							{
								AdUnits[au].InterventionList[AdUnits[au].NI] = CurInterv;
								AdUnits[au].InterventionList[AdUnits[au].NI].Level = r;
								AdUnits[au].InterventionList[AdUnits[au].NI].StartTime = startt + ((double)k) * (stopt - startt);
								AdUnits[au].InterventionList[AdUnits[au].NI].StopTime = stopt + ((double)k) * (stopt - startt);
								AdUnits[au].NI++;
							}
						}
				}
			}
			if(fscanf(dat, "%*[^<]<%[^>]", txt) != 1) {
                ERR_CRITICAL("fscanf failed in ReadInterventions\n");
            }
			if (strcmp(txt, "/intervention") != 0) ERR_CRITICAL("Incorrect intervention specification in intervention file\n");
		}
	}
	if (strcmp(txt, "/InterventionSettings") != 0) ERR_CRITICAL("Intervention has no top level closure.\n");
	fprintf(stderr, "%i interventions read\n", ni);
	fclose(dat);
}
int GetXMLNode(FILE* dat, const char* NodeName, const char* ParentName, char* Value, int ResetFilePos)
{
	// ResetFilePos=1 leaves dat cursor in same position as when function was called. 0 leaves it at end of NodeName closure
	// GetXMLNode returns 1 if NodeName found, 0 otherwise. If NodeName not found, ParentName closure must be

	char buf[65536], CloseNode[2048], CloseParent[2048];
	int CurPos, ret;

	sprintf(CloseParent, "/%s", ParentName);
	CurPos = ftell(dat);
	do
	{
		if(fscanf(dat, "%*[^<]<%[^>]", buf) != 1) {
            ERR_CRITICAL("fscanf failed in GetXMLNode");
        }
	} while ((strcmp(buf, CloseParent) != 0) && (strcmp(buf, NodeName) != 0) && (!feof(dat)));
	if (strcmp(buf, CloseParent) == 0)
		ret = 0;
	else
	{
		if (strcmp(buf, NodeName) != 0) ERR_CRITICAL("Incomplete node specification in XML file\n");
		if(fscanf(dat, ">%[^<]", buf) != 1) {
            ERR_CRITICAL("fscanf failed in GetXMLNode");
        }
		if (strlen(buf) < 2048) strcpy(Value, buf);
		//		fprintf(stderr,"# %s=%s\n",NodeName,Value);
		if(fscanf(dat, "<%[^>]", buf) != 1) {
            ERR_CRITICAL("fscanf failed in GetXMLNode");
        }
		sprintf(CloseNode, "/%s", NodeName);
		if (strcmp(buf, CloseNode) != 0) ERR_CRITICAL("Incomplete node specification in XML file\n");
		ret = 1;
	}
	if (ResetFilePos) fseek(dat, CurPos, 0);
	return ret;
}
void ReadAirTravel(char* AirTravelFile)
{
	int i, j, k, l;
	float sc, t, t2;
	float* buf;
	double traf;
	char outname[1024];
	FILE* dat;

	fprintf(stderr, "Reading airport data...\nAirports with no connections = ");
	if (!(dat = fopen(AirTravelFile, "rb"))) ERR_CRITICAL("Unable to open airport file\n");
	if(fscanf(dat, "%i %i", &P.Nairports, &P.Air_popscale) != 2) {
        ERR_CRITICAL("fscanf failed in void ReadAirTravel\n");
    }
	sc = (float)((double)P.N / (double)P.Air_popscale);
	if (P.Nairports > MAX_AIRPORTS) ERR_CRITICAL("Too many airports\n");
	if (P.Nairports < 2) ERR_CRITICAL("Too few airports\n");
	if (!(buf = (float*)calloc(P.Nairports + 1, sizeof(float)))) ERR_CRITICAL("Unable to allocate airport storage\n");
	if (!(Airports = (airport*)calloc(P.Nairports, sizeof(airport)))) ERR_CRITICAL("Unable to allocate airport storage\n");
	for (i = 0; i < P.Nairports; i++)
	{
		if(fscanf(dat, "%f %f %lf", &(Airports[i].loc_x), &(Airports[i].loc_y), &traf) != 3) {
            ERR_CRITICAL("fscanf failed in void ReadAirTravel\n");
        }
		traf *= (P.AirportTrafficScale * sc);
		if ((Airports[i].loc_x < P.SpatialBoundingBox[0]) || (Airports[i].loc_x > P.SpatialBoundingBox[2])
			|| (Airports[i].loc_y < P.SpatialBoundingBox[1]) || (Airports[i].loc_y > P.SpatialBoundingBox[3]))
		{
			Airports[i].loc_x = Airports[i].loc_y = -1;
			Airports[i].total_traffic = 0;
		}
		else
		{
			//fprintf(stderr,"(%f\t%f) ",Airports[i].loc_x,Airports[i].loc_y);
			Airports[i].loc_x -= (float)P.SpatialBoundingBox[0];
			Airports[i].loc_y -= (float)P.SpatialBoundingBox[1];
			Airports[i].total_traffic = (float)traf;
		}
		t = 0;
		for (j = k = 0; j < P.Nairports; j++)
		{
			if(fscanf(dat, "%f", buf + j) != 1) {
                ERR_CRITICAL("fscanf failed in void ReadAirTravel\n");
            }
			if (buf[j] > 0) { k++; t += buf[j]; }
		}
		Airports[i].num_connected = k;
		if (Airports[i].num_connected > 0)
		{
			if (!(Airports[i].prop_traffic = (float*)calloc(Airports[i].num_connected, sizeof(float)))) ERR_CRITICAL("Unable to allocate airport storage\n");
			if (!(Airports[i].conn_airports = (unsigned short int*) calloc(Airports[i].num_connected, sizeof(unsigned short int)))) ERR_CRITICAL("Unable to allocate airport storage\n");
			for (j = k = 0; j < P.Nairports; j++)
				if (buf[j] > 0)
				{
					Airports[i].conn_airports[k] = j;
					Airports[i].prop_traffic[k] = buf[j] / t;
					k++;
				}
		}
		else
		{
			if (Airports[i].total_traffic > 0)
				fprintf(stderr, "#%i# ", i);
			else
				fprintf(stderr, "%i ", i);
		}
	}
	fclose(dat);
	free(buf);
	fprintf(stderr, "\nAirport data read OK.\n");
	for (i = 0; i < P.Nairports; i++)
	{
		/*		fprintf(stderr,"(%f %i|",Airports[i].total_traffic,Airports[i].num_connected);
		*/		t = 0; k = 0;
	for (j = Airports[i].num_connected - 1; j >= 0; j--)
	{
		if ((Airports[i].prop_traffic[j] > 0) && (Airports[Airports[i].conn_airports[j]].total_traffic == 0))
		{
			t += Airports[i].prop_traffic[j];
			Airports[i].num_connected--;
			if (j < Airports[i].num_connected)
			{
				Airports[i].prop_traffic[j] = Airports[i].prop_traffic[Airports[i].num_connected];
				Airports[i].conn_airports[j] = Airports[i].conn_airports[Airports[i].num_connected];
			}
			Airports[i].prop_traffic[Airports[i].num_connected] = 0;
			Airports[i].conn_airports[Airports[i].num_connected] = 0;
		}
		else if (Airports[i].prop_traffic[j] > 0)
			k = 1;
	}
	/*		fprintf(stderr,"%f %i ",t,k);
	*/		t = 1.0f - t;
	if (k)
	{
		Airports[i].total_traffic *= t;
		t2 = 0;
		for (j = 0; j < Airports[i].num_connected; j++)
		{
			Airports[i].prop_traffic[j] = t2 + Airports[i].prop_traffic[j];
			t2 = Airports[i].prop_traffic[j];
		}
		for (j = 0; j < Airports[i].num_connected; j++)
			Airports[i].prop_traffic[j] /= t2;
		/*			if((Airports[i].num_connected>0)&&(Airports[i].prop_traffic[Airports[i].num_connected-1]!=1))
						fprintf(stderr,"<%f> ",Airports[i].prop_traffic[Airports[i].num_connected-1]);
		*/
	}
	else
	{
		Airports[i].total_traffic = 0; Airports[i].num_connected = 0;
	}
	if (Airports[i].num_connected > 0)
	{
		for (j = k = 0; k < 128; k++)
		{
			t = (float)((double)k / 128);
			while (Airports[i].prop_traffic[j] < t) j++;
			Airports[i].Inv_prop_traffic[k] = j;
		}
		Airports[i].Inv_prop_traffic[128] = Airports[i].num_connected - 1;
	}
	/*		fprintf(stderr,"%f) ",Airports[i].total_traffic);
	*/
	}
	fprintf(stderr, "Airport data clipped OK.\n");
	for (i = 0; i < MAX_DIST; i++) AirTravelDist[i] = 0;
	for (i = 0; i < P.Nairports; i++)
		if (Airports[i].total_traffic > 0)
		{
			for (j = 0; j < Airports[i].num_connected; j++)
			{
				k = (int)Airports[i].conn_airports[j];
				traf = floor(sqrt(dist2_raw(Airports[i].loc_x, Airports[i].loc_y, Airports[k].loc_x, Airports[k].loc_y)) / OUTPUT_DIST_SCALE);
				l = (int)traf;
				//fprintf(stderr,"%(%i) ",l);
				if (l < MAX_DIST)
					AirTravelDist[l] += Airports[i].total_traffic * Airports[i].prop_traffic[j];
			}
		}
	sprintf(outname, "%s.airdist.xls", OutFile);
	if (!(dat = fopen(outname, "wb"))) ERR_CRITICAL("Unable to open air travel output file\n");
	fprintf(dat, "dist\tfreq\n");
	for (i = 0; i < MAX_DIST; i++)
		fprintf(dat, "%i\t%.10f\n", i, AirTravelDist[i]);
	fclose(dat);
}

void InitModel(int run) // passing run number so we can save run number in the infection event log: ggilani - 15/10/2014
{
	int i, j, k, l, m, tn, nim;
	int nsi[MAX_NUM_SEED_LOCATIONS];

	if (P.OutputBitmap)
	{
#ifdef WIN32_BM
		//if (P.OutputBitmap == 1)
		//{
		//	char buf[200];
		//	sprintf(buf, "%s.ge" DIRECTORY_SEPARATOR "%s.avi", OutFile, OutFile);
		//	avi = CreateAvi(buf, P.BitmapMovieFrame, NULL);
		//}
#endif
		for (unsigned p = 0; p < bmh->imagesize; p++)
		{
			bmInfected[p] = bmRecovered[p] = bmTreated[p] = 0;
		}
	}
	ns = 0;
	State.S = P.N;
	State.L = State.I = State.R = State.D = 0;
	State.cumI = State.cumR = State.cumC = State.cumFC = State.cumH = State.cumCT = State.cumCC = State.cumTC = State.cumD = State.cumDC = State.trigDC = State.DCT = State.cumDCT
		= State.cumInf_h = State.cumInf_n = State.cumInf_s = State.cumHQ
		= State.cumAC = State.cumAH = State.cumAA = State.cumACS
		= State.cumAPC = State.cumAPA = State.cumAPCS = 0;
	State.cumT = State.cumUT = State.cumTP = State.cumV = State.sumRad2 = State.maxRad2 = State.cumV_daily = State.cumVG = 0; //added State.cumVG
	State.mvacc_cum = 0;
	if (P.DoSeverity)
	{
		State.Mild		= State.ILI			= State.SARI	= State.Critical	= State.CritRecov		= 0;
		State.cumMild	= State.cumILI		= State.cumSARI = State.cumCritical = State.cumCritRecov	= 0;
		State.cumDeath_ILI = State.cumDeath_SARI = State.cumDeath_Critical = 0;

		for (int AdminUnit = 0; AdminUnit <= P.NumAdunits; AdminUnit++)
		{
			State.Mild_adunit[AdminUnit] = State.ILI_adunit[AdminUnit] =
			State.SARI_adunit[AdminUnit] = State.Critical_adunit[AdminUnit] = State.CritRecov_adunit[AdminUnit] =
			State.cumMild_adunit[AdminUnit] = State.cumILI_adunit[AdminUnit] =
			State.cumSARI_adunit[AdminUnit] = State.cumCritical_adunit[AdminUnit] = State.cumCritRecov_adunit[AdminUnit] =
			State.cumDeath_ILI_adunit[AdminUnit] = State.cumDeath_SARI_adunit[AdminUnit] = State.cumDeath_Critical_adunit[AdminUnit] =
			State.cumD_adunit[AdminUnit] = 0;
		}
	}

	for (i = 0; i < NUM_AGE_GROUPS; i++) State.cumCa[i] = State.cumIa[i] = State.cumDa[i] = 0;
	for (i = 0; i < 2; i++) State.cumC_keyworker[i] = State.cumI_keyworker[i] = State.cumT_keyworker[i] = 0;
	for (i = 0; i < NUM_PLACE_TYPES; i++) State.NumPlacesClosed[i] = 0;
	for (i = 0; i < INFECT_TYPE_MASK; i++) State.cumItype[i] = 0;
	//initialise cumulative case counts per country to zero: ggilani 12/11/14
	for (i = 0; i < MAX_COUNTRIES; i++) State.cumC_country[i] = 0;
	if (P.DoAdUnits)
		for (i = 0; i <= P.NumAdunits; i++)
		{
			State.cumI_adunit[i] = State.cumC_adunit[i] = State.cumD_adunit[i] = State.cumT_adunit[i] = State.cumH_adunit[i] =
				State.cumDC_adunit[i] = State.cumCT_adunit[i] = State.cumCC_adunit[i] = State.trigDC_adunit[i] = State.DCT_adunit[i] = State.cumDCT_adunit[i] = 0; //added hospitalisation, added detected cases, contact tracing per adunit, cases who are contacts: ggilani 03/02/15, 15/06/17
			AdUnits[i].place_close_trig = 0;
			AdUnits[i].CaseIsolationTimeStart = AdUnits[i].HQuarantineTimeStart = AdUnits[i].DigitalContactTracingTimeStart = AdUnits[i].SocialDistanceTimeStart = AdUnits[i].PlaceCloseTimeStart = 1e10;
			AdUnits[i].ndct = 0; //noone being digitally contact traced at beginning of run
		}

	//update state variables for storing contact distribution
	for (i = 0; i < MAX_CONTACTS+1; i++) State.contact_dist[i] = 0;

	for (j = 0; j < MAX_NUM_THREADS; j++)
	{
		StateT[j].L = StateT[j].I = StateT[j].R = StateT[j].D = 0;
		StateT[j].cumI = StateT[j].cumR = StateT[j].cumC = StateT[j].cumFC = StateT[j].cumH = StateT[j].cumCT = StateT[j].cumCC = StateT[j].DCT = StateT[j].cumDCT = StateT[j].cumTC = StateT[j].cumD = StateT[j].cumDC
			= StateT[j].cumInf_h = StateT[j].cumInf_n = StateT[j].cumInf_s = StateT[j].cumHQ = StateT[j].cumAC = StateT[j].cumACS
			= StateT[j].cumAH = StateT[j].cumAA = StateT[j].cumAPC = StateT[j].cumAPA = StateT[j].cumAPCS = 0;
		StateT[j].cumT = StateT[j].cumUT = StateT[j].cumTP = StateT[j].cumV = StateT[j].sumRad2 = StateT[j].maxRad2 = StateT[j].cumV_daily =  0;
		for (i = 0; i < NUM_AGE_GROUPS; i++) StateT[j].cumCa[i] = StateT[j].cumIa[i] = StateT[j].cumDa[i] = 0;
		for (i = 0; i < 2; i++) StateT[j].cumC_keyworker[i] = StateT[j].cumI_keyworker[i] = StateT[j].cumT_keyworker[i] = 0;
		for (i = 0; i < NUM_PLACE_TYPES; i++) StateT[j].NumPlacesClosed[i] = 0;
		for (i = 0; i < INFECT_TYPE_MASK; i++) StateT[j].cumItype[i] = 0;
		//initialise cumulative case counts per country per thread to zero: ggilani 12/11/14
		for (i = 0; i < MAX_COUNTRIES; i++) StateT[j].cumC_country[i] = 0;
		if (P.DoAdUnits)
			for (i = 0; i <= P.NumAdunits; i++)
				StateT[j].cumI_adunit[i] = StateT[j].cumC_adunit[i] = StateT[j].cumD_adunit[i] = StateT[j].cumT_adunit[i] = StateT[j].cumH_adunit[i] = StateT[j].cumDC_adunit[i] =
				StateT[j].cumCT_adunit[i] = StateT[j].cumCC_adunit[i] = StateT[j].nct_queue[i] = StateT[j].cumDCT_adunit[i] = StateT[j].DCT_adunit[i] = StateT[j].ndct_queue[i] = 0; //added hospitalisation, detected cases, contact tracing per adunit, cases who are contacts: ggilani 03/02/15, 15/06/17

		if (P.DoSeverity)
		{
			StateT[j].Mild		= StateT[j].ILI		= StateT[j].SARI	= StateT[j].Critical	= StateT[j].CritRecov		= 0;
			StateT[j].cumMild	= StateT[j].cumILI	= StateT[j].cumSARI = StateT[j].cumCritical = StateT[j].cumCritRecov	= 0;
			StateT[j].cumDeath_ILI = StateT[j].cumDeath_SARI = StateT[j].cumDeath_Critical = 0;

			for (int AdminUnit = 0; AdminUnit <= P.NumAdunits; AdminUnit++)
			{
				StateT[j].Mild_adunit[AdminUnit] = StateT[j].ILI_adunit[AdminUnit] =
				StateT[j].SARI_adunit[AdminUnit] = StateT[j].Critical_adunit[AdminUnit] = StateT[j].CritRecov_adunit[AdminUnit] =
				StateT[j].cumMild_adunit[AdminUnit] = StateT[j].cumILI_adunit[AdminUnit] =
				StateT[j].cumSARI_adunit[AdminUnit] = StateT[j].cumCritical_adunit[AdminUnit] = StateT[j].cumCritRecov_adunit[AdminUnit] =
				StateT[j].cumDeath_ILI_adunit[AdminUnit] = StateT[j].cumDeath_SARI_adunit[AdminUnit] = StateT[j].cumDeath_Critical_adunit[AdminUnit] =
				StateT[j].cumD_adunit[AdminUnit] =  0;
			}
		}
		//resetting thread specific parameters for storing contact distribution
		for (i = 0; i < MAX_CONTACTS+1; i++) StateT[j].contact_dist[i] = 0;

	}
	nim = 0;

#pragma omp parallel for private(k) schedule(static,10000)
	for (k = 0; k < P.N; k++)
	{
		Hosts[k].absent_start_time = USHRT_MAX - 1;
		Hosts[k].absent_stop_time = 0;
		if (P.DoAirports) Hosts[k].PlaceLinks[P.HotelPlaceType] = -1;
		Hosts[k].vacc_start_time = Hosts[k].treat_start_time = Hosts[k].quar_start_time = Hosts[k].isolation_start_time = Hosts[k].absent_start_time = Hosts[k].dct_start_time = Hosts[k].dct_trigger_time = USHRT_MAX - 1;
		Hosts[k].treat_stop_time = Hosts[k].absent_stop_time = Hosts[k].dct_end_time = 0;
		Hosts[k].quar_comply = 2;
		Hosts[k].susc = (P.DoPartialImmunity)?(1.0- P.InitialImmunity[HOST_AGE_GROUP(k)]):1.0;
		Hosts[k].to_die = 0;
		Hosts[k].Travelling = 0;
		Hosts[k].detected = 0; //set detected to zero initially: ggilani - 19/02/15
		Hosts[k].detected_time = 0;
		Hosts[k].digitalContactTraced = 0;
		Hosts[k].inf = InfStat_Susceptible;
		Hosts[k].num_treats = 0;
		Hosts[k].latent_time = Hosts[k].recovery_or_death_time = 0; //also set hospitalisation time to zero: ggilani 28/10/2014
		Hosts[k].infector = -1;
		Hosts[k].infect_type = 0;
		Hosts[k].index_case_dct = 0;
		if (P.DoSeverity)
		{
			Hosts[k].SARI_time = USHRT_MAX - 1; //// think better to set to initialize to maximum possible value, but keep this way for now.
			Hosts[k].Critical_time = USHRT_MAX - 1;
			Hosts[k].RecoveringFromCritical_time = USHRT_MAX - 1;
			Hosts[k].Severity_Current = Severity_Asymptomatic;
			Hosts[k].Severity_Final = Severity_Asymptomatic;
			Hosts[k].inf = InfStat_Susceptible;
		}
	}

#pragma omp parallel for private(i,j,k,l,m,tn) reduction(+:nim) schedule(static,1)
	for (tn = 0; tn < P.NumThreads; tn++)
	{
		for (i = tn; i < P.NC; i+=P.NumThreads)
		{
			if ((Cells[i].tot_treat != 0) || (Cells[i].tot_vacc != 0) || (Cells[i].S != Cells[i].n) || (Cells[i].D > 0) || (Cells[i].R > 0))
			{
				for (j = 0; j < Cells[i].n; j++)
				{
					k = Cells[i].members[j];
					Cells[i].susceptible[j] = k; //added this in here instead
					if (P.DoAirports) Hosts[k].PlaceLinks[P.HotelPlaceType] = -1;
					Hosts[k].vacc_start_time = Hosts[k].treat_start_time = Hosts[k].quar_start_time = Hosts[k].isolation_start_time = Hosts[k].absent_start_time = Hosts[k].dct_start_time =  Hosts[k].dct_trigger_time = Hosts[k].dct_test_time = USHRT_MAX - 1;
					Hosts[k].treat_stop_time = Hosts[k].absent_stop_time = Hosts[k].dct_end_time = 0;
					Hosts[k].quar_comply = 2;
					Hosts[k].susc = 1.0;
					Hosts[k].to_die = 0;
					Hosts[k].Travelling = 0;
					Hosts[k].detected = 0; //set detected to zero initially: ggilani - 19/02/15
					Hosts[k].detected_time = 0;
					Hosts[k].digitalContactTraced = 0;
					Hosts[k].inf = InfStat_Susceptible;
					Hosts[k].listpos = j;
					Hosts[k].num_treats = 0;
					Hosts[k].latent_time = Hosts[k].recovery_or_death_time = 0; //also set hospitalisation time to zero: ggilani 28/10/2014
					Hosts[k].infector = -1;
					Hosts[k].infect_type = 0;
					Hosts[k].index_case_dct = Hosts[k].ncontacts = 0;

					if (P.DoSeverity)
					{
						Hosts[k].SARI_time						= USHRT_MAX - 1; //// think better to set to initialize to maximum possible value, but keep this way for now.
						Hosts[k].Critical_time					= USHRT_MAX - 1;
						Hosts[k].RecoveringFromCritical_time	= USHRT_MAX - 1;
						Hosts[k].Severity_Current				= Severity_Asymptomatic;
						Hosts[k].Severity_Final					= Severity_Asymptomatic;
					}
				}
				Cells[i].S = Cells[i].n;
				Cells[i].L = Cells[i].I = Cells[i].R = Cells[i].cumTC = Cells[i].D = 0;
				Cells[i].infected = Cells[i].latent = Cells[i].susceptible + Cells[i].S;
				Cells[i].tot_treat = Cells[i].tot_vacc = 0;
				for (l = 0; l < MAX_INTERVENTION_TYPES; l++) Cells[i].CurInterv[l] = -1;

				// Next loop needs to count down for DoImmune host list reordering to work
				if(!P.DoPartialImmunity)
					for (j = Cells[i].n - 1; j >= 0; j--)
					{
						k = Cells[i].members[j];
						if (P.DoWholeHouseholdImmunity)
						{
	// note that this breaks determinism of runs if executed due to reordering of Cell members list each realisation
							if (P.InitialImmunity[0] != 0)
							{
								if (Households[Hosts[k].hh].FirstPerson == k)
								{
									if ((P.InitialImmunity[0] == 1) || (ranf_mt(tn) < P.InitialImmunity[0]))
									{
										nim += Households[Hosts[k].hh].nh;
										for (m = Households[Hosts[k].hh].nh - 1; m >= 0; m--)
											DoImmune(k + m);
									}
								}
							}
						}
						else
						{
							m = HOST_AGE_GROUP(k);
							if ((P.InitialImmunity[m] == 1) || ((P.InitialImmunity[m] > 0) && (ranf_mt(tn) < P.InitialImmunity[m])))
							{
								DoImmune(k); nim += 1;
							}
						}
					}
			}
		}
	}
	if (false)
	{
		fprintf(stderr, "Finished cell init - %i people assigned as immune.\n", nim);
	}

#pragma omp parallel for private(i,j,k,l) schedule(static,500)
	for (l = 0; l < P.NMCP; l++)
	{
		i = (int)(McellLookup[l] - Mcells);
		Mcells[i].vacc_start_time = Mcells[i].treat_start_time = USHRT_MAX - 1;
		Mcells[i].treat_end_time = 0;
		Mcells[i].treat_trig = Mcells[i].vacc_trig = Mcells[i].vacc = Mcells[i].treat = 0;
		Mcells[i].place_trig = Mcells[i].move_trig = Mcells[i].socdist_trig = Mcells[i].keyworkerproph_trig =
			Mcells[i].placeclose = Mcells[i].moverest = Mcells[i].socdist = Mcells[i].keyworkerproph = 0;
		Mcells[i].move_start_time = USHRT_MAX - 1;
		Mcells[i].place_end_time = Mcells[i].move_end_time =
			Mcells[i].socdist_end_time = Mcells[i].keyworkerproph_end_time = 0;
	}
	if (P.DoPlaces)
#pragma omp parallel for private(m,l) schedule(static,1)
		for (m = 0; m < P.PlaceTypeNum; m++)
		{
			for(l=0;l<P.Nplace[m];l++)
			{
				Places[m][l].close_start_time = USHRT_MAX - 1;
				Places[m][l].treat = Places[m][l].control_trig = 0;
				Places[m][l].treat_end_time = Places[m][l].close_end_time = 0;
				if (P.AbsenteeismPlaceClosure)
				{
					Places[m][l].AbsentLastUpdateTime = 0;
					for (int i2 = 0; i2 < P.MaxAbsentTime; i2++) Places[m][l].Absent[i2] = 0;
				}
			}
		}

	//// **** //// **** //// **** Initialize Current effects
	//// **** soc dist
	P.SocDistDurationCurrent			= P.SocDistDuration;
	P.SocDistSpatialEffectCurrent		= P.SD_SpatialEffects_OverTime	[0];				//// spatial
	P.SocDistHouseholdEffectCurrent		= P.SD_HouseholdEffects_OverTime[0];				//// household
	for (int PlaceType = 0; PlaceType < P.PlaceTypeNum; PlaceType++)
		P.SocDistPlaceEffectCurrent[PlaceType] = P.SD_PlaceEffects_OverTime[0][PlaceType];	//// place
	P.SocDistCellIncThresh				= P.SD_CellIncThresh_OverTime	[0];				//// cell incidence threshold

	//// **** enhanced soc dist
	P.EnhancedSocDistSpatialEffectCurrent		= P.Enhanced_SD_SpatialEffects_OverTime		[0];	//// spatial
	P.EnhancedSocDistHouseholdEffectCurrent		= P.Enhanced_SD_HouseholdEffects_OverTime	[0];	//// household
	for (int PlaceType = 0; PlaceType < P.PlaceTypeNum; PlaceType++)
		P.EnhancedSocDistPlaceEffectCurrent[PlaceType] = P.Enhanced_SD_PlaceEffects_OverTime[0][PlaceType];	//// place

	//// **** case isolation
	P.CaseIsolationEffectiveness		= P.CI_SpatialAndPlaceEffects_OverTime	[0];	//// spatial / place
	P.CaseIsolationHouseEffectiveness	= P.CI_HouseholdEffects_OverTime		[0];	//// household
	P.CaseIsolationProp					= P.CI_Prop_OverTime					[0];	//// compliance
	P.CaseIsolation_CellIncThresh		= P.CI_CellIncThresh_OverTime			[0];	//// cell incidence threshold


	//// **** household quarantine
	P.HQuarantineSpatialEffect	= P.HQ_SpatialEffects_OverTime	[0];	//// spatial
	P.HQuarantineHouseEffect	= P.HQ_HouseholdEffects_OverTime[0];	//// household
	for (int PlaceType = 0; PlaceType < P.PlaceTypeNum; PlaceType++)
		P.HQuarantinePlaceEffect[PlaceType] = P.HQ_PlaceEffects_OverTime	[0][PlaceType];	//// place
	P.HQuarantinePropIndivCompliant = P.HQ_Individual_PropComply_OverTime	[0]; //// individual compliance
	P.HQuarantinePropHouseCompliant = P.HQ_Household_PropComply_OverTime	[0]; //// household compliance
	P.HHQuar_CellIncThresh			= P.HQ_CellIncThresh_OverTime			[0]; //// cell incidence threshold
	P.PlaceCloseDuration			= P.PC_Durs_OverTime					[0]; //// duration of place closure


	//// **** place closure
	P.PlaceCloseSpatialRelContact	= P.PC_SpatialEffects_OverTime	[0];			//// spatial
	P.PlaceCloseHouseholdRelContact = P.PC_HouseholdEffects_OverTime[0];			//// household
	for (int PlaceType = 0; PlaceType < P.PlaceTypeNum; PlaceType++)
		P.PlaceCloseEffect[PlaceType] = P.PC_PlaceEffects_OverTime	[0][PlaceType];	//// place
	P.PlaceCloseIncTrig1			= P.PC_IncThresh_OverTime		[0];			//// global incidence threshold
	P.PlaceCloseFracIncTrig			= P.PC_FracIncThresh_OverTime	[0];			//// fractional incidence threshold
	P.PlaceCloseCellIncThresh1		= P.PC_CellIncThresh_OverTime	[0];			//// cell incidence threshold

	//// **** digital contact tracing
	P.DCTCaseIsolationEffectiveness			= P.DCT_SpatialAndPlaceEffects_OverTime	[0];	//// spatial / place
	P.DCTCaseIsolationHouseEffectiveness	= P.DCT_HouseholdEffects_OverTime		[0];	//// household
	P.ProportionDigitalContactsIsolate		= P.DCT_Prop_OverTime					[0];	//// compliance




	for (i = 0; i < MAX_NUM_THREADS; i++)
	{
		for (j = 0; j < MAX_NUM_THREADS; j++)	StateT[i].n_queue[j] = 0;
		for (j = 0; j < P.PlaceTypeNum; j++)	StateT[i].np_queue[j] = 0;
	}
	if (DoInitUpdateProbs)
	{
		UpdateProbs(0);
		DoInitUpdateProbs = 0;
	}
	//initialise event log to zero at the beginning of every run: ggilani - 10/10/2014. UPDATE: 15/10/14 - we are now going to store all events from all realisations in one file
	if ((P.DoRecordInfEvents) && (P.RecordInfEventsPerRun))
	{
		*nEvents = 0;
		for (i = 0; i < P.MaxInfEvents; i++)
		{
			InfEventLog[i].t = InfEventLog[i].infectee_x = InfEventLog[i].infectee_y = InfEventLog[i].t_infector = 0.0;
			InfEventLog[i].infectee_ind = InfEventLog[i].infector_ind = 0;
			InfEventLog[i].infectee_adunit = InfEventLog[i].listpos = InfEventLog[i].infectee_cell = InfEventLog[i].infector_cell = InfEventLog[i].thread = 0;
		}
	}

	for (i = 0; i < P.NumSeedLocations; i++) nsi[i] = (int) (((double) P.NumInitialInfections[i]) * P.InitialInfectionsAdminUnitWeight[i]* P.SeedingScaling +0.5);
	SeedInfection(0, nsi, 0, run);
	P.ControlPropCasesId = P.PreAlertControlPropCasesId;
	P.TreatTimeStart = 1e10;

	P.VaccTimeStart = 1e10;
	P.MoveRestrTimeStart = 1e10;
	P.PlaceCloseTimeStart = 1e10;
	P.PlaceCloseTimeStart2 = 2e10;
	P.SocDistTimeStart = 1e10;
	P.AirportCloseTimeStart = 1e10;
	P.CaseIsolationTimeStart = 1e10;
	//P.DigitalContactTracingTimeStart = 1e10;
	P.HQuarantineTimeStart = 1e10;
	P.KeyWorkerProphTimeStart = 1e10;
	P.TreatMaxCourses = P.TreatMaxCoursesBase;
	P.VaccMaxCourses = P.VaccMaxCoursesBase;
	P.PlaceCloseDuration = P.PlaceCloseDurationBase; //// duration of place closure
	P.PlaceCloseIncTrig = P.PlaceCloseIncTrig1;
	P.PlaceCloseTimeStartPrevious = 1e10;
	P.PlaceCloseCellIncThresh = P.PlaceCloseCellIncThresh1;
	P.ResetSeedsFlag = 0; //added this to allow resetting seeds part way through run: ggilani 27/11/2019
	if (!P.StopCalibration) P.PreControlClusterIdTime = 0;

	fprintf(stderr, "Finished InitModel.\n");
}

void SeedInfection(double t, int* nsi, int rf, int run) //adding run number to pass it to event log
{
	/* *nsi is an array of the number of seeding infections by location (I think). During runtime, usually just a single int (given by a poisson distribution)*/
	/*rf set to 0 when initializing model, otherwise set to 1 during runtime. */

	int i /*seed location index*/;
	int j /*microcell number*/;
	int k, l /*k,l are grid coords at first, then l changed to be person within Microcell j, then k changed to be index of new infection*/;
	int m = 0/*guard against too many infections and infinite loop*/;
	int f /*range = {0, 1000}*/, f2 /*not used, think extraneous*/;
	int n /*number of seed locations?*/;

	f2 = ((t >= 0) && (P.DoImportsViaAirports));
	n = ((rf == 0) ? P.NumSeedLocations : 1);
	for (i = 0; i < n; i++)
	{
		if ((!P.DoRandomInitialInfectionLoc) || ((P.DoAllInitialInfectioninSameLoc) && (rf))) //// either non-random locations, doing all initial infections in same location, and not initializing.
		{
			k = (int)(P.LocationInitialInfection[i][0] / P.mcwidth);
			l = (int)(P.LocationInitialInfection[i][1] / P.mcheight);
			j = k * P.nmch + l;
			m = 0;
			for (k = 0; (k < nsi[i]) && (m < 10000); k++)
			{
				l = Mcells[j].members[(int)(ranf() * ((double)Mcells[j].n))]; //// randomly choose member of microcell j. Name this member l
				if (Hosts[l].inf == InfStat_Susceptible) //// If Host l is uninfected.
				{
					if (CalcPersonSusc(l, 0, 0, 0) > 0)
					{
						//only reset the initial location if rf==0, i.e. when initial seeds are being set, not when imported cases are being set
						if (rf == 0)
						{
							P.LocationInitialInfection[i][0] = Households[Hosts[l].hh].loc_x;
							P.LocationInitialInfection[i][1] = Households[Hosts[l].hh].loc_y;
						}
						Hosts[l].infector = -2;
						Hosts[l].infect_type = INFECT_TYPE_MASK - 1;
						DoInfect(l, t, 0, run); ///// guessing this updates a number of things about person l at time t in thread 0 for this run.
						m = 0;
					}
				}
				else { k--; m++; } //// think k-- means if person l chosen is already infected, go again. The m < 10000 is a guard against a) too many infections; b) an infinite loop if no more uninfected people left.
			}
		}
		else if (P.DoAllInitialInfectioninSameLoc)
		{
			f = 0;
			do
			{
				m = 0;
				do
				{
					l = (int)(ranf() * ((double)P.N));
					j = Hosts[l].mcell;
					//fprintf(stderr,"%i ",AdUnits[Mcells[j].adunit].id);
				} while ((Mcells[j].n < nsi[i]) || (Mcells[j].n > P.MaxPopDensForInitialInfection)
					|| (Mcells[j].n < P.MinPopDensForInitialInfection)
					|| ((P.InitialInfectionsAdminUnit[i] > 0) && ((AdUnits[Mcells[j].adunit].id % P.AdunitLevel1Mask) / P.AdunitLevel1Divisor != (P.InitialInfectionsAdminUnit[i] % P.AdunitLevel1Mask) / P.AdunitLevel1Divisor)));
				for (k = 0; (k < nsi[i]) && (m < 10000); k++)
				{
					l = Mcells[j].members[(int)(ranf() * ((double)Mcells[j].n))];
					if (Hosts[l].inf == InfStat_Susceptible)
					{
						if (CalcPersonSusc(l, 0, 0, 0) > 0)
						{
							P.LocationInitialInfection[i][0] = Households[Hosts[l].hh].loc_x;
							P.LocationInitialInfection[i][1] = Households[Hosts[l].hh].loc_y;
							Hosts[l].infector = -2; Hosts[l].infect_type = INFECT_TYPE_MASK - 1;
							DoInfect(l, t, 0, run);
							m = 0;
						}
					}
					else
					{
						k--; m++;
					}
				}
				if (m)
					f++;
				else
					f = 0;
			} while ((f > 0) && (f < 1000));
		}
		else
		{
			m = 0;
			for (k = 0; (k < nsi[i]) && (m < 10000); k++)
			{
				do
				{
					l = (int)(ranf() * ((double)P.N));
					j = Hosts[l].mcell;
					//fprintf(stderr,"@@ %i %i ",AdUnits[Mcells[j].adunit].id, (int)(AdUnits[Mcells[j].adunit].id / P.CountryDivisor));
				} while ((Mcells[j].n == 0) || (Mcells[j].n > P.MaxPopDensForInitialInfection)
					|| (Mcells[j].n < P.MinPopDensForInitialInfection)
					|| ((P.InitialInfectionsAdminUnit[i] > 0) && ((AdUnits[Mcells[j].adunit].id % P.AdunitLevel1Mask) / P.AdunitLevel1Divisor != (P.InitialInfectionsAdminUnit[i] % P.AdunitLevel1Mask) / P.AdunitLevel1Divisor)));
				l = Mcells[j].members[(int)(ranf() * ((double)Mcells[j].n))];
				if (Hosts[l].inf == InfStat_Susceptible)
				{
					if (CalcPersonSusc(l, 0, 0, 0) > 0)
					{
						P.LocationInitialInfection[i][0] = Households[Hosts[l].hh].loc_x;
						P.LocationInitialInfection[i][1] = Households[Hosts[l].hh].loc_y;
						Hosts[l].infector = -2; Hosts[l].infect_type = INFECT_TYPE_MASK - 1;
						DoInfect(l, t, 0, run);
						m = 0;
					}
					else
					{
						k--; m++;
					}
				}
				else
				{
					k--; m++;
				}
			}
		}
	}
	if (m > 0) fprintf(stderr, "### Seeding error ###\n");
}


int RunModel(int run) //added run number as parameter
{
	int j, k, l, fs, fs2, nu, ni,nsi[MAX_NUM_SEED_LOCATIONS] /*Denotes either Num imported Infections given rate ir, or number false positive "infections"*/;
	double ir; // infection import rate?;
	double t, cI, lcI, t2;
	unsigned short int ts;
	int continueEvents = 1;

	InterruptRun = 0;
	lcI = 1;
	if (P.DoLoadSnapshot)
	{
		P.ts_age = (int)(P.SnapshotLoadTime * P.TimeStepsPerDay);
		t = ((double)P.ts_age) * P.TimeStep;
	}
	else
	{
		t = 0;
		P.ts_age = 0;
	}
	fs = 1;
	fs2 = 0;
	nu = 0;

	for (ns = 1; ((ns < P.NumSamples) && (!InterruptRun)); ns++) //&&(continueEvents) <-removed this
	{
		RecordSample(t, ns - 1);
		fprintf(stderr, "\r    t=%lg   %i    %i|%i    %i     %i [=%i]  %i (%lg %lg %lg)   %lg    ", t,
			State.S, State.L, State.I, State.R, State.D, State.S + State.L + State.I + State.R + State.D, State.cumD, State.cumT, State.cumV, State.cumVG, sqrt(State.maxRad2) / 1000); //added State.cumVG
		if (!InterruptRun)
		{
			//Only run to a certain number of infections: ggilani 28/10/14
			if (P.LimitNumInfections) continueEvents = (State.cumI < P.MaxNumInfections);

			for (j = 0; ((j < P.UpdatesPerSample) && (!InterruptRun) && (continueEvents)); j++)
			{
				ts = (unsigned short int) (P.TimeStepsPerDay * t);

				//if we are to reset random numbers after an intervention event, specific time
				if (P.ResetSeedsPostIntervention)
					if ((P.ResetSeedsFlag == 0) && (ts >= (P.TimeToResetSeeds * P.TimeStepsPerDay)))
					{
						setall(&P.nextRunSeed1, &P.nextRunSeed2);
						P.ResetSeedsFlag = 1;
					}

				if (fs)
				{
					if (P.DoAirports) TravelDepartSweep(t);
					k = (int)t;
					if (P.DurImportTimeProfile > 0)
					{
						if (k < P.DurImportTimeProfile)
							ir = P.ImportInfectionTimeProfile[k] * ((t > P.InfectionImportChangeTime) ? (P.InfectionImportRate2 / P.InfectionImportRate1) : 1.0);
						else
							ir = 0;
					}
					else	ir = (t > P.InfectionImportChangeTime) ? P.InfectionImportRate2 : P.InfectionImportRate1;
					if (ir > 0) //// if infection import rate > 0, seed some infections
					{
						for(k=ni=0;k<P.NumSeedLocations;k++) ni+=(nsi[k] = (int)ignpoi(P.TimeStep * ir*P.InitialInfectionsAdminUnitWeight[k]*P.SeedingScaling)); //// sample number imported infections from Poisson distribution.
						if (ni > 0)		SeedInfection(t, nsi, 1, run);
					}
					if (P.FalsePositivePerCapitaIncidence > 0)
					{
						ni = (int)ignpoi(P.TimeStep * P.FalsePositivePerCapitaIncidence * ((double)P.N));
						if (ni > 0)
						{
							for (k = 0; k < ni; k++)
							{
								do
								{
									l = (int)(((double)P.N) * ranf()); //// choose person l randomly from entire population. (but change l if while condition not satisfied?)
								} while ((abs(Hosts[l].inf) == InfStat_Dead) || (ranf() > P.FalsePositiveAgeRate[HOST_AGE_GROUP(l)]));
								DoFalseCase(l, t, ts, 0);
							}
						}
					}
					InfectSweep(t, run);  // loops over all infectious people and decides which susceptible people to infect (at household, place and spatial level), and adds them to queue. Then changes each person's various characteristics using DoInfect function.  adding run number as a parameter to infect sweep so we can track run number: ggilani - 15/10/14
					//// IncubRecoverySweep loops over all infecteds (either latent or infectious). If t is the right time, latent people moved to being infected, and infectious people moved to being clinical cases. Possibly also add them to recoveries or deaths. Add them to hospitalisation & hospitalisation discharge queues.
					if (!P.DoSI) IncubRecoverySweep(t, run);
					// If doing new contact tracing, update numbers of people under contact tracing after each time step

					if (P.DoDigitalContactTracing) DigitalContactTracingSweep(t);

					nu++;
					fs2 = ((P.DoDeath) || (State.L + State.I > 0) || (ir > 0) || (P.FalsePositivePerCapitaIncidence > 0));
					///// TreatSweep loops over microcells to decide which cells are treated (either with treatment, vaccine, social distancing, movement restrictions etc.). Calls DoVacc, DoPlaceClose, DoProphNoDelay etc. to change (threaded) State variables
					if (!TreatSweep(t))
					{
						if ((!fs2) && (State.L + State.I == 0) && (P.FalsePositivePerCapitaIncidence == 0)) { if ((ir == 0) && (((int)t) > P.DurImportTimeProfile)) fs = 0; }
					}
					if (P.DoAirports) TravelReturnSweep(t);
				}
				t += P.TimeStep;
				if (P.DoDeath) P.ts_age++;
				if ((P.DoSaveSnapshot) && (t <= P.SnapshotSaveTime) && (t + P.TimeStep > P.SnapshotSaveTime)) SaveSnapshot();
				if (t > P.TreatNewCoursesStartTime) P.TreatMaxCourses += P.TimeStep * P.TreatNewCoursesRate;
				if ((t > P.VaccNewCoursesStartTime) && (t < P.VaccNewCoursesEndTime)) P.VaccMaxCourses += P.TimeStep * P.VaccNewCoursesRate;
				cI = ((double)(State.S)) / ((double)P.N);
				if ((lcI - cI) > 0.2)
				{
					lcI = cI;
					UpdateProbs(0);
					DoInitUpdateProbs = 1;
				}
			}
		}
	}
	if (!InterruptRun) RecordSample(t, P.NumSamples - 1);
	fprintf(stderr, "\nEnd of run\n");
	t2 = t + P.SampleTime;
//	if(!InterruptRun)
		while (fs)
		{
			fs = TreatSweep(t2);
			t2 += P.SampleStep;
		}
	//	fprintf(stderr,"End RunModel\n");
	if (P.DoAirports)
	{
		t2 = t;
		for (t2 = t; t2 <= t + MAX_TRAVEL_TIME; t2 += P.TimeStep)
			TravelReturnSweep(t2);
	}
/*		fprintf(stderr,"Checking consistency of final state...\n");
        int i, i2, k2;
		for(i=j=k=ni=fs2=i2=0;i<P.N;i++)
			{
			if(i%1000==0) fprintf(stderr,"\r*** %i              ",i);
			if(Hosts[i].inf==0) j++;
			if((Hosts[i].pcell<P.NC)&&(Hosts[i].pcell>=0))
				{
				if(Cells[Hosts[i].pcell].susceptible[Hosts[i].listpos]!=i)
					{
					k++;
					for(l=fs=0;(l<Cells[Hosts[i].pcell].n)&&(!fs);l++)
						fs=(Cells[Hosts[i].pcell].susceptible[l]==i);
					if(!fs) ni++;
					}
				else
					{
					if((Hosts[i].listpos>Cells[Hosts[i].pcell].S-1)&&(Hosts[i].inf== InfStat_Susceptible)) i2++;
					if ((Hosts[i].listpos < Cells[Hosts[i].pcell].S+ Cells[Hosts[i].pcell].L+ Cells[Hosts[i].pcell].I-1) && (abs(Hosts[i].inf) == InfStat_Recovered)) i2++;
					}
				if ((Cells[Hosts[i].pcell].S + Cells[Hosts[i].pcell].L + Cells[Hosts[i].pcell].I + Cells[Hosts[i].pcell].R + Cells[Hosts[i].pcell].D) != Cells[Hosts[i].pcell].n)
				{
					k2++;
				}
				}
			else
				fs2++;
			}
		fprintf(stderr,"\n*** susceptibles=%i\nincorrect listpos=%i\nhosts not found in cell list=%i\nincorrect cell refs=%i\nincorrect positioning in cell susc list=%i\nwrong cell totals=%i\n",j,k,ni,fs2,i2,k2);
*/
	if(!InterruptRun) RecordInfTypes();
	return (InterruptRun);
}

void SaveDistribs(void)
{
	int i, j, k;
	FILE* dat;
	char outname[1024];
	double s;

	if (P.DoPlaces)
	{
		for (j = 0; j < P.PlaceTypeNum; j++)
			if (j != P.HotelPlaceType)
			{
				for (i = 0; i < P.Nplace[j]; i++)
					Places[j][i].n = 0;
				for (i = 0; i < P.N; i++)
				{
					if (Hosts[i].PlaceLinks[j] >= P.Nplace[j])
						fprintf(stderr, "*%i %i: %i %i", i, j, Hosts[i].PlaceLinks[j], P.Nplace[j]);
					else if (Hosts[i].PlaceLinks[j] >= 0)
						Places[j][Hosts[i].PlaceLinks[j]].n++;
				}
			}
		for (j = 0; j < P.PlaceTypeNum; j++)
			for (i = 0; i < MAX_DIST; i++)
				PlaceDistDistrib[j][i] = 0;
		for (i = 0; i < P.N; i++)
			for (j = 0; j < P.PlaceTypeNum; j++)
				if ((j != P.HotelPlaceType) && (Hosts[i].PlaceLinks[j] >= 0))
				{
					if (Hosts[i].PlaceLinks[j] >= P.Nplace[j])
						fprintf(stderr, "*%i %i: %i ", i, j, Hosts[i].PlaceLinks[j]);
					else if ((!P.DoOutputPlaceDistForOneAdunit) ||
						((AdUnits[Mcells[Hosts[i].mcell].adunit].id % P.AdunitLevel1Mask) / P.AdunitLevel1Divisor == (P.OutputPlaceDistAdunit % P.AdunitLevel1Mask) / P.AdunitLevel1Divisor))
					{
						k = Hosts[i].PlaceLinks[j];
						s = sqrt(dist2_raw(Households[Hosts[i].hh].loc_x, Households[Hosts[i].hh].loc_y, Places[j][k].loc_x, Places[j][k].loc_y)) / OUTPUT_DIST_SCALE;
						k = (int)s;
						if (k < MAX_DIST) PlaceDistDistrib[j][k]++;
					}
				}
		for (j = 0; j < P.PlaceTypeNum; j++)
			for (i = 0; i < MAX_PLACE_SIZE; i++)
				PlaceSizeDistrib[j][i] = 0;
		for (j = 0; j < P.PlaceTypeNum; j++)
			if (j != P.HotelPlaceType)
				for (i = 0; i < P.Nplace[j]; i++)
					if (Places[j][i].n < MAX_PLACE_SIZE)
						PlaceSizeDistrib[j][Places[j][i].n]++;
		sprintf(outname, "%s.placedist.xls", OutFile);
		if (!(dat = fopen(outname, "wb"))) ERR_CRITICAL("Unable to open output file\n");
		fprintf(dat, "dist");
		for (j = 0; j < P.PlaceTypeNum; j++)
			if (j != P.HotelPlaceType)
				fprintf(dat, "\tfreq_p%i", j);
		fprintf(dat, "\n");
		for (i = 0; i < MAX_DIST; i++)
		{
			fprintf(dat, "%i", i);
			for (j = 0; j < P.PlaceTypeNum; j++)
				if (j != P.HotelPlaceType)
					fprintf(dat, "\t%i", PlaceDistDistrib[j][i]);
			fprintf(dat, "\n");
		}
		fclose(dat);
		sprintf(outname, "%s.placesize.xls", OutFile);
		if (!(dat = fopen(outname, "wb"))) ERR_CRITICAL("Unable to open output file\n");
		fprintf(dat, "size");
		for (j = 0; j < P.PlaceTypeNum; j++)
			if (j != P.HotelPlaceType)
				fprintf(dat, "\tfreq_p%i", j);
		fprintf(dat, "\n");
		for (i = 0; i < MAX_PLACE_SIZE; i++)
		{
			fprintf(dat, "%i", i);
			for (j = 0; j < P.PlaceTypeNum; j++)
				if (j != P.HotelPlaceType)
					fprintf(dat, "\t%i", PlaceSizeDistrib[j][i]);
			fprintf(dat, "\n");
		}
		fclose(dat);
	}
}
void SaveOriginDestMatrix(void)
{
	/** function: SaveOriginDestMatrix
	 *
	 * purpose: to save the calculated origin destination matrix to file
	 * parameters: none
	 * returns: none
	 *
	 * author: ggilani, 13/02/15
	 */
	int i, j;
	FILE* dat;
	char outname[1024];

	sprintf(outname, "%s.origdestmat.xls", OutFile);
	if (!(dat = fopen(outname, "wb"))) ERR_CRITICAL("Unable to open output file\n");
	fprintf(dat, "0,");
	for (i = 0; i < P.NumAdunits; i++) fprintf(dat, "%i,", (AdUnits[i].id % P.AdunitLevel1Mask) / P.AdunitLevel1Divisor);
	fprintf(dat, "\n");
	for (i = 0; i < P.NumAdunits; i++)
	{
		fprintf(dat, "%i,", (AdUnits[i].id % P.AdunitLevel1Mask) / P.AdunitLevel1Divisor);
		for (j = 0; j < P.NumAdunits; j++)
		{
			fprintf(dat, "%.10f,", AdUnits[i].origin_dest[j]);
		}
		fprintf(dat, "\n");
	}
	fclose(dat);
}

void SaveResults(void)
{
	int i, j;
	FILE* dat;
	char outname[1024];

	if (P.OutputNonSeverity)
	{
		sprintf(outname, "%s.xls", OutFile);
		if(!(dat = fopen(outname, "wb"))) ERR_CRITICAL("Unable to open output file\n");
		fprintf(dat, "t\tS\tL\tI\tR\tD\tincI\tincR\tincFC\tincC\tincDC\tincTC\tincH\tincCT\tincCC\tcumT\tcumTP\tcumV\tcumVG\tExtinct\trmsRad\tmaxRad\n");//\t\t%.10f\t%.10f\t%.10f\n",P.R0household,P.R0places,P.R0spatial);
		for(i = 0; i < P.NumSamples; i++)
		{
			fprintf(dat, "%.10f\t%.10f\t%.10f\t%.10f\t%.10f\t%.10f\t%.10f\t%.10f\t%.10f\t%.10f\t%.10f\t%.10f\t%.10f\t%.10f\t%.10f\t%.10f\t%.10f\t%.10f\t%.10f\t%.10f\t%.10f\t%.10f\n",
				TimeSeries[i].t, TimeSeries[i].S, TimeSeries[i].L, TimeSeries[i].I,
				TimeSeries[i].R, TimeSeries[i].D, TimeSeries[i].incI,
				TimeSeries[i].incR, TimeSeries[i].incFC, TimeSeries[i].incC, TimeSeries[i].incDC, TimeSeries[i].incTC, TimeSeries[i].incH, TimeSeries[i].incCT, TimeSeries[i].incCC,
				TimeSeries[i].cumT, TimeSeries[i].cumTP, TimeSeries[i].cumV, TimeSeries[i].cumVG, TimeSeries[i].extinct, TimeSeries[i].rmsRad, TimeSeries[i].maxRad);
		}
		fclose(dat);
	}

	if ((P.DoAdUnits) && (P.DoAdunitOutput))
	{
		sprintf(outname, "%s.adunit.xls", OutFile);
		if (!(dat = fopen(outname, "wb"))) ERR_CRITICAL("Unable to open output file\n");
		fprintf(dat, "t");
		for (i = 0; i < P.NumAdunits; i++) fprintf(dat, "\tI_%s", AdUnits[i].ad_name);
		for (i = 0; i < P.NumAdunits; i++) fprintf(dat, "\tC_%s", AdUnits[i].ad_name);
		for (i = 0; i < P.NumAdunits; i++) fprintf(dat, "\tDC_%s", AdUnits[i].ad_name);

		fprintf(dat, "\n");
		for (i = 0; i < P.NumSamples; i++)
		{
			fprintf(dat, "%.10f", TimeSeries[i].t);
			for (j = 0; j < P.NumAdunits; j++)
				fprintf(dat, "\t%.10f", TimeSeries[i].incI_adunit[j]);
			for (j = 0; j < P.NumAdunits; j++)
				fprintf(dat, "\t%.10f", TimeSeries[i].incC_adunit[j]);
			for (j = 0; j < P.NumAdunits; j++)
				fprintf(dat, "\t%.10f", TimeSeries[i].incDC_adunit[j]);
			fprintf(dat, "\n");
		}
		fclose(dat);
	}

	if ((P.DoDigitalContactTracing) && (P.DoAdUnits) && (P.OutputDigitalContactTracing))
	{
		sprintf(outname, "%s.digitalcontacttracing.xls", OutFile); //modifying to csv file
		if (!(dat = fopen(outname, "wb"))) ERR_CRITICAL("Unable to open output file\n");
    		fprintf(dat, "t");
		for (i = 0; i < P.NumAdunits; i++)
		{
			fprintf(dat, "\tincDCT_%s", AdUnits[i].ad_name);
		}
		for (i = 0; i < P.NumAdunits; i++)
		{
			fprintf(dat, "\tDCT_%s", AdUnits[i].ad_name);
		}
		fprintf(dat, "\n");
		//print actual output
		for(i=0; i<P.NumSamples; i++)
		{
			fprintf(dat, "%.10lf", TimeSeries[i].t);
			for (j = 0; j < P.NumAdunits; j++)
			{
				fprintf(dat, "\t%.10lf", TimeSeries[i].incDCT_adunit[j]);
			}
			for (j = 0; j < P.NumAdunits; j++)
			{
				fprintf(dat, "\t%.10lf", TimeSeries[i].DCT_adunit[j]);
			}
		fprintf(dat, "\n");
		}
		fclose(dat);

	}

	if ((P.DoDigitalContactTracing) && (P.OutputDigitalContactDist))
	{
		sprintf(outname, "%s.digitalcontactdist.xls", OutFile); //modifying to csv file
		if (!(dat = fopen(outname, "wb"))) ERR_CRITICAL("Unable to open output file\n");
		//print headers
		fprintf(dat, "nContacts\tFrequency\n");
		for (i = 0; i < (MAX_CONTACTS + 1); i++)
		{
			fprintf(dat, "%i\t%i\n", i, State.contact_dist[i]);
		}
		fclose(dat);
	}

	if(P.KeyWorkerProphTimeStartBase < P.SampleTime)
		{
		sprintf(outname, "%s.keyworker.xls", OutFile);
		if(!(dat = fopen(outname, "wb"))) ERR_CRITICAL("Unable to open output file\n");
		fprintf(dat, "t");
		for(i = 0; i < 2; i++) fprintf(dat, "\tI%i", i);
		for(i = 0; i < 2; i++) fprintf(dat, "\tC%i", i);
		for(i = 0; i < 2; i++) fprintf(dat, "\tT%i", i);
		fprintf(dat, "\t%i\t%i\n", P.KeyWorkerNum, P.KeyWorkerIncHouseNum);
		for(i = 0; i < P.NumSamples; i++)
			{
			fprintf(dat, "%.10f", TimeSeries[i].t);
			for(j = 0; j < 2; j++)
				fprintf(dat, "\t%.10f", TimeSeries[i].incI_keyworker[j]);
			for(j = 0; j < 2; j++)
				fprintf(dat, "\t%.10f", TimeSeries[i].incC_keyworker[j]);
			for(j = 0; j < 2; j++)
				fprintf(dat, "\t%.10f", TimeSeries[i].cumT_keyworker[j]);
			fprintf(dat, "\n");
			}
		fclose(dat);
		}

	if(P.DoInfectionTree)
		{
		sprintf(outname, "%s.tree.xls", OutFile);
		if(!(dat = fopen(outname, "wb"))) ERR_CRITICAL("Unable to open output file\n");
		for(i = 0; i < P.N; i++)
			if(Hosts[i].infect_type % INFECT_TYPE_MASK > 0)
				fprintf(dat, "%i\t%i\t%i\t%i\n", i, Hosts[i].infector, Hosts[i].infect_type % INFECT_TYPE_MASK, (int)HOST_AGE_YEAR(i));
		fclose(dat);
		}
#if defined(WIN32_BM) || defined(IMAGE_MAGICK)
	static int dm[13] ={0,31,28,31,30,31,30,31,31,30,31,30,31};
	int d, m, y, dml, f;
#ifdef WIN32_BM
	//if(P.OutputBitmap == 1) CloseAvi(avi);
	//if((TimeSeries[P.NumSamples - 1].extinct) && (P.OutputOnlyNonExtinct))
	//	{
	//	sprintf(outname, "%s.ge" DIRECTORY_SEPARATOR "%s.avi", OutFile, OutFile);
	//	DeleteFile(outname);
	//	}
#endif
	if(P.OutputBitmap >= 1)
		{
		// Generate Google Earth .kml file
		sprintf(outname, "%s.ge" DIRECTORY_SEPARATOR "%s.ge.kml", OutFile, OutFile); //sprintf(outname,"%s.ge" DIRECTORY_SEPARATOR "%s.kml",OutFileBase,OutFile);
		if(!(dat = fopen(outname, "wb")))
			{
			ERR_CRITICAL("Unable to open output kml file\n");
			}
		fprintf(dat, "<?xml version=\"1.0\" encoding=\"UTF-8\"?>\n<kml xmlns=\"http://earth.google.com/kml/2.2\">\n<Document>\n");
		fprintf(dat, "<name>%s</name>\n", OutFile);
		y = 2009;
		m = 1;
		d = 1;
		for(i = 0; i < P.NumSamples; i++)
			{
			fprintf(dat, "<GroundOverlay>\n<name>Snapshot %i</name>\n", i + 1);
			fprintf(dat, "<TimeSpan>\n<begin>%i-%02i-%02iT00:00:00Z</begin>\n", y, m, d);
			d += (int)P.SampleStep; // SampleStep has to be an integer here.
			do
				{
				f = 1;
				dml = dm[m];
				if((m == 2) && (y % 4 == 0)) dml = 29;
				if(d > dml)
					{
					m++;
					if(m > 12)
						{
						m -= 12;
						y++;
						}
					d -= dml;
					f = 0;
					}
				} while(!f);
				fprintf(dat, "<end>%i-%02i-%02iT00:00:00Z</end>\n</TimeSpan>\n", y, m, d);
				sprintf(outname, "%s.ge" DIRECTORY_SEPARATOR "%s.%i.png", OutFile, OutFile, i + 1);
				fprintf(dat, "<Icon>\n<href>%s</href>\n</Icon>\n", outname);
				fprintf(dat, "<LatLonBox>\n<north>%.10f</north>\n<south>%.10f</south>\n<east>%.10f</east>\n<west>%.10f</west>\n</LatLonBox>\n",
					P.SpatialBoundingBox[3], P.SpatialBoundingBox[1], P.SpatialBoundingBox[2], P.SpatialBoundingBox[0]);
				fprintf(dat, "</GroundOverlay>\n");
			}
		fprintf(dat, "</Document>\n</kml>\n");
		fclose(dat);
		}
#endif


	if(P.DoSeverity)
	{
		sprintf(outname, "%s.severity.xls", OutFile);
		if(!(dat = fopen(outname, "wb"))) ERR_CRITICAL("Unable to open severity output file\n");
		fprintf(dat, "t\tS\tI\tR\tincI\tMild\tILI\tSARI\tCritical\tCritRecov\tincMild\tincILI\tincSARI\tincCritical\tincCritRecov\tincDeath\tincDeath_ILI\tincDeath_SARI\tincDeath_Critical\tcumMild\tcumILI\tcumSARI\tcumCritical\tcumCritRecov\tcumDeath\tcumDeath_ILI\tcumDeath_SARI\tcumDeath_Critical\n");//\t\t%.10f\t%.10f\t%.10f\n",P.R0household,P.R0places,P.R0spatial);
		for (i = 0; i < P.NumSamples; i++)
		{
			fprintf(dat, "%.10f\t%.10f\t%.10f\t%.10f\t%.10f\t%.10f\t%.10f\t%.10f\t%.10f\t%.10f\t%.10f\t%.10f\t%.10f\t%.10f\t%.10f\t%.10f\t%.10f\t%.10f\t%.10f\t%.10f\t%.10f\t%.10f\t%.10f\t%.10f\t%.10f\t%.10f\t%.10f\t%.10f\n",
				TimeSeries[i].t, TimeSeries[i].S, TimeSeries[i].I, TimeSeries[i].R, TimeSeries[i].incI,
				TimeSeries[i].Mild		, TimeSeries[i].ILI		, TimeSeries[i].SARI	, TimeSeries[i].Critical	, TimeSeries[i].CritRecov	,
				TimeSeries[i].incMild	, TimeSeries[i].incILI	, TimeSeries[i].incSARI	, TimeSeries[i].incCritical	, TimeSeries[i].incCritRecov,
				TimeSeries[i].incD,	TimeSeries[i].incDeath_ILI, TimeSeries[i].incDeath_SARI, TimeSeries[i].incDeath_Critical,
				TimeSeries[i].cumMild	, TimeSeries[i].cumILI	, TimeSeries[i].cumSARI	, TimeSeries[i].cumCritical	, TimeSeries[i].cumCritRecov, TimeSeries[i].D	,
				TimeSeries[i].cumDeath_ILI, TimeSeries[i].cumDeath_SARI, TimeSeries[i].cumDeath_Critical);
		}
		fclose(dat);

		if((P.DoAdUnits) && (P.OutputSeverityAdminUnit))
		{
			//// output severity results by admin unit
			sprintf(outname, "%s.severity.adunit.xls", OutFile);
			if(!(dat = fopen(outname, "wb"))) ERR_CRITICAL("Unable to open output file\n");
			fprintf(dat, "t");

			/////// ****** /////// ****** /////// ****** COLNAMES
			//// prevalence
			for (i = 0; i < P.NumAdunits; i++) fprintf(dat, "\tMild_%s"					, AdUnits[i].ad_name);
			for (i = 0; i < P.NumAdunits; i++) fprintf(dat, "\tILI_%s"					, AdUnits[i].ad_name);
			for (i = 0; i < P.NumAdunits; i++) fprintf(dat, "\tSARI_%s"					, AdUnits[i].ad_name);
			for (i = 0; i < P.NumAdunits; i++) fprintf(dat, "\tCritical_%s"				, AdUnits[i].ad_name);
			for (i = 0; i < P.NumAdunits; i++) fprintf(dat, "\tCritRecov_%s"			, AdUnits[i].ad_name);

			//// incidence
			for (i = 0; i < P.NumAdunits; i++) fprintf(dat, "\tincI_%s"					, AdUnits[i].ad_name);
			for (i = 0; i < P.NumAdunits; i++) fprintf(dat, "\tincMild_%s"				, AdUnits[i].ad_name);
			for (i = 0; i < P.NumAdunits; i++) fprintf(dat, "\tincILI_%s"				, AdUnits[i].ad_name);
			for (i = 0; i < P.NumAdunits; i++) fprintf(dat, "\tincSARI_%s"				, AdUnits[i].ad_name);
			for (i = 0; i < P.NumAdunits; i++) fprintf(dat, "\tincCritical_%s"			, AdUnits[i].ad_name);
			for (i = 0; i < P.NumAdunits; i++) fprintf(dat, "\tincCritRecov_%s"			, AdUnits[i].ad_name);
			for (i = 0; i < P.NumAdunits; i++) fprintf(dat, "\tincDeath_adu%s"			, AdUnits[i].ad_name);
			for (i = 0; i < P.NumAdunits; i++) fprintf(dat, "\tincDeath_ILI_adu%s"		, AdUnits[i].ad_name);
			for (i = 0; i < P.NumAdunits; i++) fprintf(dat, "\tincDeath_SARI_adu%s"		, AdUnits[i].ad_name);
			for (i = 0; i < P.NumAdunits; i++) fprintf(dat, "\tincDeath_Critical_adu%s"	, AdUnits[i].ad_name);

			//// cumulative incidence
			for (i = 0; i < P.NumAdunits; i++) fprintf(dat, "\tcumMild_%s"				, AdUnits[i].ad_name);
			for (i = 0; i < P.NumAdunits; i++) fprintf(dat, "\tcumILI_%s"				, AdUnits[i].ad_name);
			for (i = 0; i < P.NumAdunits; i++) fprintf(dat, "\tcumSARI_%s"				, AdUnits[i].ad_name);
			for (i = 0; i < P.NumAdunits; i++) fprintf(dat, "\tcumCritical_%s"			, AdUnits[i].ad_name);
			for (i = 0; i < P.NumAdunits; i++) fprintf(dat, "\tcumCritRecov_%s"			, AdUnits[i].ad_name);
			for (i = 0; i < P.NumAdunits; i++) fprintf(dat, "\tcumDeaths_%s"			, AdUnits[i].ad_name);
			for (i = 0; i < P.NumAdunits; i++) fprintf(dat, "\tcumDeath_ILI_%s"			, AdUnits[i].ad_name);
			for (i = 0; i < P.NumAdunits; i++) fprintf(dat, "\tcumDeath_SARI_%s"		, AdUnits[i].ad_name);
			for (i = 0; i < P.NumAdunits; i++) fprintf(dat, "\tcumDeath_Critical_%s"	, AdUnits[i].ad_name);

			fprintf(dat, "\n");

			/////// ****** /////// ****** /////// ****** Populate table.
			for(i = 0; i < P.NumSamples; i++)
			{
				fprintf(dat, "%.10f", TimeSeries[i].t);

				//// prevalence
				for (j = 0; j < P.NumAdunits; j++)		fprintf(dat, "\t%.10f", TimeSeries[i].Mild_adunit[j]);
				for (j = 0; j < P.NumAdunits; j++)		fprintf(dat, "\t%.10f", TimeSeries[i].ILI_adunit[j]);
				for (j = 0; j < P.NumAdunits; j++)		fprintf(dat, "\t%.10f", TimeSeries[i].SARI_adunit[j]);
				for (j = 0; j < P.NumAdunits; j++)		fprintf(dat, "\t%.10f", TimeSeries[i].Critical_adunit[j]);
				for (j = 0; j < P.NumAdunits; j++)		fprintf(dat, "\t%.10f", TimeSeries[i].CritRecov_adunit[j]);

				//// incidence
				for (j = 0; j < P.NumAdunits; j++)		fprintf(dat, "\t%.10f", TimeSeries[i].incI_adunit[j]);
				for (j = 0; j < P.NumAdunits; j++)		fprintf(dat, "\t%.10f", TimeSeries[i].incMild_adunit[j]);
				for (j = 0; j < P.NumAdunits; j++)		fprintf(dat, "\t%.10f", TimeSeries[i].incILI_adunit[j]);
				for (j = 0; j < P.NumAdunits; j++)		fprintf(dat, "\t%.10f", TimeSeries[i].incSARI_adunit[j]);
				for (j = 0; j < P.NumAdunits; j++)		fprintf(dat, "\t%.10f", TimeSeries[i].incCritical_adunit[j]);
				for (j = 0; j < P.NumAdunits; j++)		fprintf(dat, "\t%.10f", TimeSeries[i].incCritRecov_adunit[j]);
				for (j = 0; j < P.NumAdunits; j++)		fprintf(dat, "\t%.10f", TimeSeries[i].incD_adunit[j]);
				for (j = 0; j < P.NumAdunits; j++)		fprintf(dat, "\t%.10f", TimeSeries[i].incDeath_ILI_adunit[j]);
				for (j = 0; j < P.NumAdunits; j++)		fprintf(dat, "\t%.10f", TimeSeries[i].incDeath_SARI_adunit[j]);
				for (j = 0; j < P.NumAdunits; j++)		fprintf(dat, "\t%.10f", TimeSeries[i].incDeath_Critical_adunit[j]);

				//// cumulative incidence
				for (j = 0; j < P.NumAdunits; j++)		fprintf(dat, "\t%.10f", TimeSeries[i].cumMild_adunit[j]);
				for (j = 0; j < P.NumAdunits; j++)		fprintf(dat, "\t%.10f", TimeSeries[i].cumILI_adunit[j]);
				for (j = 0; j < P.NumAdunits; j++)		fprintf(dat, "\t%.10f", TimeSeries[i].cumSARI_adunit[j]);
				for (j = 0; j < P.NumAdunits; j++)		fprintf(dat, "\t%.10f", TimeSeries[i].cumCritical_adunit[j]);
				for (j = 0; j < P.NumAdunits; j++)		fprintf(dat, "\t%.10f", TimeSeries[i].cumCritRecov_adunit[j]);
				for (j = 0; j < P.NumAdunits; j++)		fprintf(dat, "\t%.10f", TimeSeries[i].cumD_adunit[j]);
				for (j = 0; j < P.NumAdunits; j++)		fprintf(dat, "\t%.10f", TimeSeries[i].cumDeath_ILI_adunit[j]);
				for (j = 0; j < P.NumAdunits; j++)		fprintf(dat, "\t%.10f", TimeSeries[i].cumDeath_SARI_adunit[j]);
				for (j = 0; j < P.NumAdunits; j++)		fprintf(dat, "\t%.10f", TimeSeries[i].cumDeath_Critical_adunit[j]);

				if(i != P.NumSamples - 1) fprintf(dat, "\n");
			}
			fclose(dat);
		}
	}
}

void SaveSummaryResults(void) //// calculates and saves summary results (called for average of extinct and non-extinct realisation time series - look in main)
{
	int i, j;
	double c, t;
	FILE* dat;
	char outname[1024];

	c = 1 / ((double)(P.NRactE + P.NRactNE));

	if (P.OutputNonSeverity)
	{
		sprintf(outname, "%s.xls", OutFile);
		if(!(dat = fopen(outname, "wb"))) ERR_CRITICAL("Unable to open output file\n");
		//// set colnames
		fprintf(dat, "t\tS\tL\tI\tR\tD\tincI\tincR\tincD\tincC\tincDC\tincTC\tincH\tcumT\tcumTmax\tcumTP\tcumV\tcumVmax\tExtinct\trmsRad\tmaxRad\tvS\tvI\tvR\tvD\tvincI\tvincR\tvincFC\tvincC\tvincDC\tvincTC\tvincH\tvrmsRad\tvmaxRad\t\t%i\t%i\t%.10f\t%.10f\t%.10f\t\t%.10f\t%.10f\t%.10f\t%.10f\n",
			P.NRactNE, P.NRactE, P.R0household, P.R0places, P.R0spatial, c * PeakHeightSum, c * PeakHeightSS - c * c * PeakHeightSum * PeakHeightSum, c * PeakTimeSum, c * PeakTimeSS - c * c * PeakTimeSum * PeakTimeSum);
		c = 1 / ((double)P.NRactual);

		//// populate table
		for(i = 0; i < P.NumSamples; i++)
		{
			fprintf(dat, "%.10f\t%10lf\t%10lf\t%10lf\t%10lf\t%10lf\t%10lf\t%10lf\t%10lf\t%10lf\t%10lf\t%10lf\t%10lf\t%10lf\t%10lf\t%10lf\t%10lf\t%10lf\t%10lf\t%10lf\t%10lf\t",
				c * TSMean[i].t, c * TSMean[i].S, c * TSMean[i].L, c * TSMean[i].I, c * TSMean[i].R,
				c * TSMean[i].D, c * TSMean[i].incI, c * TSMean[i].incR, c * TSMean[i].incFC, c * TSMean[i].incC, c * TSMean[i].incDC, c * TSMean[i].incTC, c * TSMean[i].incH,
				c * TSMean[i].cumT, TSMean[i].cumTmax, c * TSMean[i].cumTP, c * TSMean[i].cumV, TSMean[i].cumVmax, c * TSMean[i].extinct, c * TSMean[i].rmsRad, c * TSMean[i].maxRad);
			fprintf(dat, "%.10f\t%.10f\t%.10f\t%.10f\t%.10f\t%.10f\t%.10f\t%.10f\t%.10f\t%.10f\t%.10f\t%.10f\t%.10f\n",
				c * TSVar[i].S		- c * c * TSMean[i].S		* TSMean[i].S,
				c * TSVar[i].I		- c * c * TSMean[i].I		* TSMean[i].I,
				c * TSVar[i].R		- c * c * TSMean[i].R		* TSMean[i].R,
				c * TSVar[i].D		- c * c * TSMean[i].D		* TSMean[i].D,
				c * TSVar[i].incI	- c * c * TSMean[i].incI	* TSMean[i].incI,
				c * TSVar[i].incR	- c * c * TSMean[i].incR	* TSMean[i].incR,
				c * TSVar[i].incD	- c * c * TSMean[i].incD	* TSMean[i].incD,
				c * TSVar[i].incC	- c * c * TSMean[i].incC	* TSMean[i].incC,
				c * TSVar[i].incDC	- c * c * TSMean[i].incDC	* TSMean[i].incDC, //added detected cases
				c * TSVar[i].incTC	- c * c * TSMean[i].incTC	* TSMean[i].incTC,
				c * TSVar[i].incH	- c * c * TSMean[i].incH	* TSMean[i].incH, //added hospitalisation
				c * TSVar[i].rmsRad - c * c * TSMean[i].rmsRad	* TSMean[i].rmsRad,
				c * TSVar[i].maxRad - c * c * TSMean[i].maxRad	* TSMean[i].maxRad);
		}
		fclose(dat);
	}

	if (P.OutputControls)
	{
		sprintf(outname, "%s.controls.xls", OutFile);
		if(!(dat = fopen(outname, "wb"))) ERR_CRITICAL("Unable to open output file\n");
		fprintf(dat, "t\tS\tincC\tincTC\tincFC\tincH\tcumT\tcumUT\tcumTP\tcumV\tincHQ\tincAC\tincAH\tincAA\tincACS\tincAPC\tincAPA\tincAPCS\tpropSocDist");
		for(j = 0; j < NUM_PLACE_TYPES; j++) fprintf(dat, "\tprClosed_%i", j);
		fprintf(dat, "t\tvS\tvincC\tvincTC\tvincFC\tvincH\tvcumT\tvcumUT\tvcumTP\tvcumV");
		for(j = 0; j < NUM_PLACE_TYPES; j++) fprintf(dat, "\tvprClosed_%i", j);
		fprintf(dat, "\n");
		for(i = 0; i < P.NumSamples; i++)
			{
			fprintf(dat, "%lf\t%lf\t%lf\t%lf\t%lf\t%lf\t%lf\t%lf\t%lf\t%lf\t%lf\t%lf\t%lf\t%lf\t%lf\t%lf\t%lf\t%lf\t%lf",
				c * TSMean[i].t, c * TSMean[i].S, c * TSMean[i].incC, c * TSMean[i].incTC, c * TSMean[i].incFC, c * TSMean[i].incH,
				c * TSMean[i].cumT, c * TSMean[i].cumUT, c * TSMean[i].cumTP, c * TSMean[i].cumV, c * TSMean[i].incHQ,
				c * TSMean[i].incAC, c * TSMean[i].incAH, c * TSMean[i].incAA, c * TSMean[i].incACS,
				c * TSMean[i].incAPC, c * TSMean[i].incAPA, c * TSMean[i].incAPCS,c*TSMean[i].PropSocDist);
			for(j = 0; j < NUM_PLACE_TYPES; j++) fprintf(dat, "\t%lf", c * TSMean[i].PropPlacesClosed[j]);
			fprintf(dat, "\t%lf\t%lf\t%lf\t%lf\t%lf\t%lf\t%lf\t%lf\t%lf",
				c * TSVar[i].S - c * c * TSMean[i].S * TSMean[i].S,
				c * TSVar[i].incC - c * c * TSMean[i].incC * TSMean[i].incC,
				c * TSVar[i].incTC - c * c * TSMean[i].incTC * TSMean[i].incTC,
				c * TSVar[i].incFC - c * c * TSMean[i].incFC * TSMean[i].incFC,
				c * TSVar[i].incH - c * c * TSMean[i].incH * TSMean[i].incH,
				c * TSVar[i].cumT - c * c * TSMean[i].cumT * TSMean[i].cumT,
				c * TSVar[i].cumUT - c * c * TSMean[i].cumUT * TSMean[i].cumUT,
				c * TSVar[i].cumTP - c * c * TSMean[i].cumTP * TSMean[i].cumTP,
				c * TSVar[i].cumV - c * c * TSMean[i].cumV * TSMean[i].cumV);
			for(j = 0; j < NUM_PLACE_TYPES; j++) fprintf(dat, "\t%lf", TSVar[i].PropPlacesClosed[j]);
			fprintf(dat, "\n");
			}
		fclose(dat);

	}

	if (P.OutputAge)
	{
		sprintf(outname, "%s.age.xls", OutFile);
		if(!(dat = fopen(outname, "wb"))) ERR_CRITICAL("Unable to open output file\n");
		fprintf(dat, "t");
		for(i = 0; i < NUM_AGE_GROUPS; i++)
			fprintf(dat, "\tI%i-%i", AGE_GROUP_WIDTH * i, AGE_GROUP_WIDTH * (i + 1));
		for(i = 0; i < NUM_AGE_GROUPS; i++)
			fprintf(dat, "\tC%i-%i", AGE_GROUP_WIDTH * i, AGE_GROUP_WIDTH * (i + 1));
		for(i = 0; i < NUM_AGE_GROUPS; i++)
			fprintf(dat, "\tD%i-%i", AGE_GROUP_WIDTH * i, AGE_GROUP_WIDTH * (i + 1));
		fprintf(dat, "\n");
		for(i = 0; i < P.NumSamples; i++)
			{
			fprintf(dat, "%.10f", c * TSMean[i].t);
			for(j = 0; j < NUM_AGE_GROUPS; j++)
				fprintf(dat, "\t%.10f", c * TSMean[i].incIa[j]);
			for(j = 0; j < NUM_AGE_GROUPS; j++)
				fprintf(dat, "\t%.10f", c * TSMean[i].incCa[j]);
			for(j = 0; j < NUM_AGE_GROUPS; j++)
				fprintf(dat, "\t%.10f", c * TSMean[i].incDa[j]);
			fprintf(dat, "\n");
			}
		fprintf(dat, "dist");
		for(j = 0; j < NUM_AGE_GROUPS; j++)
			fprintf(dat, "\t%.10f", AgeDist[j]);
		fprintf(dat, "\n");
		fclose(dat);
	}

	if((P.DoAdUnits) && (P.DoAdunitOutput))
	{
		sprintf(outname, "%s.adunit.xls", OutFile);
		if(!(dat = fopen(outname, "wb"))) ERR_CRITICAL("Unable to open output file\n");
		fprintf(dat, "t");
		for(i = 0; i < P.NumAdunits; i++) fprintf(dat, "\tI_%s", AdUnits[i].ad_name);
		for(i = 0; i < P.NumAdunits; i++) fprintf(dat, "\tC_%s", AdUnits[i].ad_name);
		for(i = 0; i < P.NumAdunits; i++) fprintf(dat, "\tDC_%s", AdUnits[i].ad_name); //added detected cases: ggilani 03/02/15
		for(i = 0; i < P.NumAdunits; i++) fprintf(dat, "\tT_%s", AdUnits[i].ad_name);
		for(i = 0; i < P.NumAdunits; i++) fprintf(dat, "\t%.10f", P.PopByAdunit[i][0]);
		for(i = 0; i < P.NumAdunits; i++) fprintf(dat, "\t%.10f", P.PopByAdunit[i][1]);
		fprintf(dat, "\n");
		for(i = 0; i < P.NumSamples; i++)
		{
			fprintf(dat, "%.10f", c * TSMean[i].t);
			for(j = 0; j < P.NumAdunits; j++)
				fprintf(dat, "\t%.10f", c * TSMean[i].incI_adunit[j]);
			for(j = 0; j < P.NumAdunits; j++)
				fprintf(dat, "\t%.10f", c * TSMean[i].incC_adunit[j]);
			for(j = 0; j < P.NumAdunits; j++)
				fprintf(dat, "\t%.10f", c * TSMean[i].incDC_adunit[j]); //added detected cases: ggilani 03/02/15
			for(j = 0; j < P.NumAdunits; j++)
				fprintf(dat, "\t%.10f", c * TSMean[i].cumT_adunit[j]);
			fprintf(dat, "\n");
		}
		fclose(dat);

		if (P.OutputAdUnitVar)
		{
			sprintf(outname, "%s.adunitVar.xls", OutFile);
			if (!(dat = fopen(outname, "wb"))) ERR_CRITICAL("Unable to open output file\n");
			fprintf(dat, "t");
			for (i = 0; i < P.NumAdunits; i++) fprintf(dat, "\tI_%s", AdUnits[i].ad_name);
			for (i = 0; i < P.NumAdunits; i++) fprintf(dat, "\tC_%s", AdUnits[i].ad_name);
			for (i = 0; i < P.NumAdunits; i++) fprintf(dat, "\tDC_%s", AdUnits[i].ad_name); //added detected cases: ggilani 03/02/15
			for (i = 0; i < P.NumAdunits; i++) fprintf(dat, "\tT_%s", AdUnits[i].ad_name);
			fprintf(dat, "\n");
			for (i = 0; i < P.NumSamples; i++)
			{
				fprintf(dat, "%.10f", c * TSMean[i].t);
				for (j = 0; j < P.NumAdunits; j++)
					fprintf(dat, "\t%.10f", c * TSVar[i].incI_adunit[j] - c * c * TSMean[i].incI_adunit[j] * TSMean[i].incI_adunit[j]);
				for (j = 0; j < P.NumAdunits; j++)
					fprintf(dat, "\t%.10f", c * TSVar[i].incC_adunit[j] - c * c * TSMean[i].incC_adunit[j] * TSMean[i].incC_adunit[j]);
				for (j = 0; j < P.NumAdunits; j++)
					fprintf(dat, "\t%.10f", c * TSVar[i].incDC_adunit[j] - c * c * TSMean[i].incDC_adunit[j] * TSMean[i].incDC_adunit[j]); //added detected cases: ggilani 03/02/15
				for (j = 0; j < P.NumAdunits; j++)
					fprintf(dat, "\t%.10f", c * TSVar[i].cumT_adunit[j] - c * c * TSMean[i].cumT_adunit[j] * TSMean[i].cumT_adunit[j]);
				fprintf(dat, "\n");
			}
			fclose(dat);
		}
	}

	if ((P.DoDigitalContactTracing) && (P.DoAdUnits) && (P.OutputDigitalContactTracing))
	{
		sprintf(outname, "%s.digitalcontacttracing.xls", OutFile);
		if (!(dat = fopen(outname, "wb"))) ERR_CRITICAL("Unable to open output file\n");
		fprintf(dat, "t");
		for (i = 0; i < P.NumAdunits; i++)
		{
			fprintf(dat, "\tincDCT_%s", AdUnits[i].ad_name); // //printing headers for inc per admin unit
		}
		for (i = 0; i < P.NumAdunits; i++)
		{
			fprintf(dat, "\tDCT_%s", AdUnits[i].ad_name); // //printing headers for prevalence of digital contact tracing per admin unit
		}
		fprintf(dat, "\n");
		//print actual output
		for (i = 0; i < P.NumSamples; i++)
		{
			fprintf(dat, "%.10lf", c* TSMean[i].t);
			for (j = 0; j < P.NumAdunits; j++)
			{
				fprintf(dat, "\t%.10lf", c * TSMean[i].incDCT_adunit[j]);
			}
			for (j = 0; j < P.NumAdunits; j++)
			{
				fprintf(dat, "\t%.10lf", c * TSMean[i].DCT_adunit[j]);
			}
			fprintf(dat, "\n");
		}

		fclose(dat);

	}

	if(P.KeyWorkerProphTimeStartBase < P.SampleTime)
	{
		sprintf(outname, "%s.keyworker.xls", OutFile);
		if(!(dat = fopen(outname, "wb"))) ERR_CRITICAL("Unable to open output file\n");
		fprintf(dat, "t");
		for(i = 0; i < 2; i++) fprintf(dat, "\tI%i", i);
		for(i = 0; i < 2; i++) fprintf(dat, "\tC%i", i);
		for(i = 0; i < 2; i++) fprintf(dat, "\tT%i", i);
		for(i = 0; i < 2; i++) fprintf(dat, "\tvI%i", i);
		for(i = 0; i < 2; i++) fprintf(dat, "\tvC%i", i);
		for(i = 0; i < 2; i++) fprintf(dat, "\tvT%i", i);
		fprintf(dat, "\t%i\t%i\n", P.KeyWorkerNum, P.KeyWorkerIncHouseNum);
		for(i = 0; i < P.NumSamples; i++)
			{
			fprintf(dat, "%.10f", c * TSMean[i].t);
			for(j = 0; j < 2; j++)
				fprintf(dat, "\t%.10f", c * TSMean[i].incI_keyworker[j]);
			for(j = 0; j < 2; j++)
				fprintf(dat, "\t%.10f", c * TSMean[i].incC_keyworker[j]);
			for(j = 0; j < 2; j++)
				fprintf(dat, "\t%.10f", c * TSMean[i].cumT_keyworker[j]);
			for(j = 0; j < 2; j++)
				fprintf(dat, "\t%.10f", c * TSVar[i].incI_keyworker[j] - c * c * TSMean[i].incI_keyworker[j] * TSMean[i].incI_keyworker[j]);
			for(j = 0; j < 2; j++)
				fprintf(dat, "\t%.10f", c * TSVar[i].incC_keyworker[j] - c * c * TSMean[i].incC_keyworker[j] * TSMean[i].incC_keyworker[j]);
			for(j = 0; j < 2; j++)
				fprintf(dat, "\t%.10f", c * TSVar[i].cumT_keyworker[j] - c * c * TSMean[i].cumT_keyworker[j] * TSMean[i].cumT_keyworker[j]);
			fprintf(dat, "\n");
			}
		fclose(dat);
	}

	if (P.OutputInfType)
	{
		sprintf(outname, "%s.inftype.xls", OutFile);
		if (!(dat = fopen(outname, "wb"))) ERR_CRITICAL("Unable to open output file\n");
		fprintf(dat, "t\tR");
		for (j = 0; j < INFECT_TYPE_MASK; j++) fprintf(dat, "\tRtype_%i", j);
		for (j = 0; j < INFECT_TYPE_MASK; j++) fprintf(dat, "\tincItype_%i", j);
		for (j = 0; j < NUM_AGE_GROUPS; j++) fprintf(dat, "\tRage_%i", j);
		fprintf(dat, "\n");
		for (i = 0; i < P.NumSamples; i++)
		{
			fprintf(dat, "%lf\t%lf", c * TSMean[i].t, c * TSMean[i].Rdenom);
			for (j = 0; j < INFECT_TYPE_MASK; j++) fprintf(dat, "\t%lf", c * TSMean[i].Rtype[j]);
			for (j = 0; j < INFECT_TYPE_MASK; j++) fprintf(dat, "\t%lf", c * TSMean[i].incItype[j]);
			for (j = 0; j < NUM_AGE_GROUPS; j++) fprintf(dat, "\t%lf", c * TSMean[i].Rage[j]);
			fprintf(dat, "\n");
		}
		fclose(dat);
	}

	if (P.OutputR0)
	{
		sprintf(outname, "%s.R0.xls", OutFile);
		if (!(dat = fopen(outname, "wb"))) ERR_CRITICAL("Unable to open output file\n");
		for (i = 0; i < MAX_SEC_REC; i++)
		{
			fprintf(dat, "%i", i);
			for (j = 0; j < MAX_GEN_REC; j++)
				fprintf(dat, "\t%.10f", c * indivR0_av[i][j]);
			fprintf(dat, "\n");
		}
		fclose(dat);
	}

	if (P.OutputHousehold)
	{
		sprintf(outname, "%s.household.xls", OutFile);
		for (i = 1; i <= MAX_HOUSEHOLD_SIZE; i++)
		{
			t = 0;
			for (j = 1; j <= MAX_HOUSEHOLD_SIZE; j++)
				t += inf_household_av[i][j];
			inf_household_av[i][0] = denom_household[i] / c - t;
		}
		for (i = 1; i <= MAX_HOUSEHOLD_SIZE; i++)
		{
			t = 0;
			for (j = 1; j <= MAX_HOUSEHOLD_SIZE; j++)
				t += case_household_av[i][j];
			case_household_av[i][0] = denom_household[i] / c - t;
		}
		if (!(dat = fopen(outname, "wb"))) ERR_CRITICAL("Unable to open output file\n");
		for (i = 1; i <= MAX_HOUSEHOLD_SIZE; i++)
			fprintf(dat, "\t%i", i);
		fprintf(dat, "\n");
		for (i = 0; i <= MAX_HOUSEHOLD_SIZE; i++)
		{
			fprintf(dat, "%i", i);
			for (j = 1; j <= MAX_HOUSEHOLD_SIZE; j++)
				fprintf(dat, "\t%.10f", inf_household_av[j][i] * c);
			fprintf(dat, "\n");
		}
		fprintf(dat, "\n");
		for (i = 1; i <= MAX_HOUSEHOLD_SIZE; i++)
			fprintf(dat, "\t%i", i);
		fprintf(dat, "\n");
		for (i = 0; i <= MAX_HOUSEHOLD_SIZE; i++)
		{
			fprintf(dat, "%i", i);
			for (j = 1; j <= MAX_HOUSEHOLD_SIZE; j++)
				fprintf(dat, "\t%.10f", case_household_av[j][i] * c);
			fprintf(dat, "\n");
		}
		fclose(dat);
	}

	if (P.OutputCountry)
	{
		sprintf(outname, "%s.country.xls", OutFile);
		if (!(dat = fopen(outname, "wb"))) ERR_CRITICAL("Unable to open output file\n");
		for (i = 0; i < MAX_COUNTRIES; i++)
			fprintf(dat, "%i\t%.10f\t%.10f\n", i, infcountry_av[i] * c, infcountry_num[i] * c);
		fclose(dat);
	}

	if (P.DoSeverity)
	{
		//// output separate severity file (can integrate with main if need be)
		sprintf(outname, "%s.severity.xls", OutFile);

		if (!(dat = fopen(outname, "wb"))) ERR_CRITICAL("Unable to open severity output file\n");
		fprintf(dat, "t\tS\tI\tR\tincI\tMild\tILI\tSARI\tCritical\tCritRecov\tSARIP\tCriticalP\tCritRecovP\tincMild\tincILI\tincSARI\tincCritical\tincCritRecov\tincSARIP\tincCriticalP\tincCritRecovP\tincDeath\tincDeath_ILI\tincDeath_SARI\tincDeath_Critical\tcumMild\tcumILI\tcumSARI\tcumCritical\tcumCritRecov\tcumDeath\tcumDeath_ILI\tcumDeath_SARI\tcumDeath_Critical\n");//\t\t%.10f\t%.10f\t%.10f\n",P.R0household,P.R0places,P.R0spatial);
		double SARI, Critical, CritRecov, incSARI, incCritical, incCritRecov, sc1, sc2,sc3,sc4; //this stuff corrects bed prevalence for exponentially distributed time to test results in hospital
		sc1 = (P.Mean_TimeToTest > 0) ? exp(-1.0 / P.Mean_TimeToTest) : 0.0;
		sc2 = (P.Mean_TimeToTest > 0) ? exp(-P.Mean_TimeToTestOffset / P.Mean_TimeToTest) : 0.0;
		sc3 = (P.Mean_TimeToTest > 0) ? exp(-P.Mean_TimeToTestCriticalOffset / P.Mean_TimeToTest) : 0.0;
		sc4 = (P.Mean_TimeToTest > 0) ? exp(-P.Mean_TimeToTestCritRecovOffset / P.Mean_TimeToTest) : 0.0;
		incSARI = incCritical = incCritRecov = 0;
		for (i = 0; i < P.NumSamples; i++)
		{
			if (i > 0)
			{
				SARI = (TSMean[i].SARI - TSMean[i - 1].SARI) * sc2 + SARI * sc1;
				Critical = (TSMean[i].Critical - TSMean[i - 1].Critical) * sc3 + Critical * sc1;
				CritRecov = (TSMean[i].CritRecov - TSMean[i - 1].CritRecov) * sc4 + CritRecov * sc1;
				incSARI = TSMean[i].incSARI * (1.0 - sc2) + incSARI * sc1;
				incCritical = TSMean[i].incCritical * (1.0 - sc3) + incCritical * sc1;
				incCritRecov = TSMean[i].incCritRecov * (1.0 - sc4) + incCritRecov * sc1;
			}
			else
			{
				SARI = TSMean[i].SARI * sc2;
				Critical = TSMean[i].Critical * sc3;
				CritRecov = TSMean[i].CritRecov * sc4;
			}

			fprintf(dat, "%.10f\t%.10f\t%.10f\t%.10f\t%.10f\t%.10f\t%.10f\t%.10f\t%.10f\t%.10f\t%.10f\t%.10f\t%.10f\t%.10f\t%.10f\t%.10f\t%.10f\t%.10f\t%.10f\t%.10f\t%.10f\t%.10f\t%.10f\t%.10f\t%.10f\t%.10f\t%.10f\t%.10f\t%.10f\t%.10f\t%.10f\t%.10f\t%.10f\t%.10f\n",
				c* TSMean[i].t, c* TSMean[i].S, c* TSMean[i].I, c* TSMean[i].R, c* TSMean[i].incI,
				c* TSMean[i].Mild, c* TSMean[i].ILI, c* TSMean[i].SARI,c* TSMean[i].Critical, c* TSMean[i].CritRecov,c* (TSMean[i].SARI - SARI), c* (TSMean[i].Critical - Critical), c* (TSMean[i].CritRecov - CritRecov),
				c * TSMean[i].incMild, c * TSMean[i].incILI, c * TSMean[i].incSARI, c * TSMean[i].incCritical, c * TSMean[i].incCritRecov, c * incSARI, c * incCritical, c * incCritRecov, c * TSMean[i].incD,
				c * TSMean[i].incDeath_ILI, c * TSMean[i].incDeath_SARI, c * TSMean[i].incDeath_Critical,
				c * TSMean[i].cumMild, c * TSMean[i].cumILI, c * TSMean[i].cumSARI, c * TSMean[i].cumCritical, c * TSMean[i].cumCritRecov, c*TSMean[i].D,
				c * TSMean[i].cumDeath_ILI, c * TSMean[i].cumDeath_SARI, c * TSMean[i].cumDeath_Critical);
		}
		fclose(dat);

		if ((P.DoAdUnits) && (P.OutputSeverityAdminUnit))
		{
			double* SARI_a, * Critical_a, * CritRecov_a, * incSARI_a, * incCritical_a, * incCritRecov_a, sc1a, sc2a,sc3a,sc4a; //this stuff corrects bed prevalence for exponentially distributed time to test results in hospital

			if (!(SARI_a = (double*)malloc(MAX_ADUNITS * sizeof(double)))) ERR_CRITICAL("Unable to allocate temp storage\n");
			if (!(Critical_a = (double*)malloc(MAX_ADUNITS * sizeof(double)))) ERR_CRITICAL("Unable to allocate temp storage\n");
			if (!(CritRecov_a = (double*)malloc(MAX_ADUNITS * sizeof(double)))) ERR_CRITICAL("Unable to allocate temp storage\n");
			if (!(incSARI_a = (double*)malloc(MAX_ADUNITS * sizeof(double)))) ERR_CRITICAL("Unable to allocate temp storage\n");
			if (!(incCritical_a = (double*)malloc(MAX_ADUNITS * sizeof(double)))) ERR_CRITICAL("Unable to allocate temp storage\n");
			if (!(incCritRecov_a = (double*)malloc(MAX_ADUNITS * sizeof(double)))) ERR_CRITICAL("Unable to allocate temp storage\n");
			sc1a = (P.Mean_TimeToTest > 0) ? exp(-1.0 / P.Mean_TimeToTest) : 0.0;
			sc2a = (P.Mean_TimeToTest > 0) ? exp(-P.Mean_TimeToTestOffset / P.Mean_TimeToTest) : 0.0;
			sc3a = (P.Mean_TimeToTest > 0) ? exp(-P.Mean_TimeToTestCriticalOffset / P.Mean_TimeToTest) : 0.0;
			sc4a = (P.Mean_TimeToTest > 0) ? exp(-P.Mean_TimeToTestCritRecovOffset / P.Mean_TimeToTest) : 0.0;
			for (i = 0; i < P.NumAdunits; i++) incSARI_a[i] = incCritical_a[i] = incCritRecov_a[i] = 0;
			//// output severity results by admin unit
			sprintf(outname, "%s.severity.adunit.xls", OutFile);
			if (!(dat = fopen(outname, "wb"))) ERR_CRITICAL("Unable to open output file\n");
			fprintf(dat, "t");

			/////// ****** /////// ****** /////// ****** COLNAMES
			//// prevalance
			for (i = 0; i < P.NumAdunits; i++) fprintf(dat, "\tMild_%s"					, AdUnits[i].ad_name);
			for (i = 0; i < P.NumAdunits; i++) fprintf(dat, "\tILI_%s"					, AdUnits[i].ad_name);
			for (i = 0; i < P.NumAdunits; i++) fprintf(dat, "\tSARI_%s"					, AdUnits[i].ad_name);
			for (i = 0; i < P.NumAdunits; i++) fprintf(dat, "\tCritical_%s"				, AdUnits[i].ad_name);
			for (i = 0; i < P.NumAdunits; i++) fprintf(dat, "\tCritRecov_%s"			, AdUnits[i].ad_name);
			for (i = 0; i < P.NumAdunits; i++) fprintf(dat, "\tSARIP_%s"				, AdUnits[i].ad_name);
			for (i = 0; i < P.NumAdunits; i++) fprintf(dat, "\tCriticalP_%s"			, AdUnits[i].ad_name);
			for (i = 0; i < P.NumAdunits; i++) fprintf(dat, "\tCritRecovP_%s"			, AdUnits[i].ad_name);

			//// incidence
			for (i = 0; i < P.NumAdunits; i++) fprintf(dat, "\tincI_%s"					, AdUnits[i].ad_name);
			for (i = 0; i < P.NumAdunits; i++) fprintf(dat, "\tincMild_%s"				, AdUnits[i].ad_name);
			for (i = 0; i < P.NumAdunits; i++) fprintf(dat, "\tincILI_%s"				, AdUnits[i].ad_name);
			for (i = 0; i < P.NumAdunits; i++) fprintf(dat, "\tincSARI_%s"				, AdUnits[i].ad_name);
			for (i = 0; i < P.NumAdunits; i++) fprintf(dat, "\tincCritical_%s"			, AdUnits[i].ad_name);
			for (i = 0; i < P.NumAdunits; i++) fprintf(dat, "\tincCritRecov_%s"			, AdUnits[i].ad_name);
			for (i = 0; i < P.NumAdunits; i++) fprintf(dat, "\tincSARIP_%s"				, AdUnits[i].ad_name);
			for (i = 0; i < P.NumAdunits; i++) fprintf(dat, "\tincCriticalP_%s"			, AdUnits[i].ad_name);
			for (i = 0; i < P.NumAdunits; i++) fprintf(dat, "\tincCritRecovP_%s"		, AdUnits[i].ad_name);
			for (i = 0; i < P.NumAdunits; i++) fprintf(dat, "\tincDeath_%s"				, AdUnits[i].ad_name);
			for (i = 0; i < P.NumAdunits; i++) fprintf(dat, "\tincDeath_ILI_%s"			, AdUnits[i].ad_name);
			for (i = 0; i < P.NumAdunits; i++) fprintf(dat, "\tincDeath_SARI_%s"		, AdUnits[i].ad_name);
			for (i = 0; i < P.NumAdunits; i++) fprintf(dat, "\tincDeath__Critical_%s"	, AdUnits[i].ad_name);

			//// cumulative incidence
			for (i = 0; i < P.NumAdunits; i++) fprintf(dat, "\tcumMild_%s"				, AdUnits[i].ad_name);
			for (i = 0; i < P.NumAdunits; i++) fprintf(dat, "\tcumILI_%s"				, AdUnits[i].ad_name);
			for (i = 0; i < P.NumAdunits; i++) fprintf(dat, "\tcumSARI_%s"				, AdUnits[i].ad_name);
			for (i = 0; i < P.NumAdunits; i++) fprintf(dat, "\tcumCritical_%s"			, AdUnits[i].ad_name);
			for (i = 0; i < P.NumAdunits; i++) fprintf(dat, "\tcumCritRecov_%s"			, AdUnits[i].ad_name);
			for (i = 0; i < P.NumAdunits; i++) fprintf(dat, "\tcumDeaths_%s"			, AdUnits[i].ad_name);
			for (i = 0; i < P.NumAdunits; i++) fprintf(dat, "\tcumDeaths_ILI_%s"		, AdUnits[i].ad_name);
			for (i = 0; i < P.NumAdunits; i++) fprintf(dat, "\tcumDeaths_SARI_%s"		, AdUnits[i].ad_name);
			for (i = 0; i < P.NumAdunits; i++) fprintf(dat, "\tcumDeaths_Critical_%s"	, AdUnits[i].ad_name);

			fprintf(dat, "\n");

			/////// ****** /////// ****** /////// ****** Populate table.
			for (i = 0; i < P.NumSamples; i++)
			{
				for (j = 0; j < P.NumAdunits; j++)
				{
					if (i > 0)
					{
						SARI_a[j] = (TSMean[i].SARI_adunit[j] - TSMean[i - 1].SARI_adunit[j]) * sc2a + SARI_a[j] * sc1a;
						Critical_a[j] = (TSMean[i].Critical_adunit[j] - TSMean[i - 1].Critical_adunit[j]) * sc3a + Critical_a[j] * sc1a;
						CritRecov_a[j] = (TSMean[i].CritRecov_adunit[j] - TSMean[i - 1].CritRecov_adunit[j]) * sc4a + CritRecov_a[j] * sc1a;
						incSARI_a[j] = TSMean[i].incSARI_adunit[j] * (1.0 - sc2a) + incSARI_a[j] * sc1a;
						incCritical_a[j] = TSMean[i].incCritical_adunit[j] * (1.0 - sc3a) + incCritical_a[j] * sc1a;
						incCritRecov_a[j] = TSMean[i].incCritRecov_adunit[j] * (1.0 - sc4a) + incCritRecov_a[j] * sc1a;
					}
					else
					{
						SARI_a[j] = TSMean[i].SARI_adunit[j] * sc2a;
						Critical_a[j] = TSMean[i].Critical_adunit[j] * sc3a;
						CritRecov_a[j] = TSMean[i].CritRecov_adunit[j] * sc4a;
					}
				}
				fprintf(dat, "%.10f", c*TSMean[i].t);
				//// prevalance
				for (j = 0; j < P.NumAdunits; j++)		fprintf(dat, "\t%.10f", c * TSMean[i].Mild_adunit[j]);
				for (j = 0; j < P.NumAdunits; j++)		fprintf(dat, "\t%.10f", c * TSMean[i].ILI_adunit[j]);
				for (j = 0; j < P.NumAdunits; j++)		fprintf(dat, "\t%.10f", c * TSMean[i].SARI_adunit[j]);
				for (j = 0; j < P.NumAdunits; j++)		fprintf(dat, "\t%.10f", c * TSMean[i].Critical_adunit[j]);
				for (j = 0; j < P.NumAdunits; j++)		fprintf(dat, "\t%.10f", c * TSMean[i].CritRecov_adunit[j]);
				for (j = 0; j < P.NumAdunits; j++)		fprintf(dat, "\t%.10f", c * (TSMean[i].SARI_adunit[j] - SARI_a[j]));
				for (j = 0; j < P.NumAdunits; j++)		fprintf(dat, "\t%.10f", c * (TSMean[i].Critical_adunit[j] - Critical_a[j]));
				for (j = 0; j < P.NumAdunits; j++)		fprintf(dat, "\t%.10f", c * (TSMean[i].CritRecov_adunit[j] - CritRecov_a[j]));

				//// incidence
				for (j = 0; j < P.NumAdunits; j++)		fprintf(dat, "\t%.10f", c * TSMean[i].incI_adunit[j]);
				for (j = 0; j < P.NumAdunits; j++)		fprintf(dat, "\t%.10f", c * TSMean[i].incMild_adunit[j]);
				for (j = 0; j < P.NumAdunits; j++)		fprintf(dat, "\t%.10f", c * TSMean[i].incILI_adunit[j]);
				for (j = 0; j < P.NumAdunits; j++)		fprintf(dat, "\t%.10f", c * TSMean[i].incSARI_adunit[j]);
				for (j = 0; j < P.NumAdunits; j++)		fprintf(dat, "\t%.10f", c * TSMean[i].incCritical_adunit[j]);
				for (j = 0; j < P.NumAdunits; j++)		fprintf(dat, "\t%.10f", c * TSMean[i].incCritRecov_adunit[j]);
				for (j = 0; j < P.NumAdunits; j++)		fprintf(dat, "\t%.10f", c * incSARI_a[j]);
				for (j = 0; j < P.NumAdunits; j++)		fprintf(dat, "\t%.10f", c * incCritical_a[j]);
				for (j = 0; j < P.NumAdunits; j++)		fprintf(dat, "\t%.10f", c * incCritRecov_a[j]);
				for (j = 0; j < P.NumAdunits; j++)		fprintf(dat, "\t%.10f", c * TSMean[i].incD_adunit[j]);
				for (j = 0; j < P.NumAdunits; j++)		fprintf(dat, "\t%.10f", c * TSMean[i].incDeath_ILI_adunit[j]);
				for (j = 0; j < P.NumAdunits; j++)		fprintf(dat, "\t%.10f", c * TSMean[i].incDeath_SARI_adunit[j]);
				for (j = 0; j < P.NumAdunits; j++)		fprintf(dat, "\t%.10f", c * TSMean[i].incDeath_Critical_adunit[j]);

				//// cumulative incidence
				for (j = 0; j < P.NumAdunits; j++)		fprintf(dat, "\t%.10f", c * TSMean[i].cumMild_adunit[j]);
				for (j = 0; j < P.NumAdunits; j++)		fprintf(dat, "\t%.10f", c * TSMean[i].cumILI_adunit[j]);
				for (j = 0; j < P.NumAdunits; j++)		fprintf(dat, "\t%.10f", c * TSMean[i].cumSARI_adunit[j]);
				for (j = 0; j < P.NumAdunits; j++)		fprintf(dat, "\t%.10f", c * TSMean[i].cumCritical_adunit[j]);
				for (j = 0; j < P.NumAdunits; j++)		fprintf(dat, "\t%.10f", c * TSMean[i].cumCritRecov_adunit[j]);
				for (j = 0; j < P.NumAdunits; j++)		fprintf(dat, "\t%.10f", c * TSMean[i].cumD_adunit[j]);
				for (j = 0; j < P.NumAdunits; j++)		fprintf(dat, "\t%.10f", c * TSMean[i].cumDeath_ILI_adunit[j]);
				for (j = 0; j < P.NumAdunits; j++)		fprintf(dat, "\t%.10f", c * TSMean[i].cumDeath_SARI_adunit[j]);
				for (j = 0; j < P.NumAdunits; j++)		fprintf(dat, "\t%.10f", c * TSMean[i].cumDeath_Critical_adunit[j]);

				if (i != P.NumSamples - 1) fprintf(dat, "\n");
			}
			fclose(dat);
			free(SARI_a); free(Critical_a); free(CritRecov_a);
			free(incSARI_a); free(incCritical_a); free(incCritRecov_a);
		}
	}
}

void SaveRandomSeeds(void)
{
	/* function: SaveRandomSeeds(void)
	 *
	 * Purpose: outputs the random seeds used for each run to a file
	 * Parameter: none
	 * Returns: none
	 *
	 * Author: ggilani, 09/03/17
	 */
	FILE* dat;
	char outname[1024];

	sprintf(outname, "%s.seeds.xls", OutFile);
	if (!(dat = fopen(outname, "wb"))) ERR_CRITICAL("Unable to open output file\n");
	fprintf(dat, "%li\t%li\n", P.nextRunSeed1, P.nextRunSeed2);
	fclose(dat);
}

void SaveEvents(void)
{
	/* function: SaveEvents(void)
	 *
	 * Purpose: outputs event log to a csv file if required
	 * Parameters: none
	 * Returns: none
	 *
	 * Author: ggilani, 15/10/2014
	 */
	int i;
	FILE* dat;
	char outname[1024];

	sprintf(outname, "%s.infevents.xls", OutFile);
	if (!(dat = fopen(outname, "wb"))) ERR_CRITICAL("Unable to open output file\n");
	fprintf(dat, "type,t,thread,ind_infectee,cell_infectee,listpos_infectee,adunit_infectee,x_infectee,y_infectee,t_infector,ind_infector,cell_infector\n");
	for (i = 0; i < *nEvents; i++)
	{
		fprintf(dat, "%i\t%.10f\t%i\t%i\t%i\t%i\t%i\t%.10f\t%.10f\t%.10f\t%i\t%i\n",
			InfEventLog[i].type, InfEventLog[i].t, InfEventLog[i].thread, InfEventLog[i].infectee_ind, InfEventLog[i].infectee_cell, InfEventLog[i].listpos, InfEventLog[i].infectee_adunit, InfEventLog[i].infectee_x, InfEventLog[i].infectee_y, InfEventLog[i].t_infector, InfEventLog[i].infector_ind, InfEventLog[i].infector_cell);
	}
	fclose(dat);
}

void LoadSnapshot(void)
{
	FILE* dat;
	int i, j, * CellMemberArray, * CellSuscMemberArray;
	long l;
	long long CM_offset, CSM_offset;
	double t;
	int** Array_InvCDF;
	float* Array_tot_prob, ** Array_cum_trans, ** Array_max_trans;

	if (!(dat = fopen(SnapshotLoadFile, "rb"))) ERR_CRITICAL("Unable to open snapshot file\n");
	fprintf(stderr, "Loading snapshot.");
	if (!(Array_InvCDF = (int**)malloc(P.NCP * sizeof(int*)))) ERR_CRITICAL("Unable to allocate temp cell storage\n");
	if (!(Array_max_trans = (float**)malloc(P.NCP * sizeof(float*)))) ERR_CRITICAL("Unable to temp allocate cell storage\n");
	if (!(Array_cum_trans = (float**)malloc(P.NCP * sizeof(float*)))) ERR_CRITICAL("Unable to temp allocate cell storage\n");
	if (!(Array_tot_prob = (float*)malloc(P.NCP * sizeof(float)))) ERR_CRITICAL("Unable to temp allocate cell storage\n");
	for (i = 0; i < P.NCP; i++)
	{
		Array_InvCDF[i] = Cells[i].InvCDF;
		Array_max_trans[i] = Cells[i].max_trans;
		Array_cum_trans[i] = Cells[i].cum_trans;
		Array_tot_prob[i] = Cells[i].tot_prob;
	}

	fread_big((void*)& i, sizeof(int), 1, dat); if (i != P.N) ERR_CRITICAL_FMT("Incorrect N (%i %i) in snapshot file.\n", P.N, i);
	fread_big((void*)& i, sizeof(int), 1, dat); if (i != P.NH) ERR_CRITICAL("Incorrect NH in snapshot file.\n");
	fread_big((void*)&i, sizeof(int), 1, dat); if (i != P.NC) ERR_CRITICAL_FMT("## %i neq %i\nIncorrect NC in snapshot file.", i, P.NC);
	fread_big((void*)& i, sizeof(int), 1, dat); if (i != P.NCP) ERR_CRITICAL("Incorrect NCP in snapshot file.\n");
	fread_big((void*)& i, sizeof(int), 1, dat); if (i != P.ncw) ERR_CRITICAL("Incorrect ncw in snapshot file.\n");
	fread_big((void*)& i, sizeof(int), 1, dat); if (i != P.nch) ERR_CRITICAL("Incorrect nch in snapshot file.\n");
	fread_big((void*)& l, sizeof(long), 1, dat); if (l != P.setupSeed1) ERR_CRITICAL("Incorrect setupSeed1 in snapshot file.\n");
	fread_big((void*)& l, sizeof(long), 1, dat); if (l != P.setupSeed2) ERR_CRITICAL("Incorrect setupSeed2 in snapshot file.\n");
	fread_big((void*)& t, sizeof(double), 1, dat); if (t != P.TimeStep) ERR_CRITICAL("Incorrect TimeStep in snapshot file.\n");
	fread_big((void*) & (P.SnapshotLoadTime), sizeof(double), 1, dat);
	P.NumSamples = 1 + (int)ceil((P.SampleTime - P.SnapshotLoadTime) / P.SampleStep);
	fprintf(stderr, ".");
	fread_big((void*)& CellMemberArray, sizeof(int*), 1, dat);
	fprintf(stderr, ".");
	fread_big((void*)& CellSuscMemberArray, sizeof(int*), 1, dat);
	fprintf(stderr, ".");
	CM_offset = State.CellMemberArray - CellMemberArray;
	CSM_offset = State.CellSuscMemberArray - CellSuscMemberArray;

	zfread_big((void*)Hosts, sizeof(person), (size_t)P.N, dat);
	fprintf(stderr, ".");
	zfread_big((void*)Households, sizeof(household), (size_t)P.NH, dat);
	fprintf(stderr, ".");
	zfread_big((void*)Cells, sizeof(cell), (size_t)P.NC, dat);
	fprintf(stderr, ".");
	zfread_big((void*)Mcells, sizeof(microcell), (size_t)P.NMC, dat);
	fprintf(stderr, ".");
	zfread_big((void*)State.CellMemberArray, sizeof(int), (size_t)P.N, dat);
	fprintf(stderr, ".");
	zfread_big((void*)State.CellSuscMemberArray, sizeof(int), (size_t)P.N, dat);
	fprintf(stderr, ".");
	for (i = 0; i < P.NC; i++)
	{
		if (Cells[i].n > 0)
		{
			Cells[i].members += CM_offset;
			Cells[i].susceptible += CSM_offset;
			Cells[i].latent += CSM_offset;
			Cells[i].infected += CSM_offset;
		}
		for (j = 0; j < MAX_INTERVENTION_TYPES; j++) Cells[i].CurInterv[j] = -1; // turn interventions off in loaded image
	}
	for (i = 0; i < P.NMC; i++)
		if (Mcells[i].n > 0)
			Mcells[i].members += CM_offset;

	for (i = 0; i < P.NCP; i++)
	{
		Cells[i].InvCDF = Array_InvCDF[i];
		Cells[i].max_trans = Array_max_trans[i];
		Cells[i].cum_trans = Array_cum_trans[i];
		Cells[i].tot_prob = Array_tot_prob[i];
	}
	free(Array_tot_prob);
	free(Array_cum_trans);
	free(Array_max_trans);
	free(Array_InvCDF);
	fprintf(stderr, "\n");
	fclose(dat);
}

void SaveSnapshot(void)
{
	FILE* dat;
	int i = 1;

	if (!(dat = fopen(SnapshotSaveFile, "wb"))) ERR_CRITICAL("Unable to open snapshot file\n");

	fwrite_big((void*) & (P.N), sizeof(int), 1, dat);
	fprintf(stderr, "## %i\n", i++);
	fwrite_big((void*) & (P.NH), sizeof(int), 1, dat);
	fprintf(stderr, "## %i\n", i++);
	fwrite_big((void*) & (P.NC), sizeof(int), 1, dat);
	fprintf(stderr, "## %i\n", i++);
	fwrite_big((void*) & (P.NCP), sizeof(int), 1, dat);
	fprintf(stderr, "## %i\n", i++);
	fwrite_big((void*) & (P.ncw), sizeof(int), 1, dat);
	fprintf(stderr, "## %i\n", i++);
	fwrite_big((void*) & (P.nch), sizeof(int), 1, dat);
	fprintf(stderr, "## %i\n", i++);
	fwrite_big((void*) & (P.setupSeed1), sizeof(long), 1, dat);
	fprintf(stderr, "## %i\n", i++);
	fwrite_big((void*) & (P.setupSeed2), sizeof(long), 1, dat);
	fprintf(stderr, "## %i\n", i++);
	fwrite_big((void*) & (P.TimeStep), sizeof(double), 1, dat);
	fprintf(stderr, "## %i\n", i++);
	fwrite_big((void*) & (P.SnapshotSaveTime), sizeof(double), 1, dat);
	fprintf(stderr, "## %i\n", i++);
	fwrite_big((void*) & (State.CellMemberArray), sizeof(int*), 1, dat);
	fprintf(stderr, "## %i\n", i++);
	fwrite_big((void*) & (State.CellSuscMemberArray), sizeof(int*), 1, dat);
	fprintf(stderr, "## %i\n", i++);

	zfwrite_big((void*)Hosts, sizeof(person), (size_t)P.N, dat);

	fprintf(stderr, "## %i\n", i++);
	zfwrite_big((void*)Households, sizeof(household), (size_t)P.NH, dat);
	fprintf(stderr, "## %i\n", i++);
	zfwrite_big((void*)Cells, sizeof(cell), (size_t)P.NC, dat);
	fprintf(stderr, "## %i\n", i++);
	zfwrite_big((void*)Mcells, sizeof(microcell), (size_t)P.NMC, dat);
	fprintf(stderr, "## %i\n", i++);

	zfwrite_big((void*)State.CellMemberArray, sizeof(int), (size_t)P.N, dat);
	fprintf(stderr, "## %i\n", i++);
	zfwrite_big((void*)State.CellSuscMemberArray, sizeof(int), (size_t)P.N, dat);
	fprintf(stderr, "## %i\n", i++);

	fclose(dat);
}

void UpdateProbs(int DoPlace)
{
	int j;

	if (!DoPlace)
	{
#pragma omp parallel for private(j) schedule(static,500)
		for (j = 0; j < P.NCP; j++)
		{
			CellLookup[j]->tot_prob = 0;
			CellLookup[j]->S0 = CellLookup[j]->S + CellLookup[j]->L + CellLookup[j]->I;
			if (P.DoDeath)
			{
				CellLookup[j]->S0 += CellLookup[j]->n / 5;
				if ((CellLookup[j]->n < 100) || (CellLookup[j]->S0 > CellLookup[j]->n)) CellLookup[j]->S0 = CellLookup[j]->n;
			}
		}
	}
	else
	{
#pragma omp parallel for private(j) schedule(static,500)
		for (j = 0; j < P.NCP; j++)
		{
			CellLookup[j]->S0 = CellLookup[j]->S;
			CellLookup[j]->tot_prob = 0;
		}
	}
#pragma omp parallel for private(j) schedule(static,500)
	for (j = 0; j < P.NCP; j++)
	{
		int m, k;
		float t;
		CellLookup[j]->cum_trans[0] = ((float)(CellLookup[0]->S0)) * CellLookup[j]->max_trans[0];
		t = ((float)CellLookup[0]->n) * CellLookup[j]->max_trans[0];
		for (m = 1; m < P.NCP; m++)
		{
				CellLookup[j]->cum_trans[m] = CellLookup[j]->cum_trans[m - 1] + ((float)(CellLookup[m]->S0)) * CellLookup[j]->max_trans[m];
				t += ((float)CellLookup[m]->n) * CellLookup[j]->max_trans[m];
		}
		CellLookup[j]->tot_prob = CellLookup[j]->cum_trans[P.NCP - 1];
		for (m = 0; m < P.NCP; m++)
			CellLookup[j]->cum_trans[m] /= CellLookup[j]->tot_prob;
		CellLookup[j]->tot_prob /= t;
		for (k = m = 0; k <= 1024; k++)
		{
			while (CellLookup[j]->cum_trans[m] * 1024 < ((float)k)) m++;
			CellLookup[j]->InvCDF[k] = m;
		}
	}
}


int ChooseTriggerVariableAndValue(int AdUnit)
{
	int VariableAndValue = 0;
	if (P.DoGlobalTriggers)
	{
		if (P.DoPerCapitaTriggers)
			VariableAndValue = (int)floor(((double)State.trigDC) * P.GlobalIncThreshPop / ((double)P.N));
		else
			VariableAndValue = State.trigDC;
	}
	else if (P.DoAdminTriggers) VariableAndValue = State.trigDC_adunit[AdUnit];
	else VariableAndValue = INT_MAX; //// i.e. if not doing triggering (at either admin or global level) then set value to be arbitrarily large so that it will surpass any trigger threshold. Probably other ways around this if anybody wants to correct?

	return VariableAndValue;
}
double ChooseThreshold(int AdUnit, double WhichThreshold) //// point is that this threshold needs to be generalised, so this is likely insufficient.
{
	double Threshold = 0;
	if (P.DoGlobalTriggers) Threshold = WhichThreshold;
	else if (P.DoAdminTriggers)
	{
		if (P.DoPerCapitaTriggers)
			Threshold = (int)ceil(((double)(AdUnits[AdUnit].n * WhichThreshold)) / P.IncThreshPop);
		else
			Threshold = WhichThreshold;
	}
	return Threshold;
}
void DoOrDontAmendStartTime (double *StartTimeToAmend, double StartTime)
{
	if (*StartTimeToAmend >= 1e10) *StartTimeToAmend = StartTime;
}

void UpdateEfficaciesAndComplianceProportions(double t)
{
	//// **** social distancing
	for (int ChangeTime = 0; ChangeTime < P.Num_SD_ChangeTimes; ChangeTime++)
		if (t == P.SD_ChangeTimes[ChangeTime])
		{
			//// **** non-enhanced
			P.SocDistHouseholdEffectCurrent = P.SD_HouseholdEffects_OverTime[ChangeTime];	//// household
			P.SocDistSpatialEffectCurrent	= P.SD_SpatialEffects_OverTime	[ChangeTime];	//// spatial
			for (int PlaceType = 0; PlaceType < P.PlaceTypeNum; PlaceType++)
				P.SocDistPlaceEffectCurrent[PlaceType] = P.SD_PlaceEffects_OverTime[ChangeTime][PlaceType]; ///// place

			//// **** enhanced
			P.EnhancedSocDistHouseholdEffectCurrent = P.Enhanced_SD_HouseholdEffects_OverTime	[ChangeTime];	//// household
			P.EnhancedSocDistSpatialEffectCurrent	= P.Enhanced_SD_SpatialEffects_OverTime		[ChangeTime];	//// spatial
			for (int PlaceType = 0; PlaceType < P.PlaceTypeNum; PlaceType++)
				P.EnhancedSocDistPlaceEffectCurrent[PlaceType] = P.Enhanced_SD_PlaceEffects_OverTime[ChangeTime][PlaceType]; ///// place

			P.SocDistCellIncThresh = P.SD_CellIncThresh_OverTime[ChangeTime];				//// cell incidence threshold
		}

	//// **** case isolation
	for (int ChangeTime = 0; ChangeTime < P.Num_CI_ChangeTimes; ChangeTime++)
		if (t == P.CI_ChangeTimes[ChangeTime])
		{
			P.CaseIsolationEffectiveness		= P.CI_SpatialAndPlaceEffects_OverTime	[ChangeTime]; //// spatial / place
			P.CaseIsolationHouseEffectiveness	= P.CI_HouseholdEffects_OverTime		[ChangeTime]; //// household

			P.CaseIsolationProp					= P.CI_Prop_OverTime					[ChangeTime]; //// compliance
			P.CaseIsolation_CellIncThresh		= P.CI_CellIncThresh_OverTime			[ChangeTime]; //// cell incidence threshold
		}

	////// **** household quarantine
	if (P.DoHouseholds)
		for (int ChangeTime = 0; ChangeTime < P.Num_HQ_ChangeTimes; ChangeTime++)
			if (t == P.HQ_ChangeTimes[ChangeTime])
			{
				P.HQuarantineSpatialEffect	= P.HQ_SpatialEffects_OverTime				[ChangeTime];				//// spatial
				P.HQuarantineHouseEffect 	= P.HQ_HouseholdEffects_OverTime			[ChangeTime];				//// household
				for (int PlaceType = 0; PlaceType < P.PlaceTypeNum; PlaceType++)
					P.HQuarantinePlaceEffect[PlaceType] = P.HQ_PlaceEffects_OverTime	[ChangeTime][PlaceType];	//// place

				P.HQuarantinePropIndivCompliant = P.HQ_Individual_PropComply_OverTime	[ChangeTime]; //// individual compliance
				P.HQuarantinePropHouseCompliant = P.HQ_Household_PropComply_OverTime	[ChangeTime]; //// household compliance

				P.HHQuar_CellIncThresh			= P.HQ_CellIncThresh_OverTime			[ChangeTime]; //// cell incidence threshold
			}

	//// **** place closure
	if (P.DoPlaces)
	{
		for (int ChangeTime = 0; ChangeTime < P.Num_PC_ChangeTimes; ChangeTime++)
			if (t == P.PC_ChangeTimes[ChangeTime])
			{
				//// First open all the places - keep commented out in case becomes necessary but avoid if possible to avoid runtime costs.
//				unsigned short int ts = (unsigned short int) (P.TimeStepsPerDay * t);
//				for (int PlaceType = 0; PlaceType < P.PlaceTypeNum; PlaceType++)
//#pragma omp parallel for schedule(static,1)
//					for (int ThreadNum = 0; ThreadNum < P.NumThreads; ThreadNum++)
//						for (int PlaceNum = ThreadNum; PlaceNum < P.Nplace[PlaceType]; PlaceNum += P.NumThreads)
//							DoPlaceOpen(PlaceType, PlaceNum, ts, ThreadNum);

				P.PlaceCloseSpatialRelContact	= P.PC_SpatialEffects_OverTime	[ChangeTime];				//// spatial
				P.PlaceCloseHouseholdRelContact = P.PC_HouseholdEffects_OverTime[ChangeTime];				//// household
				for (int PlaceType = 0; PlaceType < P.PlaceTypeNum; PlaceType++)
					P.PlaceCloseEffect[PlaceType] = P.PC_PlaceEffects_OverTime	[ChangeTime][PlaceType];	//// place

				P.PlaceCloseIncTrig				= P.PC_IncThresh_OverTime		[ChangeTime];				//// global incidence threshold
				P.PlaceCloseFracIncTrig			= P.PC_FracIncThresh_OverTime	[ChangeTime];				//// fractional incidence threshold
				P.PlaceCloseCellIncThresh		= P.PC_CellIncThresh_OverTime	[ChangeTime];				//// cell incidence threshold
				P.PlaceCloseDuration			= P.PC_Durs_OverTime			[ChangeTime] + 1;							//// duration of place closure

				//printf("\nt=%lf, Change_PC_Dur: PlaceCloseDuration = %lf \n", t, P.PlaceCloseDuration);
				//// reset place close time start - has been set to 9e9 in event of no triggers. m
				P.PlaceCloseTimeStart			= t;

				// ensure that new duration doesn't go over next change time. Judgement call here - talk to Neil if this is what he wants. 
				if (ChangeTime != P.Num_PC_ChangeTimes - 1)
					if (P.PlaceCloseTimeStart + P.PlaceCloseDuration >= P.PC_ChangeTimes[ChangeTime + 1])
						P.PlaceCloseDuration = P.PC_ChangeTimes[ChangeTime + 1] - P.PC_ChangeTimes[ChangeTime] + 1;	
			}
	}

	//// **** digital contact tracing
	for (int ChangeTime = 0; ChangeTime < P.Num_DCT_ChangeTimes; ChangeTime++)
		if (t == P.DCT_ChangeTimes[ChangeTime])
		{
			P.DCTCaseIsolationEffectiveness			= P.DCT_SpatialAndPlaceEffects_OverTime	[ChangeTime];	//// spatial / place
			P.DCTCaseIsolationHouseEffectiveness	= P.DCT_HouseholdEffects_OverTime		[ChangeTime];	//// household
			P.ProportionDigitalContactsIsolate		= P.DCT_Prop_OverTime					[ChangeTime];	//// compliance
		}
}

void RecordSample(double t, int n)
{
	int i, j, k, S, L, I, R, D, N, cumC, cumTC, cumI, cumR, cumD, cumDC, cumFC;
	int cumH; //add number of hospitalised, cumulative hospitalisation: ggilani 28/10/14
	int cumCT; //added cumulative number of contact traced: ggilani 15/06/17
	int cumCC; //added cumulative number of cases who are contacts: ggilani 28/05/2019
	int cumDCT; //added cumulative number of cases who are digitally contact traced: ggilani 11/03/20
	int cumHQ, cumAC, cumAH, cumAA, cumACS, cumAPC, cumAPA, cumAPCS, numPC, trigDC,trigAlert, trigAlertC;
	int cumC_country[MAX_COUNTRIES]; //add cumulative cases per country
	cell* ct;
	unsigned short int ts;
	float nsy;
	double s,thr;

	//// Severity quantities
	int Mild, ILI, SARI, Critical, CritRecov, cumMild, cumILI, cumSARI, cumCritical, cumCritRecov, cumDeath_ILI, cumDeath_SARI, cumDeath_Critical;

	nsy = (float)(DAYS_PER_YEAR / P.SampleStep);
	ts = (unsigned short int) (P.TimeStepsPerDay * t);

	//// initialize to zero
	S = L = I = R = D = cumI = cumC = cumDC = cumTC = cumFC = cumHQ = cumAC = cumAA = cumAH = cumACS = cumAPC = cumAPA = cumAPCS = cumD = cumH = cumCT = cumCC = cumDCT = 0;
	for (i = 0; i < MAX_COUNTRIES; i++) cumC_country[i] = 0;
	if (P.DoSeverity)
		Mild = ILI = SARI = Critical = CritRecov = cumMild = cumILI = cumSARI = cumCritical = cumCritRecov = cumDeath_ILI = cumDeath_SARI = cumDeath_Critical = 0;

#pragma omp parallel for private(i,ct) schedule(static,10000) reduction(+:S,L,I,R,D,cumTC) //added i to private
	for (i = 0; i < P.NCP; i++)
	{
		ct = CellLookup[i];
		S += (int)ct->S;
		L += (int)ct->L;
		I += (int)ct->I;
		R += (int)ct->R;
		D += (int)ct->D;
		cumTC += (int)ct->cumTC;
	}
	cumR = R;
	cumD = D;
	N = S + L + I + R + D;
	if (N != P.N) fprintf(stderr, "## %i #\n", P.N - N);
	State.sumRad2 = 0;
	for (j = 0; j < P.NumThreads; j++)
	{
		cumI += StateT[j].cumI;
		cumC += StateT[j].cumC;
		cumDC += StateT[j].cumDC;
		cumFC += StateT[j].cumFC;
		cumH += StateT[j].cumH; //added cumulative hospitalisation
		cumCT += StateT[j].cumCT; //added contact tracing
		cumCC += StateT[j].cumCC; //added cases who are contacts
		cumDCT += StateT[j].cumDCT; //added cases who are digitally contact traced
		State.sumRad2 += StateT[j].sumRad2;
		State.sumRad2 += StateT[j].sumRad2;
		cumHQ += StateT[j].cumHQ;
		cumAC += StateT[j].cumAC;
		cumAA += StateT[j].cumAA;
		cumAPC += StateT[j].cumAPC;
		cumAPA += StateT[j].cumAPA;
		cumAPCS += StateT[j].cumAPCS;
		cumAH += StateT[j].cumAH;
		cumACS += StateT[j].cumACS;
		//cumD += StateT[j].cumD;

		if (P.DoSeverity)
		{
			///// severity states by thread
			Mild				+= StateT[j].Mild				;
			ILI					+= StateT[j].ILI				;
			SARI				+= StateT[j].SARI				;
			Critical			+= StateT[j].Critical			;
			CritRecov			+= StateT[j].CritRecov			;

			///// cumulative severity states by thread
			cumMild				+= StateT[j].cumMild			;
			cumILI				+= StateT[j].cumILI				;
			cumSARI				+= StateT[j].cumSARI			;
			cumCritical			+= StateT[j].cumCritical		;
			cumCritRecov		+= StateT[j].cumCritRecov		;
			cumDeath_ILI		+= StateT[j].cumDeath_ILI		;
			cumDeath_SARI		+= StateT[j].cumDeath_SARI		;
			cumDeath_Critical	+= StateT[j].cumDeath_Critical	;
		}

		//add up cumulative country counts: ggilani - 12/11/14
		for (i = 0; i < MAX_COUNTRIES; i++) cumC_country[i] += StateT[j].cumC_country[i];
		if (State.maxRad2 < StateT[j].maxRad2) State.maxRad2 = StateT[j].maxRad2;
	}
	for (j = 0; j < P.NumThreads; j++)
		StateT[j].maxRad2 = State.maxRad2;
	TimeSeries[n].t = t;
	TimeSeries[n].S = (double)S;
	TimeSeries[n].L = (double)L;
	TimeSeries[n].I = (double)I;
	TimeSeries[n].R = (double)R;
	TimeSeries[n].D = (double)D;
	TimeSeries[n].incI = (double)(cumI - State.cumI);
	TimeSeries[n].incC = (double)(cumC - State.cumC);
	TimeSeries[n].incFC = (double)(cumFC - State.cumFC);
	TimeSeries[n].incH = (double)(cumH - State.cumH); //added incidence of hospitalisation
	TimeSeries[n].incCT = (double)(cumCT - State.cumCT); // added contact tracing
	TimeSeries[n].incCC = (double)(cumCC - State.cumCC); // added cases who are contacts
	TimeSeries[n].incDCT = (double)(cumDCT - State.cumDCT); //added cases who are digitally contact traced
	TimeSeries[n].incDC = (double)(cumDC - State.cumDC); //added incidence of detected cases
	TimeSeries[n].incTC = (double)(cumTC - State.cumTC);
	TimeSeries[n].incR = (double)(cumR - State.cumR);
	TimeSeries[n].incD = (double)(cumD - State.cumD);
	TimeSeries[n].incHQ = (double)(cumHQ - State.cumHQ);
	TimeSeries[n].incAC = (double)(cumAC - State.cumAC);
	TimeSeries[n].incAH = (double)(cumAH - State.cumAH);
	TimeSeries[n].incAA = (double)(cumAA - State.cumAA);
	TimeSeries[n].incACS = (double)(cumACS - State.cumACS);
	TimeSeries[n].incAPC = (double)(cumAPC - State.cumAPC);
	TimeSeries[n].incAPA = (double)(cumAPA - State.cumAPA);
	TimeSeries[n].incAPCS = (double)(cumAPCS - State.cumAPCS);
	TimeSeries[n].cumT = State.cumT;
	TimeSeries[n].cumUT = State.cumUT;
	TimeSeries[n].cumTP = State.cumTP;
	TimeSeries[n].cumV = State.cumV;
	TimeSeries[n].cumVG = State.cumVG; //added VG;
	TimeSeries[n].cumDC = cumDC;
	//incidence per country
	for (i = 0; i < MAX_COUNTRIES; i++) TimeSeries[n].incC_country[i] = (double)(cumC_country[i] - State.cumC_country[i]);
	if (P.DoICUTriggers)
	{
		trigDC = cumCritical;
		if (n >= P.TriggersSamplingInterval) trigDC -= (int)TimeSeries[n - P.TriggersSamplingInterval].cumCritical;
	}
	else
	{
		trigDC = cumDC;
		if (n >= P.TriggersSamplingInterval) trigDC -= (int)TimeSeries[n - P.TriggersSamplingInterval].cumDC;
	}
	State.trigDC = trigDC;

	//// update State with new totals from threads.
	State.S = S;
	State.L = L;
	State.I = I;
	State.R = R;
	State.D = D;
	State.cumI = cumI;
	State.cumDC = cumDC;
	State.cumTC = cumTC;
	State.cumFC = cumFC;
	State.cumH = cumH; //added cumulative hospitalisation
	State.cumCT = cumCT; //added cumulative contact tracing
	State.cumCC = cumCC; //added cumulative cases who are contacts
	State.cumDCT = cumDCT; //added cumulative cases who are digitally contact traced
	State.cumC = cumC;
	State.cumR = cumR;
	State.cumD = cumD;
	State.cumHQ = cumHQ;
	State.cumAC = cumAC;
	State.cumAH = cumAH;
	State.cumAA = cumAA;
	State.cumACS = cumACS;
	State.cumAPC = cumAPC;
	State.cumAPA = cumAPA;
	State.cumAPCS = cumAPCS;

	if (P.DoSeverity)
	{
		//// Record incidence. (Must be done with old State totals)
		TimeSeries[n].incMild			= (double)(cumMild				- State.cumMild				);
		TimeSeries[n].incILI			= (double)(cumILI				- State.cumILI				);
		TimeSeries[n].incSARI			= (double)(cumSARI				- State.cumSARI				);
		TimeSeries[n].incCritical		= (double)(cumCritical			- State.cumCritical			);
		TimeSeries[n].incCritRecov		= (double)(cumCritRecov			- State.cumCritRecov		);
		TimeSeries[n].incDeath_ILI		= (double)(cumDeath_ILI			- State.cumDeath_ILI		);
		TimeSeries[n].incDeath_SARI		= (double)(cumDeath_SARI		- State.cumDeath_SARI		);
		TimeSeries[n].incDeath_Critical	= (double)(cumDeath_Critical	- State.cumDeath_Critical	);

		/////// update state with totals
		State.Mild				= Mild				;
		State.ILI				= ILI				;
		State.SARI				= SARI				;
		State.Critical			= Critical			;
		State.CritRecov			= CritRecov			;
		State.cumMild			= cumMild			;
		State.cumILI			= cumILI			;
		State.cumSARI			= cumSARI			;
		State.cumCritical		= cumCritical		;
		State.cumCritRecov		= cumCritRecov		;
		State.cumDeath_ILI		= cumDeath_ILI		;
		State.cumDeath_SARI		= cumDeath_SARI		;
		State.cumDeath_Critical	= cumDeath_Critical	;

		//// Record new totals for time series. (Must be done with old State totals)
		TimeSeries[n].Mild				= Mild				;
		TimeSeries[n].ILI				= ILI				;
		TimeSeries[n].SARI				= SARI				;
		TimeSeries[n].Critical			= Critical			;
		TimeSeries[n].CritRecov			= CritRecov			;
		TimeSeries[n].cumMild			= cumMild			;
		TimeSeries[n].cumILI			= cumILI			;
		TimeSeries[n].cumSARI			= cumSARI			;
		TimeSeries[n].cumCritical		= cumCritical		;
		TimeSeries[n].cumCritRecov		= cumCritRecov		;
		TimeSeries[n].cumDeath_ILI		= cumDeath_ILI		;
		TimeSeries[n].cumDeath_SARI		= cumDeath_SARI		;
		TimeSeries[n].cumDeath_Critical	= cumDeath_Critical	;

		if (P.DoAdUnits)
			for (i = 0; i <= P.NumAdunits; i++)
			{
				//// Record incidence. Need new total minus old total (same as minus old total plus new total).
				//// First subtract old total while unchanged.
				TimeSeries[n].incMild_adunit			[i] = (double)(-State.cumMild_adunit			[i]);
				TimeSeries[n].incILI_adunit				[i] = (double)(-State.cumILI_adunit				[i]);
				TimeSeries[n].incSARI_adunit			[i] = (double)(-State.cumSARI_adunit			[i]);
				TimeSeries[n].incCritical_adunit		[i] = (double)(-State.cumCritical_adunit		[i]);
				TimeSeries[n].incCritRecov_adunit		[i] = (double)(-State.cumCritRecov_adunit		[i]);
				TimeSeries[n].incD_adunit				[i] = (double)(-State.cumD_adunit				[i]);
				TimeSeries[n].incDeath_ILI_adunit		[i] = (double)(-State.cumDeath_ILI_adunit		[i]);
				TimeSeries[n].incDeath_SARI_adunit		[i] = (double)(-State.cumDeath_SARI_adunit		[i]);
				TimeSeries[n].incDeath_Critical_adunit	[i] = (double)(-State.cumDeath_Critical_adunit	[i]);

				//// reset State (don't think StateT) to zero. Don't need to do this with non-admin unit as local variables Mild, cumSARI etc. initialized to zero at beginning of function. Check with Gemma
				State.Mild_adunit				[i] = 0;
				State.ILI_adunit				[i] = 0;
				State.SARI_adunit				[i] = 0;
				State.Critical_adunit			[i] = 0;
				State.CritRecov_adunit			[i] = 0;
				State.cumMild_adunit			[i] = 0;
				State.cumILI_adunit				[i] = 0;
				State.cumSARI_adunit			[i] = 0;
				State.cumCritical_adunit		[i] = 0;
				State.cumCritRecov_adunit		[i] = 0;
				State.cumD_adunit				[i] = 0;
				State.cumDeath_ILI_adunit		[i] = 0;
				State.cumDeath_SARI_adunit		[i] = 0;
				State.cumDeath_Critical_adunit	[i] = 0;

				for (j = 0; j < P.NumThreads; j++)
				{
					//// collate from threads
					State.Mild_adunit				[i] += StateT[j].Mild_adunit				[i];
					State.ILI_adunit				[i] += StateT[j].ILI_adunit					[i];
					State.SARI_adunit				[i] += StateT[j].SARI_adunit				[i];
					State.Critical_adunit			[i] += StateT[j].Critical_adunit			[i];
					State.CritRecov_adunit			[i] += StateT[j].CritRecov_adunit			[i];
					State.cumMild_adunit			[i] += StateT[j].cumMild_adunit				[i];
					State.cumILI_adunit				[i] += StateT[j].cumILI_adunit				[i];
					State.cumSARI_adunit			[i] += StateT[j].cumSARI_adunit				[i];
					State.cumCritical_adunit		[i] += StateT[j].cumCritical_adunit			[i];
					State.cumCritRecov_adunit		[i] += StateT[j].cumCritRecov_adunit		[i];
					State.cumD_adunit				[i] += StateT[j].cumD_adunit				[i];
					State.cumDeath_ILI_adunit		[i] += StateT[j].cumDeath_ILI_adunit		[i];
					State.cumDeath_SARI_adunit		[i] += StateT[j].cumDeath_SARI_adunit		[i];
					State.cumDeath_Critical_adunit	[i] += StateT[j].cumDeath_Critical_adunit	[i];
				}

				//// Record incidence. Need new total minus old total. Add new total
				TimeSeries[n].incMild_adunit			[i] += (double)(State.cumMild_adunit			[i]);
				TimeSeries[n].incILI_adunit				[i] += (double)(State.cumILI_adunit				[i]);
				TimeSeries[n].incSARI_adunit			[i] += (double)(State.cumSARI_adunit			[i]);
				TimeSeries[n].incCritical_adunit		[i] += (double)(State.cumCritical_adunit		[i]);
				TimeSeries[n].incCritRecov_adunit		[i] += (double)(State.cumCritRecov_adunit		[i]);
				TimeSeries[n].incD_adunit				[i] += (double)(State.cumD_adunit				[i]);
				TimeSeries[n].incDeath_ILI_adunit		[i] += (double)(State.cumDeath_ILI_adunit		[i]);
				TimeSeries[n].incDeath_SARI_adunit		[i] += (double)(State.cumDeath_SARI_adunit		[i]);
				TimeSeries[n].incDeath_Critical_adunit	[i] += (double)(State.cumDeath_Critical_adunit	[i]);

				//// Record new totals for time series. (Must be done with old State totals)
				TimeSeries[n].Mild_adunit				[i] = State.Mild_adunit					[i];
				TimeSeries[n].ILI_adunit				[i] = State.ILI_adunit					[i];
				TimeSeries[n].SARI_adunit				[i] = State.SARI_adunit					[i];
				TimeSeries[n].Critical_adunit			[i] = State.Critical_adunit				[i];
				TimeSeries[n].CritRecov_adunit			[i] = State.CritRecov_adunit			[i];
				TimeSeries[n].cumMild_adunit			[i] = State.cumMild_adunit				[i];
				TimeSeries[n].cumILI_adunit				[i] = State.cumILI_adunit				[i];
				TimeSeries[n].cumSARI_adunit			[i] = State.cumSARI_adunit				[i];
				TimeSeries[n].cumCritical_adunit		[i] = State.cumCritical_adunit			[i];
				TimeSeries[n].cumCritRecov_adunit		[i] = State.cumCritRecov_adunit			[i];
				TimeSeries[n].cumD_adunit				[i] = State.cumD_adunit					[i];
				TimeSeries[n].cumDeath_ILI_adunit		[i] = State.cumDeath_ILI_adunit			[i];
				TimeSeries[n].cumDeath_SARI_adunit		[i] = State.cumDeath_SARI_adunit		[i];
				TimeSeries[n].cumDeath_Critical_adunit	[i] = State.cumDeath_Critical_adunit	[i];
			}
	}

	//update cumulative cases per country
	for (i = 0; i < MAX_COUNTRIES; i++) State.cumC_country[i] = cumC_country[i];
	//update overall state variable for cumulative cases per adunit

	TimeSeries[n].rmsRad = (State.cumI > 0) ? sqrt(State.sumRad2 / ((double)State.cumI)) : 0;
	TimeSeries[n].maxRad = sqrt(State.maxRad2);
	TimeSeries[n].extinct = ((((P.SmallEpidemicCases >= 0) && (State.R <= P.SmallEpidemicCases)) || (P.SmallEpidemicCases < 0)) && (State.I + State.L == 0)) ? 1 : 0;
	for (i = 0; i < NUM_AGE_GROUPS; i++)
	{
		TimeSeries[n].incCa[i] = TimeSeries[n].incIa[i] = TimeSeries[n].incDa[i] = 0;
		for (j = 0; j < P.NumThreads; j++)
		{
			TimeSeries[n].incCa[i] += (double)StateT[j].cumCa[i];
			TimeSeries[n].incIa[i] += (double)StateT[j].cumIa[i];
			TimeSeries[n].incDa[i] += (double)StateT[j].cumDa[i];
		}
	}

	for (i = 0; i < 2; i++)
	{
		TimeSeries[n].incC_keyworker[i] = TimeSeries[n].incI_keyworker[i] = TimeSeries[n].cumT_keyworker[i] = 0;
		for (j = 0; j < P.NumThreads; j++)
		{
			TimeSeries[n].incC_keyworker[i] += (double)StateT[j].cumC_keyworker[i];
			TimeSeries[n].incI_keyworker[i] += (double)StateT[j].cumI_keyworker[i];
			TimeSeries[n].cumT_keyworker[i] += (double)StateT[j].cumT_keyworker[i];
			StateT[j].cumC_keyworker[i] = StateT[j].cumI_keyworker[i] = 0;
		}
	}

	for (i = 0; i < INFECT_TYPE_MASK; i++)
	{
		TimeSeries[n].incItype[i] = 0;
		for (j = 0; j < P.NumThreads; j++)
		{
			TimeSeries[n].incItype[i] += (double)StateT[j].cumItype[i];
			StateT[j].cumItype[i] = 0;
		}
	}
	if (P.DoAdUnits)
		for (i = 0; i <= P.NumAdunits; i++)
		{
			TimeSeries[n].incI_adunit[i] = TimeSeries[n].incC_adunit[i] = TimeSeries[n].cumT_adunit[i] = TimeSeries[n].incH_adunit[i] = TimeSeries[n].incDC_adunit[i] = TimeSeries[n].incCT_adunit[i] = TimeSeries[n].incDCT_adunit[i] =  0; //added detected cases: ggilani 03/02/15
			for (j = 0; j < P.NumThreads; j++)
			{
				TimeSeries[n].incI_adunit[i] += (double)StateT[j].cumI_adunit[i];
				TimeSeries[n].incC_adunit[i] += (double)StateT[j].cumC_adunit[i];
				TimeSeries[n].incDC_adunit[i] += (double)StateT[j].cumDC_adunit[i]; //added detected cases: ggilani 03/02/15
				TimeSeries[n].incH_adunit[i] += (double)StateT[j].cumH_adunit[i]; //added hospitalisation
				TimeSeries[n].incCT_adunit[i] += (double)StateT[j].cumCT_adunit[i]; //added contact tracing: ggilani 15/06/17
				TimeSeries[n].incCC_adunit[i] += (double)StateT[j].cumCC_adunit[i]; //added cases who are contacts: ggilani 28/05/2019
				TimeSeries[n].incDCT_adunit[i] += (double)StateT[j].cumDCT_adunit[i]; //added cases who are digitally contact traced: ggilani 11/03/20
				TimeSeries[n].cumT_adunit[i] += (double)StateT[j].cumT_adunit[i];
				State.cumC_adunit[i] += StateT[j].cumC_adunit[i];
				State.cumDC_adunit[i] += StateT[j].cumDC_adunit[i];
				StateT[j].cumI_adunit[i] = StateT[j].cumC_adunit[i] = StateT[j].cumH_adunit[i] = StateT[j].cumDC_adunit[i] = StateT[j].cumCT_adunit[i] = StateT[j].cumCC_adunit[i] = StateT[j].cumDCT_adunit[i] = 0; //added hospitalisation, detected cases, contact tracing: ggilani 03/02/15, 15/06/17
			}
			if (P.DoICUTriggers)
			{
				State.trigDC_adunit[i] += (int)TimeSeries[n].incCritical_adunit[i];
				if (n >= P.TriggersSamplingInterval) State.trigDC_adunit[i] -= (int)TimeSeries[n - P.TriggersSamplingInterval].incCritical_adunit[i];
			}
			else
			{
				State.trigDC_adunit[i] += (int)TimeSeries[n].incDC_adunit[i];
				if (n >= P.TriggersSamplingInterval) State.trigDC_adunit[i] -= (int)TimeSeries[n - P.TriggersSamplingInterval].incDC_adunit[i];
			}
		}
	if (P.DoDigitalContactTracing)
		for (i = 0; i < P.NumAdunits; i++)
			TimeSeries[n].DCT_adunit[i] = (double)AdUnits[i].ndct; //added total numbers of contacts currently isolated due to digital contact tracing: ggilani 11/03/20
	if (P.DoPlaces)
		for (i = 0; i < NUM_PLACE_TYPES; i++)
		{
			numPC = 0;
			for (j = 0; j < P.Nplace[i]; j++)
				if (PLACE_CLOSED(i, j)) numPC++;
			State.NumPlacesClosed[i] = numPC;
			TimeSeries[n].PropPlacesClosed[i] = ((double)numPC) / ((double)P.Nplace[i]);
		}
	for (i = k = 0; i < P.NMC; i++) if (Mcells[i].socdist == 2) k++;
	TimeSeries[n].PropSocDist=((double)k)/((double)P.NMC);

	//update contact number distribution in State
	for (i = 0; i < (MAX_CONTACTS+1); i++)
	{
		for (j = 0; j < P.NumThreads; j++)
		{
			State.contact_dist[i] += StateT[j].contact_dist[i];
			StateT[j].contact_dist[i] = 0;
		}
	}

	trigAlertC = State.cumDC;
	if (n >= P.PreControlClusterIdDuration) trigAlertC -= (int)TimeSeries[n - P.PreControlClusterIdDuration].cumDC;

	if (P.PreControlClusterIdUseDeaths)
	{
		trigAlert = (int)TimeSeries[n].D;
		if (n >= P.PreControlClusterIdDuration) trigAlert -= (int) TimeSeries[n - P.PreControlClusterIdDuration].D;
	}
	else
	{
		trigAlert = trigAlertC;
	}

	if(((!P.DoAlertTriggerAfterInterv) && (trigAlert >= P.PreControlClusterIdCaseThreshold)) || ((P.DoAlertTriggerAfterInterv) &&
		(((trigAlertC >= P.PreControlClusterIdCaseThreshold)&&(P.ModelCalibIteration<=4)) || ((t>=P.PreIntervTime) && (P.ModelCalibIteration > 4)))))
	{
		if((!P.StopCalibration)&&(!InterruptRun))
		{
			if (P.PreControlClusterIdTime == 0)
			{
				P.PreIntervTime = P.PreControlClusterIdTime = t;
				if (P.PreControlClusterIdCalTime >= 0)
				{
					P.PreControlClusterIdHolOffset = P.PreControlClusterIdTime - P.PreIntervIdCalTime;
//					fprintf(stderr, "@@## trigAlertC=%i P.PreControlClusterIdHolOffset=%lg \n",trigAlertC, P.PreControlClusterIdHolOffset);
				}
			}
			if ((P.PreControlClusterIdCalTime >= 0)&& (!P.DoAlertTriggerAfterInterv))
			{
				P.StopCalibration = 1;
				InterruptRun = 1;
			}
			if ((P.DoAlertTriggerAfterInterv) && (t == P.PreControlClusterIdTime + P.PreControlClusterIdCalTime - P.PreIntervIdCalTime))
			{
				if ((trigAlert > 0)&&(P.ModelCalibIteration<15))
				{
					s = ((double)trigAlert)/((double)P.AlertTriggerAfterIntervThreshold);
					thr = 1.1 / sqrt((double)P.AlertTriggerAfterIntervThreshold);
					if (thr < 0.05) thr = 0.05;
					fprintf(stderr, "\n** %i %lf %lf | %lg / %lg \t", P.ModelCalibIteration, t, P.PreControlClusterIdTime + P.PreControlClusterIdCalTime - P.PreIntervIdCalTime, P.PreControlClusterIdHolOffset,s);
					fprintf(stderr, "| %i %i %i %i -> ", trigAlert, trigAlertC, P.AlertTriggerAfterIntervThreshold, P.PreControlClusterIdCaseThreshold);
					if (P.ModelCalibIteration == 1)
					{
						if ((((s - 1.0) <= thr) && (s >= 1)) || (((1.0 - s) <= thr / 2) && (s < 1)))
						{
							P.ModelCalibIteration = 15;
							P.StopCalibration = 1;
						}
						else
						{
							s = pow(s, 1.0);
							k = (int)(((double)P.PreControlClusterIdCaseThreshold) / s);
							if (k > 0) P.PreControlClusterIdCaseThreshold = k;
						}
					}
					else if ((P.ModelCalibIteration >= 4) && ((P.ModelCalibIteration) % 2 == 0))
					{
						if ((((s - 1.0) <= thr) && (s >= 1)) || (((1.0 - s) <= thr / 2) && (s < 1)))
						{
							//P.ModelCalibIteration=15;
							//P.StopCalibration = 1;
						}
						else if (s > 1)
						{
							P.PreIntervTime--;
							P.PreControlClusterIdHolOffset--;
						}
						else if (s < 1)
						{
							P.PreIntervTime++;
							P.PreControlClusterIdHolOffset++;
						}
					}
					else if ((P.ModelCalibIteration >= 4) && ((P.ModelCalibIteration) % 2 == 1))
					{
						if ((((s - 1.0) <= thr) && (s >= 1)) || (((1.0 - s) <= thr / 2) && (s < 1)))
						{
							P.ModelCalibIteration = 15;
							P.StopCalibration = 1;
							fprintf(stderr, "Calibration ended.\n");
						}
						else
							P.SeedingScaling /=pow(s, 0.4);
					}
					P.ModelCalibIteration++;
					InterruptRun = 1;
					fprintf(stderr, "%i : %lg\n", P.PreControlClusterIdCaseThreshold, P.SeedingScaling);
				}
				else
				{
					P.StopCalibration = 1;
					InterruptRun = 1;
				}
			}
		}
		P.ControlPropCasesId = P.PostAlertControlPropCasesId;

		if (P.VaryEfficaciesOverTime)
			UpdateEfficaciesAndComplianceProportions(t - P.PreIntervTime);

		//// Set Case isolation start time (by admin unit)
		for (i = 0; i < P.NumAdunits; i++)
			if (ChooseTriggerVariableAndValue(i) > ChooseThreshold(i, P.CaseIsolation_CellIncThresh)) //// a little wasteful if doing Global trigs as function called more times than necessary, but worth it for much simpler code. Also this function is small portion of runtime.
			{
				if (P.DoInterventionDelaysByAdUnit)
					DoOrDontAmendStartTime(&AdUnits[i].CaseIsolationTimeStart, t + AdUnits[i].CaseIsolationDelay);
				else
					DoOrDontAmendStartTime(&AdUnits[i].CaseIsolationTimeStart, t + P.CaseIsolationTimeStartBase);
			}

		//// Set Household Quarantine start time (by admin unit)
		for (i = 0; i < P.NumAdunits; i++)
			if (ChooseTriggerVariableAndValue(i) > ChooseThreshold(i, P.HHQuar_CellIncThresh)) //// a little wasteful if doing Global trigs as function called more times than necessary, but worth it for much simpler code. Also this function is small portion of runtime.
			{
				if (P.DoInterventionDelaysByAdUnit)
					DoOrDontAmendStartTime(&AdUnits[i].HQuarantineTimeStart, t + AdUnits[i].HQuarantineDelay);
				else
					DoOrDontAmendStartTime(&AdUnits[i].HQuarantineTimeStart, t + P.HQuarantineTimeStartBase);
			}

		//// Set DigitalContactTracingTimeStart
		if (P.DoDigitalContactTracing)
			for (i = 0; i < P.NumAdunits; i++)
				if (ChooseTriggerVariableAndValue(i) > ChooseThreshold(i, P.DigitalContactTracing_CellIncThresh)) //// a little wasteful if doing Global trigs as function called more times than necessary, but worth it for much simpler code. Also this function is small portion of runtime.
				{
					if (P.DoInterventionDelaysByAdUnit)
						DoOrDontAmendStartTime(&AdUnits[i].DigitalContactTracingTimeStart, t + AdUnits[i].DCTDelay);
					else
						DoOrDontAmendStartTime(&AdUnits[i].DigitalContactTracingTimeStart, t + P.DigitalContactTracingTimeStartBase);
				}

		if (P.DoGlobalTriggers)
		{
			int TriggerValue = ChooseTriggerVariableAndValue(0);
			if (TriggerValue >= ChooseThreshold(0, P.TreatCellIncThresh))
				DoOrDontAmendStartTime(&(P.TreatTimeStart), t + P.TreatTimeStartBase);
			if (TriggerValue >= P.VaccCellIncThresh) DoOrDontAmendStartTime(&P.VaccTimeStart, t + P.VaccTimeStartBase);
			if (TriggerValue >= P.SocDistCellIncThresh)
			{
				DoOrDontAmendStartTime(&P.SocDistTimeStart, t + P.SocDistTimeStartBase);
				//added this for admin unit based intervention delays based on a global trigger: ggilani 17/03/20
				if (P.DoInterventionDelaysByAdUnit)
					for (i = 0; i < P.NumAdunits; i++)
						DoOrDontAmendStartTime(&AdUnits[i].SocialDistanceTimeStart, t + AdUnits[i].SocialDistanceDelay);
			}
			if (TriggerValue >= P.PlaceCloseCellIncThresh)
			{
				DoOrDontAmendStartTime(&P.PlaceCloseTimeStart, t + P.PlaceCloseTimeStartBase);
				if (P.DoInterventionDelaysByAdUnit)
					for (i = 0; i < P.NumAdunits; i++)
						DoOrDontAmendStartTime(&AdUnits[i].PlaceCloseTimeStart, t + AdUnits[i].PlaceCloseDelay);
			}
			if (TriggerValue >= P.MoveRestrCellIncThresh)
				DoOrDontAmendStartTime(&P.MoveRestrTimeStart, t + P.MoveRestrTimeStartBase);
			if (TriggerValue >= P.KeyWorkerProphCellIncThresh)
				DoOrDontAmendStartTime(&P.KeyWorkerProphTimeStart, t + P.KeyWorkerProphTimeStartBase);
		}
		else
		{
		    DoOrDontAmendStartTime(&P.TreatTimeStart			, t + P.TreatTimeStartBase			);
			DoOrDontAmendStartTime(&P.VaccTimeStart				, t + P.VaccTimeStartBase			);
			DoOrDontAmendStartTime(&P.SocDistTimeStart			, t + P.SocDistTimeStartBase		);
			DoOrDontAmendStartTime(&P.PlaceCloseTimeStart		, t + P.PlaceCloseTimeStartBase		);
			DoOrDontAmendStartTime(&P.MoveRestrTimeStart		, t + P.MoveRestrTimeStartBase		);
			DoOrDontAmendStartTime(&P.KeyWorkerProphTimeStart	, t + P.KeyWorkerProphTimeStartBase	);
		}
		DoOrDontAmendStartTime(&P.AirportCloseTimeStart, t + P.AirportCloseTimeStartBase);


	}
	if ((P.PlaceCloseIndepThresh > 0) && (((double)State.cumDC) >= P.PlaceCloseIndepThresh))
		DoOrDontAmendStartTime(&P.PlaceCloseTimeStart, t + P.PlaceCloseTimeStartBase);


	if (t > P.SocDistTimeStart + P.SocDistChangeDelay)
	{
		P.SocDistDurationCurrent = P.SocDistDuration2;
		P.SocDistHouseholdEffectCurrent = P.SocDistHouseholdEffect2;
		P.SocDistSpatialEffectCurrent = P.SocDistSpatialEffect2;
		P.EnhancedSocDistHouseholdEffectCurrent = P.EnhancedSocDistHouseholdEffect2;
		P.EnhancedSocDistSpatialEffectCurrent = P.EnhancedSocDistSpatialEffect2;
		for (i = 0; i < P.PlaceTypeNum; i++)
		{
			P.SocDistPlaceEffectCurrent[i] = P.SocDistPlaceEffect2[i];
			P.EnhancedSocDistPlaceEffectCurrent[i] = P.EnhancedSocDistPlaceEffect2[i];
		}
	}
	//fix to switch off first place closure after P.PlaceCloseDuration has elapsed, if there are no school or cell-based triggers set
	if (t == P.PlaceCloseTimeStart + P.PlaceCloseDuration)
	{
		P.PlaceCloseTimeStartPrevious = P.PlaceCloseTimeStart;
		if ((P.PlaceCloseIncTrig == 0) && (P.PlaceCloseFracIncTrig == 0) && (P.PlaceCloseCellIncThresh == 0)) P.PlaceCloseTimeStart = 9e9;
	}

	if (!P.VaryEfficaciesOverTime)
	{
		if ((P.PlaceCloseTimeStart2 > P.PlaceCloseTimeStartPrevious) && //// if second place closure start time after previous start time AND
			(t >= P.PlaceCloseTimeStartPrevious + P.PlaceCloseDuration) &&	//// if now after previous place closure period has finished AND
			(t >= P.PlaceCloseTimeStartPrevious + P.PlaceCloseTimeStartBase2 - P.PlaceCloseTimeStartBase))	//// if now after previous start time + plus difference between 1st and 2nd base start times
		{
			fprintf(stderr, "\nSecond place closure period (t=%lg)\n", t);
			P.PlaceCloseTimeStartPrevious = P.PlaceCloseTimeStart2 = P.PlaceCloseTimeStart = t;
			P.PlaceCloseDuration = P.PlaceCloseDuration2;
			P.PlaceCloseIncTrig = P.PlaceCloseIncTrig2;
			P.PlaceCloseCellIncThresh = P.PlaceCloseCellIncThresh2;
		}
	}

	

	if (P.OutputBitmap >= 1)
	{
		TSMean = TSMeanNE; TSVar = TSVarNE;
		CaptureBitmap	();
		OutputBitmap	(0);
	}
}

void RecordInfTypes(void)
{
	int i, j, k, l, lc, lc2, b, c, n, nf, i2;
	double* res, * res_av, * res_var, t, s;

	for (n = 0; n < P.NumSamples; n++)
	{
		for (i = 0; i < INFECT_TYPE_MASK; i++) TimeSeries[n].Rtype[i] = 0;
		for (i = 0; i < NUM_AGE_GROUPS; i++) TimeSeries[n].Rage[i] = 0;
		TimeSeries[n].Rdenom = 0;
	}
	for (i = 0; i < INFECT_TYPE_MASK; i++) inftype[i] = 0;
	for (i = 0; i < MAX_COUNTRIES; i++) infcountry[i] = 0;
	for (i = 0; i < MAX_SEC_REC; i++)
		for (j = 0; j < MAX_GEN_REC; j++)
			indivR0[i][j] = 0;
	for (i = 0; i <= MAX_HOUSEHOLD_SIZE; i++)
		for (j = 0; j <= MAX_HOUSEHOLD_SIZE; j++)
			inf_household[i][j] = case_household[i][j] = 0;
	for (b = 0; b < P.NC; b++)
		if ((Cells[b].S != Cells[b].n) || (Cells[b].R > 0))
			for (c = 0; c < Cells[b].n; c++)
				Hosts[Cells[b].members[c]].listpos = 0;
	//	for(b=0;b<P.NC;b++)
	//		if((Cells[b].S!=Cells[b].n)||(Cells[b].R>0))
	{
		j = k = l = lc = lc2 = 0; t = 1e10;
		//			for(c=0;c<Cells[b].n;c++)
		for (i = 0; i < P.N; i++)
		{
			//				i=Cells[b].members[c];
			if (j == 0) j = k = Households[Hosts[i].hh].nh;
			if ((Hosts[i].inf != InfStat_Susceptible) && (Hosts[i].inf != InfStat_ImmuneAtStart))
			{
				if (Hosts[i].latent_time * P.TimeStep <= P.SampleTime)
					TimeSeries[(int)(Hosts[i].latent_time * P.TimeStep / P.SampleStep)].Rdenom++;
				infcountry[Mcells[Hosts[i].mcell].country]++;
				if (abs(Hosts[i].inf) < InfStat_Recovered)
					l = -1;
				else if (l >= 0)
					l++;
				if ((l >= 0) && ((Hosts[i].inf == InfStat_RecoveredFromSymp) || (Hosts[i].inf == InfStat_Dead_WasSymp)))
				{
					lc2++;
					if (Hosts[i].latent_time * P.TimeStep <= t) // This convoluted logic is to pick up households where the index is symptomatic
					{
						lc = 1; t = Hosts[i].latent_time * P.TimeStep;
					}
				}
				else if ((l > 0) && (Hosts[i].latent_time * P.TimeStep < t))
				{
					lc = 0; t = Hosts[i].latent_time * P.TimeStep;
				}
				i2 = Hosts[i].infector;
				if (i2 >= 0)
				{
					Hosts[i2].listpos++;
					if (Hosts[i2].latent_time * P.TimeStep <= P.SampleTime)
					{
						TimeSeries[(int)(Hosts[i2].latent_time * P.TimeStep / P.SampleStep)].Rtype[Hosts[i].infect_type % INFECT_TYPE_MASK]++;
						TimeSeries[(int)(Hosts[i2].latent_time * P.TimeStep / P.SampleStep)].Rage[HOST_AGE_GROUP(i)]++;
					}
				}
			}
			inftype[Hosts[i].infect_type % INFECT_TYPE_MASK]++;
			j--;
			if (j == 0)
			{
				if (l < 0) l = 0;
				inf_household[k][l]++;
				case_household[k][lc2]++; //now recording total symptomatic cases, rather than infections conditional on symptomatic index
				l = lc = lc2 = 0; t = 1e10;
			}
		}
	}
	for (b = 0; b < P.NC; b++)
		if ((Cells[b].S != Cells[b].n) || (Cells[b].R > 0))
			for (c = 0; c < Cells[b].n; c++)
			{
				i = Cells[b].members[c];
				if ((abs(Hosts[i].inf) == InfStat_Recovered) || (abs(Hosts[i].inf) == InfStat_Dead))
				{
					l = Hosts[i].infect_type / INFECT_TYPE_MASK;
					if ((l < MAX_GEN_REC) && (Hosts[i].listpos < MAX_SEC_REC)) indivR0[Hosts[i].listpos][l]++;
				}
			}
	/* 	if(!TimeSeries[P.NumSamples-1].extinct) */
	{
		for (i = 0; i < INFECT_TYPE_MASK; i++) inftype_av[i] += inftype[i];
		for (i = 0; i < MAX_COUNTRIES; i++)
		{
			infcountry_av[i] += infcountry[i];
			if (infcountry[i] > 0) infcountry_num[i]++;
		}
		for (i = 0; i < MAX_SEC_REC; i++)
			for (j = 0; j < MAX_GEN_REC; j++)
				indivR0_av[i][j] += indivR0[i][j];
		for (i = 0; i <= MAX_HOUSEHOLD_SIZE; i++)
			for (j = 0; j <= MAX_HOUSEHOLD_SIZE; j++)
			{
				inf_household_av[i][j] += inf_household[i][j];
				case_household_av[i][j] += case_household[i][j];
			}
	}
	k = P.PreIntervIdCalTime - P.PreControlClusterIdTime;
	for (n = 0; n < P.NumSamples; n++)
	{
		TimeSeries[n].t += k;
		s = 0;
		if (TimeSeries[n].Rdenom == 0) TimeSeries[n].Rdenom = 1e-10;
		for (i = 0; i < NUM_AGE_GROUPS; i++)
			TimeSeries[n].Rage[i] /= TimeSeries[n].Rdenom;
		for (i = 0; i < INFECT_TYPE_MASK; i++)
			s += (TimeSeries[n].Rtype[i] /= TimeSeries[n].Rdenom);
		TimeSeries[n].Rdenom = s;
	}
	nf = sizeof(results) / sizeof(double);
	if (!P.DoAdUnits) nf -= MAX_ADUNITS; // TODO: This still processes most of the AdUnit arrays; just not the last one
	fprintf(stderr, "extinct=%i (%i)\n", (int) TimeSeries[P.NumSamples - 1].extinct, P.NumSamples - 1);
	if (TimeSeries[P.NumSamples - 1].extinct)
	{
		TSMean = TSMeanE; TSVar = TSVarE; P.NRactE++;
	}
	else
	{
		TSMean = TSMeanNE; TSVar = TSVarNE; P.NRactNE++;
	}
	lc = -k;
	for (n = 0; n < P.NumSamples; n++)
	{
		if ((n + lc >= 0) && (n + lc < P.NumSamples))
		{
			if (s < TimeSeries[n + lc].incC) { s = TimeSeries[n + lc].incC; t = P.SampleStep * ((double)(n + lc)); }
			res = (double*)&TimeSeries[n + lc];
			res_av = (double*)&TSMean[n];
			res_var = (double*)&TSVar[n];
			for (i = 1 /* skip over `t` */; i < nf; i++)
			{
				res_av[i] += res[i];
				res_var[i] += res[i] * res[i];
			}
			if (TSMean[n].cumTmax < TimeSeries[n + lc].cumT) TSMean[n].cumTmax = TimeSeries[n + lc].cumT;
			if (TSMean[n].cumVmax < TimeSeries[n + lc].cumV) TSMean[n].cumVmax = TimeSeries[n + lc].cumV;
		}
		TSMean[n].t += ((double) n )* P.SampleStep;
	}
	PeakHeightSum += s;
	PeakHeightSS += s * s;
	PeakTimeSum += t;
	PeakTimeSS += t * t;
}


void CalcOriginDestMatrix_adunit()
{
	/** function: CalcOriginDestMatrix_adunit()
	 *
	 * purpose: to output the origin destination matrix between admin units
	 *
	 * parameters: none
	 *
	 * returns: none
	 *
	 * author: ggilani, date: 28/01/15
	 */
	int tn, i, j, k, l, m, p;
	double total_flow, flow;
	ptrdiff_t cl_from, cl_to, cl_from_mcl, cl_to_mcl, mcl_from, mcl_to;

#pragma omp parallel for private(tn,i,j,k,l,m,p,total_flow,mcl_from,mcl_to,cl_from,cl_to,cl_from_mcl,cl_to_mcl,flow) schedule(static) //reduction(+:s,t2)
	for (tn = 0; tn < P.NumThreads; tn++)
	{
		for (i = tn; i < P.NCP; i += P.NumThreads)
		{
			//reset pop density matrix to zero
			double pop_dens_from[MAX_ADUNITS] = {};

			//find index of cell from which flow travels
			cl_from = CellLookup[i] - Cells;
			cl_from_mcl = (cl_from / P.nch) * P.NMCL * P.nmch + (cl_from % P.nch) * P.NMCL;

			//loop over microcells in these cells to find populations in each admin unit and so flows
			for (k = 0; k < P.NMCL; k++)
			{
				for (l = 0; l < P.NMCL; l++)
				{
					//get index of microcell
					mcl_from = cl_from_mcl + l + k * P.nmch;
					if (Mcells[mcl_from].n > 0)
					{
						//get proportion of each population of cell that exists in each admin unit
						pop_dens_from[Mcells[mcl_from].adunit] += (((double)Mcells[mcl_from].n) / ((double)Cells[cl_from].n));
					}
				}
			}

			for (j = i; j < P.NCP; j++)
			{
				//reset pop density matrix to zero
				double pop_dens_to[MAX_ADUNITS] = {};

				//find index of cell which flow travels to
				cl_to = CellLookup[j] - Cells;
				cl_to_mcl = (cl_to / P.nch) * P.NMCL * P.nmch + (cl_to % P.nch) * P.NMCL;
				//calculate distance and kernel between the cells
				//total_flow=Cells[cl_from].max_trans[j]*Cells[cl_from].n*Cells[cl_to].n;
				if (j == 0)
				{
					total_flow = Cells[cl_from].cum_trans[j] * Cells[cl_from].n;
				}
				else
				{
					total_flow = (Cells[cl_from].cum_trans[j] - Cells[cl_from].cum_trans[j - 1]) * Cells[cl_from].n;
				}

				//loop over microcells within destination cell
				for (m = 0; m < P.NMCL; m++)
				{
					for (p = 0; p < P.NMCL; p++)
					{
						//get index of microcell
						mcl_to = cl_to_mcl + p + m * P.nmch;
						if (Mcells[mcl_to].n > 0)
						{
							//get proportion of each population of cell that exists in each admin unit
							pop_dens_to[Mcells[mcl_to].adunit] += (((double)Mcells[mcl_to].n) / ((double)Cells[cl_to].n));
						}
					}
				}

				for (m = 0; m < P.NumAdunits; m++)
				{
					for (p = 0; p < P.NumAdunits; p++)
					{
						if (m != p)
						{
							flow = total_flow * pop_dens_from[m] * pop_dens_to[p]; //updated to remove reference to cross-border flows: ggilani 26/03/20
							StateT[tn].origin_dest[m][p] += flow;
							StateT[tn].origin_dest[p][m] += flow;
						}
					}
				}
			}

			////loop over microcells within cell to find the proportion of the cell population in each admin unit
			//k=(cl_from/P.nch)*P.NMCL*P.nmch+(cl_from%P.nch)*P.NMCL;
			//for(l=0;l<P.NMCL;l++)
			//{
			//	for(m=0;m<P.NMCL;m++)
			//	{
			//		mcl_from=k+m+l*P.nmch;
			//		pop_cell_from[Mcells[mcl_from].adunit]+=Mcells[mcl_from].n;
			//	}
			//}
			////loop over cells
			//for(p=(i+1);p<P.NCP;p++)
			//{
			//	//reset population array
			//	for(j=0;j<P.NumAdunits;j++)
			//	{
			//		pop_cell_to[j]=0.0;
			//	}
			//	cl_to=CellLookup[p]-Cells;
			//	//loop over microcells within cell to find the proportion of the cell population in each admin unit
			//	q=(cl_to/P.nch)*P.NMCL*P.nmch+(cl_to%P.nch)*P.NMCL;
			//	for(l=0;l<P.NMCL;l++)
			//	{
			//		for(m=0;m<P.NMCL;m++)
			//		{
			//			mcl_to=q+m+l*P.nmch;
			//			pop_cell_to[Mcells[mcl_to].adunit]+=Mcells[mcl_to].n;
			//		}
			//	}

			//	//find distance and kernel function between cells
			//	dist=dist2_cc_min(Cells+cl_from,Cells+cl_to);
			//	dist_kernel=numKernel(dist);

			//	//add flow between adunits based on how population is distributed
			//	for(l=0;l<P.NumAdunits;l++)
			//	{
			//		for(m=(l+1);m<P.NumAdunits;m++)
			//		{
			//			AdUnits[l].origin_dest[m]+=pop_cell_from[l]*pop_cell_to[m]*dist_kernel;
			//			AdUnits[m].origin_dest[l]+=pop_cell_from[l]*pop_cell_to[m]*dist_kernel;
			//		}
			//	}

		}
	}

	//Sum up flow between adunits across threads
	for (i = 0; i < P.NumAdunits; i++)
	{
		for (j = 0; j < P.NumAdunits; j++)
		{
			for (k = 0; k < P.NumThreads; k++)
			{
				AdUnits[i].origin_dest[j] += StateT[k].origin_dest[i][j];
			}
		}
	}

}

//// Get parameters code (called by ReadParams function)
int GetInputParameter (FILE* dat, FILE* dat2, const char* SItemName, const char* ItemType, void* ItemPtr, int NumItem, int NumItem2, int Offset)
{
	int FindFlag;

	FindFlag = GetInputParameter2(dat, dat2, SItemName, ItemType, ItemPtr, NumItem, NumItem2, Offset);
	if (!FindFlag)
	{
		ERR_CRITICAL_FMT("\nUnable to find parameter `%s' in input file. Aborting program...\n", SItemName);
	}
	return FindFlag;
}
int GetInputParameter2(FILE* dat, FILE* dat2, const char* SItemName, const char* ItemType, void* ItemPtr, int NumItem, int NumItem2, int Offset)
{
	int FindFlag = 0;

	if (dat2) FindFlag = GetInputParameter3(dat2, SItemName, ItemType, ItemPtr, NumItem, NumItem2, Offset);
	if (!FindFlag)
		FindFlag = GetInputParameter3(dat, SItemName, ItemType, ItemPtr, NumItem, NumItem2, Offset);
	return FindFlag;
}

/*
    Reads a string (as per fscanf %s).
    Returns true if it succeeds, false on EOF, and does not return on error.
*/
bool readString(const char* SItemName, FILE* dat, char *buf) {
    int r = fscanf(dat, "%s", buf);
    if(r == 1) {
        return true;
    } else if (r == EOF) {
        if(ferror(dat)) {
            ERR_CRITICAL_FMT("fscanf failed for %s: %s.\n", SItemName, strerror(errno));
        } else {
            // EOF
            return false;
        }
    } else {
        ERR_CRITICAL_FMT("Unexpected fscanf result %d for %s.\n", r, SItemName);
    }
}

int GetInputParameter3(FILE* dat, const char* SItemName, const char* ItemType, void* ItemPtr, int NumItem, int NumItem2, int Offset)
{
	char match[10000] = "", ReadItemName[10000] = "", ItemName[10000];
	int FindFlag = 0, EndString, CurPos, i, j, n;

	n = 0;
	fseek(dat, 0, 0);
	sprintf(ItemName, "[%s]", SItemName);
	while (!FindFlag)
	{
		if(!readString(SItemName, dat, match)) return 0;
		FindFlag = (!strncmp(match, ItemName, strlen(match)));
		if (FindFlag)
		{
			CurPos = ftell(dat);
			strcpy(ReadItemName, match);
			EndString = (match[strlen(match) - 1] == ']');
			while ((!EndString) && (FindFlag))
			{
				if(!readString(SItemName, dat, match)) return 0;
				strcat(ReadItemName, " ");
				strcat(ReadItemName, match);
				FindFlag = (!strncmp(ReadItemName, ItemName, strlen(ReadItemName)));
				EndString = (ReadItemName[strlen(ReadItemName) - 1] == ']');
			}
			if (!EndString)
			{
				fseek(dat, CurPos, 0);
				FindFlag = 0;
			}
		}
	}
	if (FindFlag)
	{
		FindFlag = 0;
		if (!strcmp(ItemType, "%lf"))	n = 1;
		else if (!strcmp(ItemType, "%i"))	n = 2;
		else if (!strcmp(ItemType, "%s"))	n = 3;
		if (NumItem2 < 2)
		{
			if (NumItem == 1)
			{
				if(fscanf(dat, "%s", match) != 1) { ERR_CRITICAL_FMT("fscanf failed for %s\n", SItemName); }
				if ((match[0] == '#') && (match[1] == '1'))
				{
					FindFlag++;
					if (n == 1)
						* ((double*)ItemPtr) = P.clP1;
					else if (n == 2)
						* ((int*)ItemPtr) = (int)P.clP1;
					else if (n == 3)
						sscanf(match, "%s", (char*)ItemPtr);
				}
				else if ((match[0] == '#') && (match[1] == '2'))
				{
					FindFlag++;
					if (n == 1)
						* ((double*)ItemPtr) = P.clP2;
					else if (n == 2)
						* ((int*)ItemPtr) = (int)P.clP2;
					else if (n == 3)
						sscanf(match, "%s", (char*)ItemPtr);
				}
				else if((match[0] == '#') && (match[1] == '3'))
					{
					FindFlag++;
					if(n == 1)
						* ((double*)ItemPtr) = P.clP3;
					else if(n == 2)
						* ((int*)ItemPtr) = (int)P.clP3;
					else if(n == 3)
						sscanf(match, "%s", (char*)ItemPtr);
					}
				else if((match[0] == '#') && (match[1] == '4'))
					{
					FindFlag++;
					if(n == 1)
						* ((double*)ItemPtr) = P.clP4;
					else if(n == 2)
						* ((int*)ItemPtr) = (int)P.clP4;
					else if(n == 3)
						sscanf(match, "%s", (char*)ItemPtr);
					}
				else if((match[0] == '#') && (match[1] == '5'))
					{
					FindFlag++;
					if(n == 1)
						* ((double*)ItemPtr) = P.clP5;
					else if(n == 2)
						* ((int*)ItemPtr) = (int)P.clP5;
					else if(n == 3)
						sscanf(match, "%s", (char*)ItemPtr);
					}
				else if((match[0] == '#') && (match[1] == '6'))
					{
					FindFlag++;
					if(n == 1)
						* ((double*)ItemPtr) = P.clP6;
					else if(n == 2)
						* ((int*)ItemPtr) = (int)P.clP6;
					else if(n == 3)
						sscanf(match, "%s", (char*)ItemPtr);
					}
				else if ((match[0] != '[') && (!feof(dat)))
				{
					FindFlag++;
					if (n == 1)
						sscanf(match, "%lf", (double*)ItemPtr);
					else if (n == 2)
						sscanf(match, "%i", (int*)ItemPtr);
					else if (n == 3)
						sscanf(match, "%s", (char*)ItemPtr);
				}
			}
			else
			{
				for (CurPos = 0; CurPos < NumItem; CurPos++)
				{
					if(fscanf(dat, "%s", match) != 1) { ERR_CRITICAL_FMT("fscanf failed for %s\n", SItemName); }
					if ((match[0] != '[') && (!feof(dat)))
					{
						FindFlag++;
						if (n == 1)
							sscanf(match, "%lf", ((double*)ItemPtr) + CurPos + Offset);
						else if (n == 2)
							sscanf(match, "%i", ((int*)ItemPtr) + CurPos + Offset);
						else if (n == 3)
							sscanf(match, "%s", *(((char**)ItemPtr) + CurPos + Offset));
					}
					else
						CurPos = NumItem;
				}
			}
		}
		else
		{
			for (j = 0; j < NumItem; j++)
			{ //added these braces
				for (i = 0; i < NumItem2; i++)
				{
					if(fscanf(dat, "%s", match) != 1) { ERR_CRITICAL_FMT("fscanf failed for %s\n", SItemName); }
					if ((match[0] != '[') && (!feof(dat)))
					{
						FindFlag++;
						if (n == 1)
							sscanf(match, "%lf", ((double**)ItemPtr)[j + Offset] + i + Offset); //changed from [j+Offset]+i+Offset to +j+Offset+i, as ItemPtr isn't an array - 01/10: changed it back
						else
							sscanf(match, "%i", ((int**)ItemPtr)[j + Offset] + i + Offset);
					}
					else
					{
						i = NumItem2;
						j = NumItem;
					}
				}
				//Offset=Offset+(NumItem2-1); //added this line to get the correct offset in address position when incrementing j
			} //added these braces
		}
	}
	//	fprintf(stderr,"%s\n",SItemName);
	return FindFlag;
}

<|MERGE_RESOLUTION|>--- conflicted
+++ resolved
@@ -1,10 +1,5 @@
 /*
-<<<<<<< HEAD
-(c) 2004-13 Neil Ferguson, Imperial College London (neil.ferguson@imperial.ac.uk)
-=======
 (c) 2004-20 Neil Ferguson, Imperial College London (neil.ferguson@imperial.ac.uk)
-	All rights reserved. Copying and distribution prohibited without prior permission.
->>>>>>> 51d9854b
 */
 
 #include <errno.h>

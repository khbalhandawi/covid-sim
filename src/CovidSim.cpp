/*
(c) 2004-20 Neil Ferguson, Imperial College London (neil.ferguson@imperial.ac.uk)
*/

#include <cerrno>
#include <cstddef>

#include "CovidSim.h"
#include "BinIO.h"
#include "Rand.h"
#include "Error.h"
#include "Dist.h"
#include "Kernels.h"
#include "Bitmap.h"
#include "Model.h"
#include "Param.h"
#include "SetupModel.h"
#include "ModelMacros.h"
#include "InfStat.h"
#include "CalcInfSusc.h"
#include "Update.h"
#include "Sweep.h"

#ifdef _OPENMP
#include <omp.h>
#endif // _OPENMP

// Use the POSIX name for case-insensitive string comparison: strcasecmp.
#ifdef _WIN32
// Windows calls it _stricmp so make strcasecmp an alias.
#include <string.h>
#define strcasecmp _stricmp
#else
#include <strings.h>
#endif

void ReadParams(char*, char*);
void ReadInterventions(char*);
int GetXMLNode(FILE*, const char*, const char*, char*, int);
void ReadAirTravel(char*);
void InitModel(int); //adding run number as a parameter for event log: ggilani - 15/10/2014
void SeedInfection(double, int*, int, int); //adding run number as a parameter for event log: ggilani - 15/10/2014
int RunModel(int); //adding run number as a parameter for event log: ggilani - 15/10/2014

void SaveDistribs(void);
void SaveOriginDestMatrix(void); //added function to save origin destination matrix so it can be done separately to the main results: ggilani - 13/02/15
void SaveResults(void);
void SaveSummaryResults(void);
void SaveRandomSeeds(void); //added this function to save random seeds for each run: ggilani - 09/03/17
void SaveEvents(void); //added this function to save infection events from all realisations: ggilani - 15/10/14
void LoadSnapshot(void);
void SaveSnapshot(void);
void RecordInfTypes(void);
void RecordSample(double, int);
void CalibrationThresholdCheck(double, int);
void CalcLikelihood(int, char*, char*);
void CalcOriginDestMatrix_adunit(void); //added function to calculate origin destination matrix: ggilani 28/01/15

int GetInputParameter(FILE*, FILE*, const char*, const char*, void*, int, int, int);
int GetInputParameter2(FILE*, FILE*, const char*, const char*, void*, int, int, int);
int GetInputParameter2all(FILE*, FILE*, FILE*, const char*, const char*, void*, int, int, int);
int GetInputParameter3(FILE*, const char*, const char*, void*, int, int, int);

///// ***** ///// ***** ///// ***** ///// ***** ///// ***** ///// ***** ///// ***** ///// ***** ///// ***** ///// ***** ///// ***** ///// ***** /////
///// ***** ///// ***** ///// ***** ///// ***** ///// ***** GLOBAL VARIABLES (some structures in CovidSim.h file and some containers) - memory allocated later.
///// ***** ///// ***** ///// ***** ///// ***** ///// ***** ///// ***** ///// ***** ///// ***** ///// ***** ///// ***** ///// ***** ///// ***** /////

Param P;
Person* Hosts;
Household* Households;
PopVar State, StateT[MAX_NUM_THREADS];
Cell* Cells; // Cells[i] is the i'th cell
Cell ** CellLookup; // CellLookup[i] is a pointer to the i'th populated cell
Microcell* Mcells, ** McellLookup;
Place** Places;
AdminUnit AdUnits[MAX_ADUNITS];
//// Time Series defs:
//// TimeSeries is an array of type results, used to store (unsurprisingly) a time series of every quantity in results. Mostly used in RecordSample.
//// TSMeanNE and TSVarNE are the mean and variance of non-extinct time series. TSMeanE and TSVarE are the mean and variance of extinct time series. TSMean and TSVar are pointers that point to either extinct or non-extinct.
Results* TimeSeries, * TSMean, * TSVar, * TSMeanNE, * TSVarNE, * TSMeanE, * TSVarE; //// TimeSeries used in RecordSample, RecordInfTypes, SaveResults. TSMean and TSVar
Airport* Airports;
BitmapHeader* bmh;
//added declaration of pointer to events log: ggilani - 10/10/2014
Events* InfEventLog;
int nEvents;

double inftype[INFECT_TYPE_MASK], inftype_av[INFECT_TYPE_MASK], infcountry[MAX_COUNTRIES], infcountry_av[MAX_COUNTRIES], infcountry_num[MAX_COUNTRIES];
double indivR0[MAX_SEC_REC][MAX_GEN_REC], indivR0_av[MAX_SEC_REC][MAX_GEN_REC];
double inf_household[MAX_HOUSEHOLD_SIZE + 1][MAX_HOUSEHOLD_SIZE + 1], denom_household[MAX_HOUSEHOLD_SIZE + 1];
double inf_household_av[MAX_HOUSEHOLD_SIZE + 1][MAX_HOUSEHOLD_SIZE + 1], AgeDist[NUM_AGE_GROUPS], AgeDist2[NUM_AGE_GROUPS];
double case_household[MAX_HOUSEHOLD_SIZE + 1][MAX_HOUSEHOLD_SIZE + 1], case_household_av[MAX_HOUSEHOLD_SIZE + 1][MAX_HOUSEHOLD_SIZE + 1];
double PropPlaces[NUM_AGE_GROUPS * AGE_GROUP_WIDTH][NUM_PLACE_TYPES];
double PropPlacesC[NUM_AGE_GROUPS * AGE_GROUP_WIDTH][NUM_PLACE_TYPES], AirTravelDist[MAX_DIST];
double PeakHeightSum, PeakHeightSS, PeakTimeSum, PeakTimeSS;

// These allow up to about 2 billion people per pixel, which should be ample.
int32_t *bmPopulation; // The population in each bitmap pixel. Special value -1 means "country boundary"
int32_t *bmInfected; // The number of infected people in each bitmap pixel.
int32_t *bmRecovered; // The number of recovered people in each bitmap pixel.
int32_t *bmTreated; // The number of treated people in each bitmap pixel.

char OutFile[1024], OutFileBase[1024], OutFileBaseF[1024], OutDensFile[1024], SnapshotLoadFile[1024], SnapshotSaveFile[1024], AdunitFile[1024];

int ns, DoInitUpdateProbs, InterruptRun = 0;
int PlaceDistDistrib[NUM_PLACE_TYPES][MAX_DIST], PlaceSizeDistrib[NUM_PLACE_TYPES][MAX_PLACE_SIZE];


/* int NumPC,NumPCD; */
const int MAXINTFILE = 10;

// default start value for icdf double arrays (was hardcoded as 100)
const double ICDF_START = 100.0;

void GetInverseCdf(FILE* param_file_dat, FILE* preparam_file_dat, const char* icdf_name, InverseCdf* inverseCdf,
	double start_value = ICDF_START);

int main(int argc, char* argv[])
{
	char  PreParamFile[1024]{}, ParamFile[1024]{}, DensityFile[1024]{}, NetworkFile[1024]{}, AirTravelFile[1024]{}, SchoolFile[1024]{};
	char RegDemogFile[1024]{}, InterventionFile[MAXINTFILE][1024]{}, FitFile[1024]{}, DataFile[1024]{}, buf[2048]{}, * sep;
	int i, GotF,GotP, GotPP, GotO, GotL, GotS, GotAP, GotScF, GotNR, GotDT, Perr, cl, StopFit;

	///// Flags to ensure various parameters have been read; set to false as default.
	GotF = GotP = GotO = GotL = GotS = GotAP = GotScF = GotPP = GotNR = GotDT = 0;

	Perr = 0;
	fprintf(stderr, "sizeof(int)=%i sizeof(long)=%i sizeof(float)=%i sizeof(double)=%i sizeof(unsigned short int)=%i sizeof(int *)=%i\n", (int)sizeof(int), (int)sizeof(long), (int)sizeof(float), (int)sizeof(double), (int)sizeof(unsigned short int), (int)sizeof(int*));
	cl = clock();

	// Default bitmap format is platform dependent.
#if defined(IMAGE_MAGICK) || defined(_WIN32)
	P.BitmapFormat = BitmapFormats::PNG;
#else
	P.BitmapFormat = BitmapFormats::BMP;
#endif

	///// Read in command line arguments - lots of things, e.g. random number seeds; (pre)parameter files; binary files; population data; output directory? etc.

	if (argc < 7)	Perr = 1;
	else
	{
		///// Get seeds.
		i = argc - 4;
		sscanf(argv[i], "%i", &P.setupSeed1);
		sscanf(argv[i + 1], "%i", &P.setupSeed2);
		sscanf(argv[i + 2], "%i", &P.runSeed1);
		sscanf(argv[i + 3], "%i", &P.runSeed2);

		///// Set parameter defaults - read them in after
		P.PlaceCloseIndepThresh = P.LoadSaveNetwork = P.DoHeteroDensity = P.DoPeriodicBoundaries = P.DoSchoolFile = P.DoAdunitDemog = P.OutputDensFile = P.MaxNumThreads = P.DoInterventionFile = 0;
		P.CaseOrDeathThresholdBeforeAlert_CommandLine = 0;
		P.R0scale = 1.0;
		P.KernelOffsetScale = P.KernelPowerScale = 1.0; //added this so that kernel parameters are only changed if input from the command line: ggilani - 15/10/2014
		P.DoSaveSnapshot = P.DoLoadSnapshot  = 0;

		//// scroll through command line arguments, anticipating what they can be using various if statements.
		for (i = 1; i < argc - 4; i++)
		{
			if ((argv[i][0] != '/') && ((argv[i][2] != ':') && (argv[i][3] != ':'))) Perr = 1;
			if (argv[i][1] == 'P' && argv[i][2] == ':')
			{
				GotP = 1;
				sscanf(&argv[i][3], "%s", ParamFile);
			}
			else if (argv[i][1] == 'O' && argv[i][2] == ':')
			{
				GotO = 1;
				sscanf(&argv[i][3], "%s", OutFileBase);
			}
			else if (argv[i][1] == 'D' && argv[i][2] == ':')
			{
				sscanf(&argv[i][3], "%s", DensityFile);
				P.DoHeteroDensity = 1;
				P.DoPeriodicBoundaries = 0;
			}
			else if (argv[i][1] == 'D' && argv[i][2] == 'T' && argv[i][3] == ':')
			{
				sscanf(&argv[i][4], "%s", DataFile);
				GotDT = 1;
			}
			else if (argv[i][1] == 'A' && argv[i][2] == ':')
			{
				sscanf(&argv[i][3], "%s", AdunitFile);
			}
			else if (argv[i][1] == 'L' && argv[i][2] == ':')
			{
				GotL = 1;
				P.LoadSaveNetwork = 1;
				sscanf(&argv[i][3], "%s", NetworkFile);
			}
			else if (argv[i][1] == 'S' && argv[i][2] == ':')
			{
				P.LoadSaveNetwork = 2;
				GotS = 1;
				sscanf(&argv[i][3], "%s", NetworkFile);
			}
			else if (argv[i][1] == 'R' && argv[i][2] == ':')
			{
				sscanf(&argv[i][3], "%lf", &P.R0scale);
			}
			else if (argv[i][1] == 'N' && argv[i][2] == 'R' && argv[i][3] == ':')
			{
				sscanf(&argv[i][4], "%i", &GotNR);
			}
			else if (argv[i][1] == 'K' && argv[i][2] == 'P' && argv[i][3] == ':') //added Kernel Power and Offset scaling so that it can easily be altered from the command line in order to vary the kernel quickly: ggilani - 15/10/14
			{
				sscanf(&argv[i][4], "%lf", &P.KernelPowerScale);
			}
			else if (argv[i][1] == 'K' && argv[i][2] == 'O' && argv[i][3] == ':')
			{
				sscanf(&argv[i][4], "%lf", &P.KernelOffsetScale);
			}
			else if (argv[i][1] == 'C' && argv[i][2] == 'L' && argv[i][3] == 'P' && argv[i][4] >= '0' && argv[i][4] <= '9'
				&& (argv[i][5] == ':'||(argv[i][5] >= '0' && argv[i][5] <= '9' && argv[i][6] == ':'))) // generic command line specified param - matched to #N in param file
			{
				if (argv[i][6] == ':')
					sscanf(&argv[i][7], "%lf", &P.clP[((int)(argv[i][4] - '0'))*10+ ((int)(argv[i][5] - '0'))]);
				else
					sscanf(&argv[i][6], "%lf", &P.clP[(int) (argv[i][4]-'0')]);
			}
			else if (argv[i][1] == 'A' && argv[i][2] == 'P' && argv[i][3] == ':')
			{
				GotAP = 1;
				sscanf(&argv[i][3], "%s", AirTravelFile);
			}
			else if (argv[i][1] == 's' && argv[i][2] == ':')
			{
				GotScF = 1;
				sscanf(&argv[i][3], "%s", SchoolFile);
			}
			else if (argv[i][1] == 'F' && argv[i][2] == ':')
			{
				GotF = 1;
				sscanf(&argv[i][3], "%s",FitFile);
			}
			else if (argv[i][1] == 'T' && argv[i][2] == ':')
			{
				sscanf(&argv[i][3], "%i", &P.CaseOrDeathThresholdBeforeAlert_CommandLine);
			}
			else if (argv[i][1] == 'C' && argv[i][2] == ':')
			{
				sscanf(&argv[i][3], "%i", &P.PlaceCloseIndepThresh);
			}
			else if (argv[i][1] == 'd' && argv[i][2] == ':')
			{
				P.DoAdunitDemog = 1;
				sscanf(&argv[i][3], "%s", RegDemogFile);
			}
			else if (argv[i][1] == 'c' && argv[i][2] == ':')
			{
				sscanf(&argv[i][3], "%i", &P.MaxNumThreads);
			}
			else if (argv[i][1] == 'M' && argv[i][2] == ':')
			{
				P.OutputDensFile = 1;
				sscanf(&argv[i][3], "%s", OutDensFile);
			}
			else if (argv[i][1] == 'I' && argv[i][2] == ':')
			{
				sscanf(&argv[i][3], "%s", InterventionFile[P.DoInterventionFile]);
				P.DoInterventionFile++;
			}
			else if (argv[i][1] == 'L' && argv[i][2] == 'S' && argv[i][3] == ':')
			{
				sscanf(&argv[i][4], "%s", SnapshotLoadFile);
				P.DoLoadSnapshot = 1;
			}
			else if (argv[i][1] == 'P' && argv[i][2] == 'P' && argv[i][3] == ':')
			{
				sscanf(&argv[i][4], "%s", PreParamFile);
				GotPP = 1;
			}
			else if (argv[i][1] == 'S' && argv[i][2] == 'S' && argv[i][3] == ':')
			{
				sscanf(&argv[i][4], "%s", buf);
				fprintf(stderr, "### %s\n", buf);
				sep = strchr(buf, ',');
				if (!sep)
					Perr = 1;
				else
				{
					P.DoSaveSnapshot = 1;
					*sep = ' ';
					sscanf(buf, "%lf %s", &(P.SnapshotSaveTime), SnapshotSaveFile);
				}
			}
			else if (argv[i][1] == 'B' && argv[i][2] == 'M' && argv[i][3] == ':')
			{
				sscanf(&argv[i][4], "%s", buf);
				if (strcasecmp(buf, "png") == 0)
				{
#if defined(IMAGE_MAGICK) || defined(_WIN32)
				  P.BitmapFormat = BitmapFormats::PNG;
#else
				  fprintf(stderr, "PNG Bitmaps not supported - please build with Image Magic or WIN32 support\n");
				  Perr = 1;
#endif
				}
				else if (strcasecmp(buf, "bmp") == 0)
				{
				  P.BitmapFormat = BitmapFormats::BMP;
				}
				else
				{
				  fprintf(stderr, "Unrecognised bitmap format: %s\n", buf);
				  Perr = 1;
				}
			}
		}
		if (((GotS) && (GotL)) || (!GotP) || (!GotO)) Perr = 1;
	}

	///// END Read in command line arguments

	sprintf(OutFile, "%s", OutFileBase);

	fprintf(stderr, "Param=%s\nOut=%s\nDens=%s\n", ParamFile, OutFile, DensityFile);
	fprintf(stderr, "Bitmap Format = *.%s\n", P.BitmapFormat == BitmapFormats::PNG ? "png" : "bmp");
	if (Perr) ERR_CRITICAL_FMT("Syntax:\n%s /P:ParamFile /O:OutputFile [/AP:AirTravelFile] [/s:SchoolFile] [/D:DensityFile] [/L:NetworkFileToLoad | /S:NetworkFileToSave] [/R:R0scaling] SetupSeed1 SetupSeed2 RunSeed1 RunSeed2\n", argv[0]);

	//// **** //// **** //// **** //// **** //// **** //// **** //// **** //// **** //// **** //// **** //// **** //// **** //// **** //// ****
	//// **** SET UP OMP / THREADS
	//// **** //// **** //// **** //// **** //// **** //// **** //// **** //// **** //// **** //// **** //// **** //// **** //// **** //// ****

#ifdef _OPENMP
	P.NumThreads = omp_get_max_threads();
	if ((P.MaxNumThreads > 0) && (P.MaxNumThreads < P.NumThreads)) P.NumThreads = P.MaxNumThreads;
	if (P.NumThreads > MAX_NUM_THREADS)
	{
		fprintf(stderr, "Assigned number of threads (%d) > MAX_NUM_THREADS (%d)\n", P.NumThreads, MAX_NUM_THREADS);
		P.NumThreads = MAX_NUM_THREADS;
	}
	fprintf(stderr, "Using %d threads\n", P.NumThreads);
	omp_set_num_threads(P.NumThreads);

#pragma omp parallel default(shared)
	{
		fprintf(stderr, "Thread %i initialised\n", omp_get_thread_num());
	}
	/* fprintf(stderr,"int=%i\tfloat=%i\tdouble=%i\tint *=%i\n",(int) sizeof(int),(int) sizeof(float),(int) sizeof(double),(int) sizeof(int *));	*/
#else
	P.NumThreads = 1;
#endif
	if (!GotPP)
	{
		sprintf(PreParamFile, ".." DIRECTORY_SEPARATOR "Pre_%s", ParamFile);
	}

	//// **** //// **** //// **** //// **** //// **** //// **** //// **** //// **** //// **** //// **** //// **** //// **** //// **** //// ****
	//// **** READ IN PARAMETERS, DATA ETC.
	//// **** //// **** //// **** //// **** //// **** //// **** //// **** //// **** //// **** //// **** //// **** //// **** //// **** //// ****

	P.FitIter = 0;
	P.NumRealisations = GotNR;
	ReadParams(ParamFile, PreParamFile);
	if (GotScF) P.DoSchoolFile = 1;
	if (P.DoAirports)
	{
		if (!GotAP) ERR_CRITICAL_FMT("Syntax:\n%s /P:ParamFile /O:OutputFile /AP:AirTravelFile [/s:SchoolFile] [/D:DensityFile] [/L:NetworkFileToLoad | /S:NetworkFileToSave] [/R:R0scaling] SetupSeed1 SetupSeed2 RunSeed1 RunSeed2\n", argv[0]);
		ReadAirTravel(AirTravelFile);
	}

	//// **** //// **** //// **** //// **** //// **** //// **** //// **** //// **** //// **** //// **** //// **** //// **** //// **** //// ****
	//// **** INITIALIZE
	//// **** //// **** //// **** //// **** //// **** //// **** //// **** //// **** //// **** //// **** //// **** //// **** //// **** //// ****

	///// initialize model (for all realisations).
	SetupModel(DensityFile, NetworkFile, SchoolFile, RegDemogFile);
	InitTransmissionCoeffs();
	for (i = 0; i < MAX_ADUNITS; i++) AdUnits[i].NI = 0;
	if (P.DoInterventionFile > 0)
		for (i = 0; i < P.DoInterventionFile; i++)
			ReadInterventions(InterventionFile[i]);

	fprintf(stderr, "Model setup in %lf seconds\n", ((double)(clock() - cl)) / CLOCKS_PER_SEC);



	//// **** //// **** //// **** //// **** //// **** //// **** //// **** //// **** //// **** //// **** //// **** //// **** //// **** //// ****
	//// **** RUN MODEL
	//// **** //// **** //// **** //// **** //// **** //// **** //// **** //// **** //// **** //// **** //// **** //// **** //// **** //// ****
	sprintf(OutFileBaseF, "%s", OutFileBase);
	do
	{
		P.FitIter++;
		if (GotF)
		{
			StopFit=ReadFitIter(FitFile);
			if (!StopFit)
			{
				ReadParams(ParamFile, PreParamFile);
				if(!P.FixLocalBeta) InitTransmissionCoeffs();
				sprintf(OutFileBase, "%s.f%i", OutFileBaseF, P.FitIter);
			}
		}
		else
			StopFit = 1;
		if ((!GotF) || (!StopFit))
		{
			P.NRactE = P.NRactNE = 0;
			ResetTimeSeries();
			for (i = 0; (i < P.NumRealisations) && (P.NRactNE < P.NumNonExtinctRealisations); i++)
			{
				if (P.NumRealisations > 1)
				{
					sprintf(OutFile, "%s.%i", OutFileBase, i);
					fprintf(stderr, "Realisation %i of %i  (time=%lf nr_ne=%i)\n", i + 1, P.NumRealisations, ((double)(clock() - cl)) / CLOCKS_PER_SEC, P.NRactNE);
				}
				///// Set and save seeds
				if (((i == 0) && (P.FitIter==1)) || (P.ResetSeeds && P.KeepSameSeeds))
				{
					P.nextRunSeed1 = P.runSeed1;
					P.nextRunSeed2 = P.runSeed2;
				}
				if (P.ResetSeeds) {
					//save these seeds to file
					SaveRandomSeeds();
				}
				int32_t thisRunSeed1, thisRunSeed2;
				int ContCalib, ModelCalibLoop = 0;
				P.StopCalibration = P.ModelCalibIteration = ModelCalibLoop =  0;
				do
				{  // has been interrupted to reset holiday time. Note that this currently only happens in the first run, regardless of how many realisations are being run.
					if ((P.ModelCalibIteration%14 == 0) && (ModelCalibLoop < 4))
					{
						thisRunSeed1 = P.nextRunSeed1;
						thisRunSeed2 = P.nextRunSeed2;
						setall(&P.nextRunSeed1, &P.nextRunSeed2);
						P.HolidaysStartDay_SimTime = 0; // needed for calibration to work for multiple realisations
						P.CaseOrDeathThresholdBeforeAlert = P.CaseOrDeathThresholdBeforeAlert_Fixed; // needed for calibration to work for multiple realisations
						if (!P.DoNoCalibration) P.SeedingScaling = 1.0; // needed for calibration to work for multiple realisations
						P.ModelCalibIteration = 0;  // needed for calibration to work for multiple realisations
						ModelCalibLoop++;
					}
					else
					{
						int32_t tmp1 = thisRunSeed1;
						int32_t tmp2 = thisRunSeed2;
						setall(&tmp1, &tmp2);  // reset random number seeds to generate same run again after calibration.
					}
					InitModel(i);
					if (P.DoLoadSnapshot) LoadSnapshot();
					ContCalib = RunModel(i);
				}
				while (ContCalib);
				if (GotDT) CalcLikelihood(i, DataFile, OutFileBase);
				if (P.OutputNonSummaryResults)
				{
					if (((!TimeSeries[P.NumSamples - 1].extinct) || (!P.OutputOnlyNonExtinct)) && (P.OutputEveryRealisation))
					{
						SaveResults();
					}
				}
				if ((P.DoRecordInfEvents) && (P.RecordInfEventsPerRun == 1))
				{
					SaveEvents();
				}
			}
			sprintf(OutFile, "%s", OutFileBase);

			//Calculate origin destination matrix if needed
			if ((P.DoAdUnits) && (P.DoOriginDestinationMatrix))
			{
				CalcOriginDestMatrix_adunit();
				SaveOriginDestMatrix();
			}

			P.NRactual = P.NRactNE;
			TSMean = TSMeanNE; TSVar = TSVarNE;
			if ((P.DoRecordInfEvents) && (P.RecordInfEventsPerRun == 0))
			{
				SaveEvents();
			}
			sprintf(OutFile, "%s.avNE", OutFileBase);
			SaveSummaryResults();
			P.NRactual = P.NRactE;
			//TSMean = TSMeanE; TSVar = TSVarE;
			//sprintf(OutFile, "%s.avE", OutFileBase);
			//SaveSummaryResults();

			Bitmap_Finalise();

			fprintf(stderr, "Extinction in %i out of %i runs\n", P.NRactE, P.NRactNE + P.NRactE);
			fprintf(stderr, "Model ran in %lf seconds\n", ((double)(clock() - cl)) / CLOCKS_PER_SEC);
			fprintf(stderr, "Model finished\n");
		}
	}
	while (!StopFit);
}


void ReadParams(char* ParamFile, char* PreParamFile)
{
	FILE* ParamFile_dat, * PreParamFile_dat, * AdminFile_dat;
	double s, t, AgeSuscScale;
	int i, j, k, f, nc, na;
	char CountryNameBuf[128 * MAX_COUNTRIES], AdunitListNamesBuf[128 * MAX_ADUNITS];
	char* CountryNames[MAX_COUNTRIES], * AdunitListNames[MAX_ADUNITS];

	AgeSuscScale = 1.0;
	if (!(ParamFile_dat = fopen(ParamFile, "rb"))) ERR_CRITICAL("Unable to open parameter file\n");
	PreParamFile_dat = fopen(PreParamFile, "rb");
	if (!(AdminFile_dat = fopen(AdunitFile, "rb"))) AdminFile_dat = ParamFile_dat;


	if (P.FitIter == 0)
	{

		for (i = 0; i < MAX_COUNTRIES; i++) { CountryNames[i] = CountryNameBuf + 128 * i; CountryNames[i][0] = 0; }
		for (i = 0; i < MAX_ADUNITS; i++) { AdunitListNames[i] = AdunitListNamesBuf + 128 * i; AdunitListNames[i][0] = 0; }
		for (i = 0; i < 100; i++) P.clP_copies[i] = 0;
		if (!GetInputParameter2(ParamFile_dat, AdminFile_dat, "Longitude cut line", "%lf", (void*)&(P.LongitudeCutLine), 1, 1, 0)) {
			P.LongitudeCutLine = -360.0;
		}
		GetInputParameter(ParamFile_dat, PreParamFile_dat, "Update timestep", "%lf", (void*)&(P.TimeStep), 1, 1, 0);
		GetInputParameter(ParamFile_dat, PreParamFile_dat, "Sampling timestep", "%lf", (void*)&(P.SampleStep), 1, 1, 0);
		if (P.TimeStep > P.SampleStep) ERR_CRITICAL("Update step must be smaller than sampling step\n");
		t = ceil(P.SampleStep / P.TimeStep - 1e-6);
		P.UpdatesPerSample = (int)t;
		P.TimeStep = P.SampleStep / t;
		P.TimeStepsPerDay = ceil(1.0 / P.TimeStep - 1e-6);
		fprintf(stderr, "Update step = %lf\nSampling step = %lf\nUpdates per sample=%i\nTimeStepsPerDay=%lf\n", P.TimeStep, P.SampleStep, P.UpdatesPerSample, P.TimeStepsPerDay);
		GetInputParameter(ParamFile_dat, PreParamFile_dat, "Sampling time", "%lf", (void*)&(P.SampleTime), 1, 1, 0);
		P.NumSamples = 1 + (int)ceil(P.SampleTime / P.SampleStep);
		GetInputParameter(PreParamFile_dat, AdminFile_dat, "Population size", "%i", (void*)&(P.PopSize), 1, 1, 0);
		if (P.NumRealisations == 0)
		{
			GetInputParameter(ParamFile_dat, PreParamFile_dat, "Number of realisations", "%i", (void*)&(P.NumRealisations), 1, 1, 0);
			if (!GetInputParameter2(ParamFile_dat, PreParamFile_dat, "Number of non-extinct realisations", "%i", (void*)&(P.NumNonExtinctRealisations), 1, 1, 0)) P.NumNonExtinctRealisations = P.NumRealisations;
		}
		else
			P.NumNonExtinctRealisations = P.NumRealisations;
		if (!GetInputParameter2(ParamFile_dat, PreParamFile_dat, "Maximum number of cases defining small outbreak", "%i", (void*)&(P.SmallEpidemicCases), 1, 1, 0)) P.SmallEpidemicCases = -1;

		P.NC = -1;
		GetInputParameter(ParamFile_dat, PreParamFile_dat, "Number of micro-cells per spatial cell width", "%i", (void*)&(P.NMCL), 1, 1, 0);
		//added parameter to reset seeds after every run
		if (!GetInputParameter2(ParamFile_dat, PreParamFile_dat, "Reset seeds for every run", "%i", (void*)&(P.ResetSeeds), 1, 1, 0)) P.ResetSeeds = 0;
		if (P.ResetSeeds)
		{
			if (!GetInputParameter2(ParamFile_dat, PreParamFile_dat, "Keep same seeds for every run", "%i", (void*)&(P.KeepSameSeeds), 1, 1, 0)) P.KeepSameSeeds = 0; //added this to control which seeds are used: ggilani 27/11/19
		}
		if (!GetInputParameter2(ParamFile_dat, PreParamFile_dat, "Reset seeds after intervention", "%i", (void*)&(P.ResetSeedsPostIntervention), 1, 1, 0)) P.ResetSeedsPostIntervention = 0;
		if (P.ResetSeedsPostIntervention)
		{
			if (!GetInputParameter2(ParamFile_dat, PreParamFile_dat, "Time to reset seeds after intervention", "%i", (void*)&(P.TimeToResetSeeds), 1, 1, 0)) P.TimeToResetSeeds = 1000000;
		}
		if (!GetInputParameter2(PreParamFile_dat, AdminFile_dat, "Include households", "%i", (void*)&(P.DoHouseholds), 1, 1, 0)) P.DoHouseholds = 1;

		if (!GetInputParameter2(ParamFile_dat, PreParamFile_dat, "OutputAge", "%i", (void*)&(P.OutputAge), 1, 1, 0)) P.OutputAge = 1;				//// ON  by default.
		if (!GetInputParameter2(ParamFile_dat, PreParamFile_dat, "OutputSeverity", "%i", (void*)&(P.OutputSeverity), 1, 1, 0)) P.OutputSeverity = 1;	//// ON  by default.
		if (!GetInputParameter2(ParamFile_dat, PreParamFile_dat, "OutputSeverityAdminUnit", "%i", (void*)&(P.OutputSeverityAdminUnit), 1, 1, 0)) P.OutputSeverityAdminUnit = 1;	//// ON  by default.
		if (!GetInputParameter2(ParamFile_dat, PreParamFile_dat, "OutputSeverityAge", "%i", (void*)&(P.OutputSeverityAge), 1, 1, 0)) P.OutputSeverityAge = 1;		//// ON  by default.
		if (!GetInputParameter2(ParamFile_dat, PreParamFile_dat, "OutputAdUnitAge", "%i", (void*)&(P.OutputAdUnitAge), 1, 1, 0)) P.OutputAdUnitAge = 0;			//// OFF by default.
		if (!GetInputParameter2(ParamFile_dat, PreParamFile_dat, "OutputR0", "%i", (void*)&(P.OutputR0), 1, 1, 0)) P.OutputR0 = 0;				    //// OFF by default.
		if (!GetInputParameter2(ParamFile_dat, PreParamFile_dat, "OutputControls", "%i", (void*)&(P.OutputControls), 1, 1, 0)) P.OutputControls = 0;		    //// OFF by default.
		if (!GetInputParameter2(ParamFile_dat, PreParamFile_dat, "OutputCountry", "%i", (void*)&(P.OutputCountry), 1, 1, 0)) P.OutputCountry = 0;		    //// OFF by default.
		if (!GetInputParameter2(ParamFile_dat, PreParamFile_dat, "OutputAdUnitVar", "%i", (void*)&(P.OutputAdUnitVar), 1, 1, 0)) P.OutputAdUnitVar = 0;		    //// OFF by default.
		if (!GetInputParameter2(ParamFile_dat, PreParamFile_dat, "OutputHousehold", "%i", (void*)&(P.OutputHousehold), 1, 1, 0)) P.OutputHousehold = 0;		    //// OFF by default.
		if (!GetInputParameter2(ParamFile_dat, PreParamFile_dat, "OutputInfType", "%i", (void*)&(P.OutputInfType), 1, 1, 0)) P.OutputInfType = 0;		    //// OFF by default.
		if (!GetInputParameter2(ParamFile_dat, PreParamFile_dat, "OutputNonSeverity", "%i", (void*)&(P.OutputNonSeverity), 1, 1, 0)) P.OutputNonSeverity = 0;		//// OFF by default.
		if (!GetInputParameter2(ParamFile_dat, PreParamFile_dat, "OutputNonSummaryResults", "%i", (void*)&(P.OutputNonSummaryResults), 1, 1, 0)) P.OutputNonSummaryResults = 0;	//// OFF by default.

		if (!GetInputParameter2(PreParamFile_dat, AdminFile_dat, "Kernel resolution", "%i", (void*)&P.NKR, 1, 1, 0)) P.NKR = 4000000;
		if (P.NKR < 2000000)
		{
			ERR_CRITICAL_FMT("[Kernel resolution] needs to be at least 2000000 - not %d", P.NKR);
		}
		if (!GetInputParameter2(PreParamFile_dat, AdminFile_dat, "Kernel higher resolution factor", "%i", (void*)&P.NK_HR, 1, 1, 0)) P.NK_HR = P.NKR / 1600;
		if (P.NK_HR < 1 || P.NK_HR >= P.NKR)
		{
			ERR_CRITICAL_FMT("[Kernel higher resolution factor] needs to be in range [1, P.NKR = %d) - not %d", P.NKR, P.NK_HR);
		}
	}
	if (P.DoHouseholds)
	{
		GetInputParameter(PreParamFile_dat, AdminFile_dat, "Household size distribution", "%lf", (void*)P.HouseholdSizeDistrib[0], MAX_HOUSEHOLD_SIZE, 1, 0);
		GetInputParameter(ParamFile_dat, PreParamFile_dat, "Household attack rate", "%lf", (void*)&(P.HouseholdTrans), 1, 1, 0);
		GetInputParameter(ParamFile_dat, PreParamFile_dat, "Household transmission denominator power", "%lf", (void*)&(P.HouseholdTransPow), 1, 1, 0);
		if (!GetInputParameter2(PreParamFile_dat, AdminFile_dat, "Correct age distribution after household allocation to exactly match specified demography", "%i", (void*)&(P.DoCorrectAgeDist), 1, 1, 0)) P.DoCorrectAgeDist = 0;
	}
	else
	{
		P.HouseholdTrans = 0.0;
		P.HouseholdTransPow = 1.0;
		P.HouseholdSizeDistrib[0][0] = 1.0;
		for (i = 1; i < MAX_HOUSEHOLD_SIZE; i++)
			P.HouseholdSizeDistrib[0][i] = 0;
	}
	if (P.FitIter == 0)
	{
		for (i = 1; i < MAX_HOUSEHOLD_SIZE; i++)
			P.HouseholdSizeDistrib[0][i] = P.HouseholdSizeDistrib[0][i] + P.HouseholdSizeDistrib[0][i - 1];
		for (i = 0; i < MAX_HOUSEHOLD_SIZE; i++)
			P.HouseholdDenomLookup[i] = 1 / pow(((double)(i + 1)), P.HouseholdTransPow);
		if (!GetInputParameter2(PreParamFile_dat, AdminFile_dat, "Include administrative units within countries", "%i", (void*)&(P.DoAdUnits), 1, 1, 0)) P.DoAdUnits = 1;
		if (!GetInputParameter2(PreParamFile_dat, AdminFile_dat, "Divisor for countries", "%i", (void*)&(P.CountryDivisor), 1, 1, 0)) P.CountryDivisor = 1;
		if (P.DoAdUnits)
		{
			char** AdunitNames, * AdunitNamesBuf;
			if (!(AdunitNames = (char**)malloc(3 * ADUNIT_LOOKUP_SIZE * sizeof(char*)))) ERR_CRITICAL("Unable to allocate temp storage\n");
			if (!(AdunitNamesBuf = (char*)malloc(3 * ADUNIT_LOOKUP_SIZE * 360 * sizeof(char)))) ERR_CRITICAL("Unable to allocate temp storage\n");

			for (i = 0; i < ADUNIT_LOOKUP_SIZE; i++)
			{
				P.AdunitLevel1Lookup[i] = -1;
				AdunitNames[3 * i] = AdunitNamesBuf + 3 * i * 360;
				AdunitNames[3 * i + 1] = AdunitNamesBuf + 3 * i * 360 + 60;
				AdunitNames[3 * i + 2] = AdunitNamesBuf + 3 * i * 360 + 160;
			}
			if (!GetInputParameter2(PreParamFile_dat, AdminFile_dat, "Divisor for level 1 administrative units", "%i", (void*)&(P.AdunitLevel1Divisor), 1, 1, 0)) P.AdunitLevel1Divisor = 1;
			if (!GetInputParameter2(PreParamFile_dat, AdminFile_dat, "Mask for level 1 administrative units", "%i", (void*)&(P.AdunitLevel1Mask), 1, 1, 0)) P.AdunitLevel1Mask = 1000000000;
			na = (GetInputParameter2(PreParamFile_dat, AdminFile_dat, "Codes and country/province names for admin units", "%s", (void*)AdunitNames, 3 * ADUNIT_LOOKUP_SIZE, 1, 0)) / 3;
			if (!GetInputParameter2(PreParamFile_dat, AdminFile_dat, "Number of countries to include", "%i", (void*)&nc, 1, 1, 0)) nc = 0;
			if ((na > 0) && (nc > 0))
			{
				P.DoAdunitBoundaries = (nc > 0);
				nc = abs(nc);
				GetInputParameter(PreParamFile_dat, AdminFile_dat, "List of names of countries to include", "%s", (nc > 1) ? ((void*)CountryNames) : ((void*)CountryNames[0]), nc, 1, 0);
				P.NumAdunits = 0;
				for (i = 0; i < na; i++)
					for (j = 0; j < nc; j++)
						if ((AdunitNames[3 * i + 1][0]) && (!strcmp(AdunitNames[3 * i + 1], CountryNames[j])) && (atoi(AdunitNames[3 * i]) != 0))
						{
							AdUnits[P.NumAdunits].id = atoi(AdunitNames[3 * i]);
							P.AdunitLevel1Lookup[(AdUnits[P.NumAdunits].id % P.AdunitLevel1Mask) / P.AdunitLevel1Divisor] = P.NumAdunits;
							if (strlen(AdunitNames[3 * i + 1]) < 100) strcpy(AdUnits[P.NumAdunits].cnt_name, AdunitNames[3 * i + 1]);
							if (strlen(AdunitNames[3 * i + 2]) < 200) strcpy(AdUnits[P.NumAdunits].ad_name, AdunitNames[3 * i + 2]);
							//						fprintf(stderr,"%i %s %s ## ",AdUnits[P.NumAdunits].id,AdUnits[P.NumAdunits].cnt_name,AdUnits[P.NumAdunits].ad_name);
							P.NumAdunits++;
						}
			}
			else
			{
				if (!GetInputParameter2(PreParamFile_dat, AdminFile_dat, "Number of level 1 administrative units to include", "%i", (void*)&(P.NumAdunits), 1, 1, 0)) P.NumAdunits = 0;
				if (P.NumAdunits > 0)
				{
					P.DoAdunitBoundaries = 1;
					if (P.NumAdunits > MAX_ADUNITS) ERR_CRITICAL("MAX_ADUNITS too small.\n");
					GetInputParameter(PreParamFile_dat, AdminFile_dat, "List of level 1 administrative units to include", "%s", (P.NumAdunits > 1) ? ((void*)AdunitListNames) : ((void*)AdunitListNames[0]), P.NumAdunits, 1, 0);
					na = P.NumAdunits;
					for (i = 0; i < P.NumAdunits; i++)
					{
						f = 0;
						if (na > 0)
						{
							for (j = 0; (j < na) && (!f); j++) f = (!strcmp(AdunitNames[3 * j + 2], AdunitListNames[i]));
							if (f) k = atoi(AdunitNames[3 * (j - 1)]);
						}
						if ((na == 0) || (!f)) k = atoi(AdunitListNames[i]);
						AdUnits[i].id = k;
						P.AdunitLevel1Lookup[(k % P.AdunitLevel1Mask) / P.AdunitLevel1Divisor] = i;
						for (j = 0; j < na; j++)
							if (atoi(AdunitNames[3 * j]) == k)
							{
								if (strlen(AdunitNames[3 * j + 1]) < 100) strcpy(AdUnits[i].cnt_name, AdunitNames[3 * j + 1]);
								if (strlen(AdunitNames[3 * j + 2]) < 200) strcpy(AdUnits[i].ad_name, AdunitNames[3 * j + 2]);
								j = na;
							}
					}
				}
				else
					P.DoAdunitBoundaries = 0;
			}
			free(AdunitNames);
			free(AdunitNamesBuf);

			if (!GetInputParameter2(ParamFile_dat, PreParamFile_dat, "Output incidence by administrative unit", "%i", (void*)&(P.DoAdunitOutput), 1, 1, 0)) P.DoAdunitOutput = 0;
			if (!GetInputParameter2(PreParamFile_dat, AdminFile_dat, "Draw administrative unit boundaries on maps", "%i", (void*)&(P.DoAdunitBoundaryOutput), 1, 1, 0)) P.DoAdunitBoundaryOutput = 0;
			if (!GetInputParameter2(PreParamFile_dat, AdminFile_dat, "Correct administrative unit populations", "%i", (void*)&(P.DoCorrectAdunitPop), 1, 1, 0)) P.DoCorrectAdunitPop = 0;
			if (!GetInputParameter2(PreParamFile_dat, AdminFile_dat, "Fix population size at specified value", "%i", (void*)&(P.DoSpecifyPop), 1, 1, 0)) P.DoSpecifyPop = 0;
			fprintf(stderr, "Using %i administrative units\n", P.NumAdunits);
			if (!GetInputParameter2(PreParamFile_dat, AdminFile_dat, "Divisor for administrative unit codes for boundary plotting on bitmaps", "%i", (void*)&(P.AdunitBitmapDivisor), 1, 1, 0)) P.AdunitBitmapDivisor = 1;
			if (!GetInputParameter2(ParamFile_dat, PreParamFile_dat, "Only output household to place distance distribution for one administrative unit", "%i", (void*)&(P.DoOutputPlaceDistForOneAdunit), 1, 1, 0)) P.DoOutputPlaceDistForOneAdunit = 0;
			if (P.DoOutputPlaceDistForOneAdunit)
			{
				if (!GetInputParameter2(ParamFile_dat, PreParamFile_dat, "Administrative unit for which household to place distance distribution to be output", "%i", (void*)&(P.OutputPlaceDistAdunit), 1, 1, 0)) P.DoOutputPlaceDistForOneAdunit = 0;
			}
		}
		else
		{
			P.DoAdunitBoundaries = P.DoAdunitBoundaryOutput = P.DoAdunitOutput = P.DoCorrectAdunitPop = P.DoSpecifyPop = 0;
			P.AdunitLevel1Divisor = 1; P.AdunitLevel1Mask = 1000000000;
			P.AdunitBitmapDivisor = P.AdunitLevel1Divisor;
		}
	}

	if (!GetInputParameter2(PreParamFile_dat, AdminFile_dat, "Include age", "%i", (void*)&(P.DoAge), 1, 1, 0)) P.DoAge = 1;
	if (!P.DoAge)
	{
		for (i = 0; i < NUM_AGE_GROUPS; i++)
			P.PropAgeGroup[0][i] = 1.0 / NUM_AGE_GROUPS;
		for (i = 0; i < NUM_AGE_GROUPS; i++)
		{
			P.InitialImmunity[i] = 0;
			P.AgeInfectiousness[i] = P.AgeSusceptibility[i] = 1;
			P.RelativeSpatialContact[i] = P.RelativeTravelRate[i] = 1.0;
		}
	}
	else
	{

		if (!GetInputParameter2(ParamFile_dat, PreParamFile_dat, "Initial immunity acts as partial immunity", "%i", (void*)&(P.DoPartialImmunity), 1, 1, 0)) P.DoPartialImmunity = 1;
		if ((P.DoHouseholds) && (!P.DoPartialImmunity))
		{
			if (!GetInputParameter2(ParamFile_dat, PreParamFile_dat, "Initial immunity applied to all household members", "%i", (void*)&(P.DoWholeHouseholdImmunity), 1, 1, 0)) P.DoWholeHouseholdImmunity = 0;
		}
		else
			P.DoWholeHouseholdImmunity = 0;
		if (!GetInputParameter2(ParamFile_dat, PreParamFile_dat, "Initial immunity profile by age", "%lf", (void*)P.InitialImmunity, NUM_AGE_GROUPS, 1, 0))
			for (i = 0; i < NUM_AGE_GROUPS; i++)
				P.InitialImmunity[i] = 0;
		if (!GetInputParameter2(ParamFile_dat, PreParamFile_dat, "Relative spatial contact rates by age", "%lf", (void*)P.RelativeSpatialContact, NUM_AGE_GROUPS, 1, 0))
			for (i = 0; i < NUM_AGE_GROUPS; i++)
				P.RelativeSpatialContact[i] = 1;
		if (!GetInputParameter2(ParamFile_dat, PreParamFile_dat, "Age-dependent infectiousness", "%lf", (void*)P.AgeInfectiousness, NUM_AGE_GROUPS, 1, 0))
			for (i = 0; i < NUM_AGE_GROUPS; i++)
				P.AgeInfectiousness[i] = 1.0;
		if (!GetInputParameter2(ParamFile_dat, PreParamFile_dat, "Age-dependent susceptibility", "%lf", (void*)P.AgeSusceptibility, NUM_AGE_GROUPS, 1, 0))
			for (i = 0; i < NUM_AGE_GROUPS; i++)
				P.AgeSusceptibility[i] = 1.0;
		GetInputParameter(PreParamFile_dat, AdminFile_dat, "Age distribution of population", "%lf", (void*)P.PropAgeGroup[0], NUM_AGE_GROUPS, 1, 0);
		t = 0;
		for (i = 0; i < NUM_AGE_GROUPS; i++)
			t += P.PropAgeGroup[0][i];
		for (i = 0; i < NUM_AGE_GROUPS; i++)
			P.PropAgeGroup[0][i] /= t;
		t = 0;
		for (i = 0; i < NUM_AGE_GROUPS; i++)
			if (P.AgeSusceptibility[i] > t) t = P.AgeSusceptibility[i];  //peak susc has to be 1
		for (i = 0; i < NUM_AGE_GROUPS; i++)
			P.AgeSusceptibility[i] /= t;
		AgeSuscScale = t;
		if (P.DoHouseholds) P.HouseholdTrans *= AgeSuscScale;
		if (!GetInputParameter2(PreParamFile_dat, AdminFile_dat, "Relative travel rates by age", "%lf", (void*)P.RelativeTravelRate, NUM_AGE_GROUPS, 1, 0))
			for (i = 0; i < NUM_AGE_GROUPS; i++)
				P.RelativeTravelRate[i] = 1;
		if (!GetInputParameter2(ParamFile_dat, PreParamFile_dat, "WAIFW matrix", "%lf", (void*)P.WAIFW_Matrix, NUM_AGE_GROUPS, NUM_AGE_GROUPS, 0))
		{
			for (i = 0; i < NUM_AGE_GROUPS; i++)
				for (j = 0; j < NUM_AGE_GROUPS; j++)
					P.WAIFW_Matrix[i][j] = 1.0;
		}
		else
		{
			/* WAIFW matrix needs to be scaled to have max value of 1.
			1st index of matrix specifies host being infected, second the infector.
			Overall age variation in infectiousness/contact rates/susceptibility should be factored
			out of WAIFW_matrix and put in Age dep infectiousness/susceptibility for efficiency. */
			t = 0;
			for (i = 0; i < NUM_AGE_GROUPS; i++)
				for (j = 0; j < NUM_AGE_GROUPS; j++)
					if (P.WAIFW_Matrix[i][j] > t) t = P.WAIFW_Matrix[i][j];
			if (t > 0)
			{
				for (i = 0; i < NUM_AGE_GROUPS; i++)
					for (j = 0; j < NUM_AGE_GROUPS; j++)
						P.WAIFW_Matrix[i][j] /= t;
			}
			else
			{
				for (i = 0; i < NUM_AGE_GROUPS; i++)
					for (j = 0; j < NUM_AGE_GROUPS; j++)
						P.WAIFW_Matrix[i][j] = 1.0;
			}
		}
		P.DoDeath = 0;
		t = 0;
		for (i = 0; i < NUM_AGE_GROUPS; i++)	t += P.AgeInfectiousness[i] * P.PropAgeGroup[0][i];
		for (i = 0; i < NUM_AGE_GROUPS; i++)	P.AgeInfectiousness[i] /= t;
	}
	if (P.FitIter == 0)
	{
		if (!GetInputParameter2(PreParamFile_dat, AdminFile_dat, "Include spatial transmission", "%i", (void*)&(P.DoSpatial), 1, 1, 0)) P.DoSpatial = 1;
		GetInputParameter(PreParamFile_dat, AdminFile_dat, "Kernel type", "%i", (void*)&(P.MoveKernelType), 1, 1, 0);
		GetInputParameter(PreParamFile_dat, AdminFile_dat, "Kernel scale", "%lf", (void*)&(P.MoveKernelScale), 1, 1, 0);
		if (P.KernelOffsetScale != 1)
		{
			P.MoveKernelScale *= P.KernelOffsetScale;
		}
		if (!GetInputParameter2(PreParamFile_dat, AdminFile_dat, "Kernel 3rd param", "%lf", (void*)&(P.MoveKernelP3), 1, 1, 0)) P.MoveKernelP3 = 0;
		if (!GetInputParameter2(PreParamFile_dat, AdminFile_dat, "Kernel 4th param", "%lf", (void*)&(P.MoveKernelP4), 1, 1, 0)) P.MoveKernelP4 = 0;
		if (!GetInputParameter2(PreParamFile_dat, AdminFile_dat, "Kernel Shape", "%lf", (void*)&(P.MoveKernelShape), 1, 1, 0)) P.MoveKernelShape = 1.0;
		if (P.KernelPowerScale != 1)
		{
			P.MoveKernelShape *= P.KernelPowerScale;
		}
		if (!GetInputParameter2(PreParamFile_dat, AdminFile_dat, "Airport Kernel Type", "%i", (void*)&(P.AirportKernelType), 1, 1, 0)) P.AirportKernelType = P.MoveKernelType;
		if (!GetInputParameter2(PreParamFile_dat, AdminFile_dat, "Airport Kernel Scale", "%lf", (void*)&(P.AirportKernelScale), 1, 1, 0)) P.AirportKernelScale = P.MoveKernelScale;
		if (!GetInputParameter2(PreParamFile_dat, AdminFile_dat, "Airport Kernel Shape", "%lf", (void*)&(P.AirportKernelShape), 1, 1, 0)) P.AirportKernelShape = P.MoveKernelShape;
		if (!GetInputParameter2(PreParamFile_dat, AdminFile_dat, "Airport Kernel 3rd param", "%lf", (void*)&(P.AirportKernelP3), 1, 1, 0)) P.AirportKernelP3 = P.MoveKernelP3;
		if (!GetInputParameter2(PreParamFile_dat, AdminFile_dat, "Airport Kernel 4th param", "%lf", (void*)&(P.AirportKernelP4), 1, 1, 0)) P.AirportKernelP4 = P.MoveKernelP4;

		if (!GetInputParameter2(PreParamFile_dat, AdminFile_dat, "Include places", "%i", (void*)&(P.DoPlaces), 1, 1, 0)) P.DoPlaces = 1;
		if (P.DoPlaces)
		{
			if (!GetInputParameter2(PreParamFile_dat, AdminFile_dat, "Number of types of places", "%i", (void*)&(P.PlaceTypeNum), 1, 1, 0)) P.PlaceTypeNum = 0;
			if (P.PlaceTypeNum == 0) P.DoPlaces = P.DoAirports = 0;
		}
		else
			P.PlaceTypeNum = P.DoAirports = 0;
	}
	if (P.DoPlaces)
	{
		if (!GetInputParameter2(PreParamFile_dat, AdminFile_dat, "Scaling of household contacts for care home residents", "%lf", (void*)&(P.CareHomeResidentHouseholdScaling), 1, 1, 0)) P.CareHomeResidentHouseholdScaling = 1.0;
		if (!GetInputParameter2(PreParamFile_dat, AdminFile_dat, "Scaling of spatial contacts for care home residents", "%lf", (void*)&(P.CareHomeResidentSpatialScaling), 1, 1, 0)) P.CareHomeResidentSpatialScaling = 1.0;
		if (!GetInputParameter2(PreParamFile_dat, AdminFile_dat, "Scaling of between group (home) contacts for care home residents", "%lf", (void*)&(P.CareHomeResidentPlaceScaling), 1, 1, 0)) P.CareHomeResidentPlaceScaling = 1.0;
		if (!GetInputParameter2(PreParamFile_dat, AdminFile_dat, "Scaling of within group (home) contacts for care home workers", "%lf", (void*)&(P.CareHomeWorkerGroupScaling), 1, 1, 0)) P.CareHomeWorkerGroupScaling = 1.0;
		if (!GetInputParameter2(PreParamFile_dat, AdminFile_dat, "Relative probability that care home residents are hospitalised", "%lf", (void*)&(P.CareHomeRelProbHosp), 1, 1, 0)) P.CareHomeRelProbHosp = 1.0;

		if (P.FitIter == 0)
		{
			if (P.PlaceTypeNum > NUM_PLACE_TYPES) ERR_CRITICAL("Too many place types\n");
			if (!GetInputParameter2(PreParamFile_dat, AdminFile_dat, "Place type number for care homes", "%i", (void*)&(P.CareHomePlaceType), 1, 1, 0)) P.CareHomePlaceType = -1;
			if (!GetInputParameter2(PreParamFile_dat, AdminFile_dat, "Allow initial infections to be in care homes", "%i", (void*)&(P.CareHomeAllowInitialInfections), 1, 1, 0)) P.CareHomeAllowInitialInfections = 0;
			if (!GetInputParameter2(PreParamFile_dat, AdminFile_dat, "Minimum age of care home residents", "%i", (void*)&(P.CareHomeResidentMinimumAge), 1, 1, 0)) P.CareHomeResidentMinimumAge = 1000;

			GetInputParameter(PreParamFile_dat, AdminFile_dat, "Minimum age for age group 1 in place types", "%i", (void*)P.PlaceTypeAgeMin, P.PlaceTypeNum, 1, 0);
			GetInputParameter(PreParamFile_dat, AdminFile_dat, "Maximum age for age group 1 in place types", "%i", (void*)P.PlaceTypeAgeMax, P.PlaceTypeNum, 1, 0);
			GetInputParameter(PreParamFile_dat, AdminFile_dat, "Proportion of age group 1 in place types", "%lf", (void*)&(P.PlaceTypePropAgeGroup), P.PlaceTypeNum, 1, 0);
			if (!GetInputParameter2(PreParamFile_dat, AdminFile_dat, "Proportion of age group 2 in place types", "%lf", (void*)&(P.PlaceTypePropAgeGroup2), P.PlaceTypeNum, 1, 0))
			{
				for (i = 0; i < NUM_PLACE_TYPES; i++)
				{
					P.PlaceTypePropAgeGroup2[i] = 0;
					P.PlaceTypeAgeMin2[i] = 0;
					P.PlaceTypeAgeMax2[i] = 1000;
				}
			}
			else
			{
				GetInputParameter(PreParamFile_dat, AdminFile_dat, "Minimum age for age group 2 in place types", "%i", (void*)P.PlaceTypeAgeMin2, P.PlaceTypeNum, 1, 0);
				GetInputParameter(PreParamFile_dat, AdminFile_dat, "Maximum age for age group 2 in place types", "%i", (void*)P.PlaceTypeAgeMax2, P.PlaceTypeNum, 1, 0);
			}
			if (!GetInputParameter2(PreParamFile_dat, AdminFile_dat, "Proportion of age group 3 in place types", "%lf", (void*)&(P.PlaceTypePropAgeGroup3), P.PlaceTypeNum, 1, 0))
			{
				for (i = 0; i < NUM_PLACE_TYPES; i++)
				{
					P.PlaceTypePropAgeGroup3[i] = 0;
					P.PlaceTypeAgeMin3[i] = 0;
					P.PlaceTypeAgeMax3[i] = 1000;
				}
			}
			else
			{
				GetInputParameter(PreParamFile_dat, AdminFile_dat, "Minimum age for age group 3 in place types", "%i", (void*)P.PlaceTypeAgeMin3, P.PlaceTypeNum, 1, 0);
				GetInputParameter(PreParamFile_dat, AdminFile_dat, "Maximum age for age group 3 in place types", "%i", (void*)P.PlaceTypeAgeMax3, P.PlaceTypeNum, 1, 0);
			}
			if (!GetInputParameter2(PreParamFile_dat, AdminFile_dat, "Kernel shape params for place types", "%lf", (void*)&(P.PlaceTypeKernelShape), P.PlaceTypeNum, 1, 0))
			{
				for (i = 0; i < NUM_PLACE_TYPES; i++)
				{
					P.PlaceTypeKernelShape[i] = P.MoveKernelShape;
					P.PlaceTypeKernelScale[i] = P.MoveKernelScale;
				}
			}
			else
				GetInputParameter(PreParamFile_dat, AdminFile_dat, "Kernel scale params for place types", "%lf", (void*)&(P.PlaceTypeKernelScale), P.PlaceTypeNum, 1, 0);
			if (!GetInputParameter2(PreParamFile_dat, AdminFile_dat, "Kernel 3rd param for place types", "%lf", (void*)&(P.PlaceTypeKernelP3), P.PlaceTypeNum, 1, 0))
			{
				for (i = 0; i < NUM_PLACE_TYPES; i++)
				{
					P.PlaceTypeKernelP3[i] = P.MoveKernelP3;
					P.PlaceTypeKernelP4[i] = P.MoveKernelP4;
				}
			}
			else
				GetInputParameter(PreParamFile_dat, AdminFile_dat, "Kernel 4th param for place types", "%lf", (void*)&(P.PlaceTypeKernelP4), P.PlaceTypeNum, 1, 0);
			if (!GetInputParameter2(PreParamFile_dat, AdminFile_dat, "Number of closest places people pick from (0=all) for place types", "%i", (void*)&(P.PlaceTypeNearestNeighb), P.PlaceTypeNum, 1, 0))
				for (i = 0; i < NUM_PLACE_TYPES; i++)
					P.PlaceTypeNearestNeighb[i] = 0;
			if (P.DoAdUnits)
			{
				if (!GetInputParameter2(ParamFile_dat, PreParamFile_dat, "Degree to which crossing administrative unit boundaries to go to places is inhibited", "%lf", (void*)&(P.InhibitInterAdunitPlaceAssignment), P.PlaceTypeNum, 1, 0))
					for (i = 0; i < NUM_PLACE_TYPES; i++)
						P.InhibitInterAdunitPlaceAssignment[i] = 0;
			}

			if (!GetInputParameter2(ParamFile_dat, PreParamFile_dat, "Include air travel", "%i", (void*)&(P.DoAirports), 1, 1, 0)) P.DoAirports = 0;
			if (!P.DoAirports)
			{
				// Airports disabled => all places are not to do with airports, and we
				// have no hotels.
				P.PlaceTypeNoAirNum = P.PlaceTypeNum;
				P.HotelPlaceType = P.PlaceTypeNum;
			}
			else
			{
				// When airports are activated we must have at least one airport place
				// // and a hotel type.
				GetInputParameter(PreParamFile_dat, AdminFile_dat, "Number of non-airport places", "%i", (void*)&(P.PlaceTypeNoAirNum), 1, 1, 0);
				GetInputParameter(PreParamFile_dat, AdminFile_dat, "Hotel place type", "%i", (void*)&(P.HotelPlaceType), 1, 1, 0);
				if (P.PlaceTypeNoAirNum >= P.PlaceTypeNum) {
					ERR_CRITICAL_FMT("[Number of non-airport places] parameter (%d) is greater than number of places (%d).\n", P.PlaceTypeNoAirNum, P.PlaceTypeNum);
				}
				if (P.HotelPlaceType < P.PlaceTypeNoAirNum || P.HotelPlaceType >= P.PlaceTypeNum) {
					ERR_CRITICAL_FMT("[Hotel place type] parameter (%d) not in the range [%d, %d)\n", P.HotelPlaceType, P.PlaceTypeNoAirNum, P.PlaceTypeNum);
				}

				if (!GetInputParameter2(ParamFile_dat, PreParamFile_dat, "Scaling factor for input file to convert to daily traffic", "%lf", (void*)&(P.AirportTrafficScale), 1, 1, 0)) P.AirportTrafficScale = 1.0;
				if (!GetInputParameter2(ParamFile_dat, PreParamFile_dat, "Proportion of hotel attendees who are local", "%lf", (void*)&(P.HotelPropLocal), 1, 1, 0)) P.HotelPropLocal = 0;
				if (!GetInputParameter2(ParamFile_dat, PreParamFile_dat, "Distribution of duration of air journeys", "%lf", (void*)&(P.JourneyDurationDistrib), MAX_TRAVEL_TIME, 1, 0))
				{
					P.JourneyDurationDistrib[0] = 1;
					for (i = 0; i < MAX_TRAVEL_TIME; i++)
						P.JourneyDurationDistrib[i] = 0;
				}
				if (!GetInputParameter2(ParamFile_dat, PreParamFile_dat, "Distribution of duration of local journeys", "%lf", (void*)&(P.LocalJourneyDurationDistrib), MAX_TRAVEL_TIME, 1, 0))
				{
					P.LocalJourneyDurationDistrib[0] = 1;
					for (i = 0; i < MAX_TRAVEL_TIME; i++)
						P.LocalJourneyDurationDistrib[i] = 0;
				}
				P.MeanJourneyTime = P.MeanLocalJourneyTime = 0;
				for (i = 0; i < MAX_TRAVEL_TIME; i++)
				{
					P.MeanJourneyTime += ((double)(i)) * P.JourneyDurationDistrib[i];
					P.MeanLocalJourneyTime += ((double)(i)) * P.LocalJourneyDurationDistrib[i];
				}
				fprintf(stderr, "Mean duration of local journeys = %lf days\n", P.MeanLocalJourneyTime);
				for (i = 1; i < MAX_TRAVEL_TIME; i++)
				{
					P.JourneyDurationDistrib[i] += P.JourneyDurationDistrib[i - 1];
					P.LocalJourneyDurationDistrib[i] += P.LocalJourneyDurationDistrib[i - 1];
				}
				for (i = j = 0; i <= 1024; i++)
				{
					s = ((double)i) / 1024;
					while (P.JourneyDurationDistrib[j] < s)j++;
					P.InvJourneyDurationDistrib[i] = j;
				}
				for (i = j = 0; i <= 1024; i++)
				{
					s = ((double)i) / 1024;
					while (P.LocalJourneyDurationDistrib[j] < s)j++;
					P.InvLocalJourneyDurationDistrib[i] = j;
				}
			}
			GetInputParameter(PreParamFile_dat, AdminFile_dat, "Mean size of place types", "%lf", (void*)P.PlaceTypeMeanSize, P.PlaceTypeNum, 1, 0);
			GetInputParameter(PreParamFile_dat, AdminFile_dat, "Param 1 of place group size distribution", "%lf", (void*)P.PlaceTypeGroupSizeParam1, P.PlaceTypeNum, 1, 0);
			if (!GetInputParameter2(PreParamFile_dat, AdminFile_dat, "Power of place size distribution", "%lf", (void*)P.PlaceTypeSizePower, P.PlaceTypeNum, 1, 0))
				for (i = 0; i < NUM_PLACE_TYPES; i++)
					P.PlaceTypeSizePower[i] = 0;
			//added to enable lognormal distribution - ggilani 09/02/17
			if (!GetInputParameter2(PreParamFile_dat, AdminFile_dat, "Standard deviation of place size distribution", "%lf", (void*)P.PlaceTypeSizeSD, P.PlaceTypeNum, 1, 0))
				for (i = 0; i < NUM_PLACE_TYPES; i++)
					P.PlaceTypeSizeSD[i] = 0;
			if (!GetInputParameter2(PreParamFile_dat, AdminFile_dat, "Offset of place size distribution", "%lf", (void*)P.PlaceTypeSizeOffset, P.PlaceTypeNum, 1, 0))
				for (i = 0; i < NUM_PLACE_TYPES; i++)
					P.PlaceTypeSizeOffset[i] = 0;
			if (!GetInputParameter2(PreParamFile_dat, AdminFile_dat, "Maximum of place size distribution", "%lf", (void*)P.PlaceTypeSizeMax, P.PlaceTypeNum, 1, 0))
				for (i = 0; i < NUM_PLACE_TYPES; i++)
					P.PlaceTypeSizeMax[i] = 1e20;
			if (!GetInputParameter2(PreParamFile_dat, AdminFile_dat, "Minimum of place size distribution", "%lf", (void*)P.PlaceTypeSizeMin, P.PlaceTypeNum, 1, 0))
				for (i = 0; i < NUM_PLACE_TYPES; i++)
					P.PlaceTypeSizeMin[i] = 1.0;
			if (!GetInputParameter2(PreParamFile_dat, AdminFile_dat, "Kernel type for place types", "%i", (void*)P.PlaceTypeKernelType, P.PlaceTypeNum, 1, 0))
				for (i = 0; i < NUM_PLACE_TYPES; i++)
					P.PlaceTypeKernelType[i] = P.MoveKernelType;
			if (!GetInputParameter2(PreParamFile_dat, AdminFile_dat, "Place overlap matrix", "%lf", (void*)P.PlaceExclusivityMatrix, P.PlaceTypeNum * P.PlaceTypeNum, 1, 0))
			{
				for (i = 0; i < NUM_PLACE_TYPES; i++)
					for (j = 0; j < NUM_PLACE_TYPES; j++)
						P.PlaceExclusivityMatrix[i * NUM_PLACE_TYPES + j] = (i == j) ? 1 : 0;
			}
		}
		/* Note P.PlaceExclusivityMatrix not used at present - places assumed exclusive (each person belongs to 0 or 1 place) */

		GetInputParameter(ParamFile_dat, PreParamFile_dat, "Proportion of between group place links", "%lf", (void*)P.PlaceTypePropBetweenGroupLinks, P.PlaceTypeNum, 1, 0);
		GetInputParameter(ParamFile_dat, PreParamFile_dat, "Relative transmission rates for place types", "%lf", (void*)P.PlaceTypeTrans, P.PlaceTypeNum, 1, 0);
		for (i = 0; i < P.PlaceTypeNum; i++) P.PlaceTypeTrans[i] *= AgeSuscScale;
	}
	if (!GetInputParameter2(ParamFile_dat, PreParamFile_dat, "Daily seasonality coefficients", "%lf", (void*)P.Seasonality, DAYS_PER_YEAR, 1, 0))
	{
		P.DoSeasonality = 0;
		for (i = 0; i < DAYS_PER_YEAR; i++)
			P.Seasonality[i] = 1;
	}
	else
	{
		P.DoSeasonality = 1;
		s = 0;
		for (i = 0; i < DAYS_PER_YEAR; i++)
			s += P.Seasonality[i];
		s += 1e-20;
		s /= DAYS_PER_YEAR;
		for (i = 0; i < DAYS_PER_YEAR; i++)
			P.Seasonality[i] /= s;
	}
	if (!GetInputParameter2(PreParamFile_dat, AdminFile_dat, "Number of seed locations", "%i", (void*)&(P.NumSeedLocations), 1, 1, 0)) P.NumSeedLocations = 1;
	if (P.NumSeedLocations > MAX_NUM_SEED_LOCATIONS)
	{
		fprintf(stderr, "Too many seed locations\n");
		P.NumSeedLocations = MAX_NUM_SEED_LOCATIONS;
	}
	GetInputParameter(PreParamFile_dat, AdminFile_dat, "Initial number of infecteds", "%i", (void*)P.NumInitialInfections, P.NumSeedLocations, 1, 0);
	if (!GetInputParameter2(PreParamFile_dat, AdminFile_dat, "Location of initial infecteds", "%lf", (void*)&(P.LocationInitialInfection[0][0]), P.NumSeedLocations * 2, 1, 0)) P.LocationInitialInfection[0][0] = P.LocationInitialInfection[0][1] = 0.0;
	if (!GetInputParameter2(PreParamFile_dat, AdminFile_dat, "Minimum population in microcell of initial infection", "%i", (void*)&(P.MinPopDensForInitialInfection), 1, 1, 0)) P.MinPopDensForInitialInfection = 0;
	if (!GetInputParameter2(PreParamFile_dat, AdminFile_dat, "Maximum population in microcell of initial infection", "%i", (void*)&(P.MaxPopDensForInitialInfection), 1, 1, 0)) P.MaxPopDensForInitialInfection = 10000000;
	if (!GetInputParameter2(PreParamFile_dat, AdminFile_dat, "Maximum age of initial infections", "%i", (void*)&(P.MaxAgeForInitialInfection), 1, 1, 0)) P.MaxAgeForInitialInfection = 1000;
	if (!GetInputParameter2(PreParamFile_dat, AdminFile_dat, "Randomise initial infection location", "%i", (void*)&(P.DoRandomInitialInfectionLoc), 1, 1, 0)) P.DoRandomInitialInfectionLoc = 1;
	if (!GetInputParameter2(PreParamFile_dat, AdminFile_dat, "All initial infections located in same microcell", "%i", (void*)&(P.DoAllInitialInfectioninSameLoc), 1, 1, 0)) P.DoAllInitialInfectioninSameLoc = 0;
	if (GetInputParameter2(PreParamFile_dat, AdminFile_dat, "Day of year of start of seeding", "%lf", (void*)&(P.InitialInfectionCalTime), 1, 1, 0))
	{
		if (GetInputParameter2(ParamFile_dat, PreParamFile_dat, "Scaling of infection seeding", "%lf", (void*)&(P.SeedingScaling), 1, 1, 0))
			P.DoNoCalibration = 1;
		else
		{
			P.SeedingScaling = 1.0;
			P.DoNoCalibration = 0;
		}
	}
	else
	{
		P.SeedingScaling = 1.0;
		P.DoNoCalibration = 0;
		P.InitialInfectionCalTime = -1;
	}
	if (P.FitIter == 0)
	{
		if (P.DoAdUnits)
		{
			if (!GetInputParameter2(PreParamFile_dat, AdminFile_dat, "Administrative unit to seed initial infection into", "%s", (P.NumSeedLocations > 1) ? ((void*)AdunitListNames) : ((void*)AdunitListNames[0]), P.NumSeedLocations, 1, 0))
				for (i = 0; i < P.NumSeedLocations; i++) P.InitialInfectionsAdminUnit[i] = 0;
			else
				for (i = 0; i < P.NumSeedLocations; i++)
				{
					f = 0;
					if (P.NumAdunits > 0)
					{
						for (j = 0; (j < P.NumAdunits) && (!f); j++) f = (!strcmp(AdUnits[j].ad_name, AdunitListNames[i]));
						if (f) k = AdUnits[j - 1].id;
					}
					if (!f) k = atoi(AdunitListNames[i]);
					P.InitialInfectionsAdminUnit[i] = k;
					P.InitialInfectionsAdminUnitId[i] = P.AdunitLevel1Lookup[(k % P.AdunitLevel1Mask) / P.AdunitLevel1Divisor];
				}
			if (!GetInputParameter2(PreParamFile_dat, AdminFile_dat, "Administrative unit seeding weights", "%lf", (void*)&(P.InitialInfectionsAdminUnitWeight[0]), P.NumSeedLocations, 1, 0))
				for (i = 0; i < P.NumSeedLocations; i++) P.InitialInfectionsAdminUnitWeight[i] = 1.0;
			s = 0;
			for (i = 0; i < P.NumSeedLocations; i++) s += P.InitialInfectionsAdminUnitWeight[i];
			for (i = 0; i < P.NumSeedLocations; i++) P.InitialInfectionsAdminUnitWeight[i] /= s;
		}
		else
		{
			for (i = 0; i < P.NumSeedLocations; i++) P.InitialInfectionsAdminUnit[i] = 0;
		}
	}
	if (!GetInputParameter2(ParamFile_dat, PreParamFile_dat, "Initial rate of importation of infections", "%lf", (void*)&(P.InfectionImportRate1), 1, 1, 0)) P.InfectionImportRate1 = 0;
	if (!GetInputParameter2(ParamFile_dat, PreParamFile_dat, "Changed rate of importation of infections", "%lf", (void*)&(P.InfectionImportRate2), 1, 1, 0)) P.InfectionImportRate2 = 0;
	if (!GetInputParameter2(ParamFile_dat, PreParamFile_dat, "Time when infection rate changes", "%lf", (void*)&(P.InfectionImportChangeTime), 1, 1, 0)) P.InfectionImportChangeTime = 1e10;
	if (!GetInputParameter2(ParamFile_dat, PreParamFile_dat, "Imports via air travel", "%i", (void*)&(P.DoImportsViaAirports), 1, 1, 0)) P.DoImportsViaAirports = 0;
	if (!GetInputParameter2(ParamFile_dat, PreParamFile_dat, "Length of importation time profile provided", "%i", (void*)&(P.DurImportTimeProfile), 1, 1, 0)) P.DurImportTimeProfile = 0;
	if (P.DurImportTimeProfile > 0)
	{
		if (P.DurImportTimeProfile >= MAX_DUR_IMPORT_PROFILE) ERR_CRITICAL("MAX_DUR_IMPORT_PROFILE too small\n");
		GetInputParameter(ParamFile_dat, PreParamFile_dat, "Daily importation time profile", "%lf", (void*)P.ImportInfectionTimeProfile, P.DurImportTimeProfile, 1, 0);
	}
	GetInputParameter(ParamFile_dat, PreParamFile_dat, "Reproduction number", "%lf", (void*)&(P.R0), 1, 1, 0);
	if (GetInputParameter2(ParamFile_dat, PreParamFile_dat, "Beta for spatial transmission", "%lf", (void*)&(P.LocalBeta), 1, 1, 0))
		P.FixLocalBeta = 1;
	else
	{
		P.LocalBeta = -1.0;
		P.FixLocalBeta = 0;
	}
	GetInputParameter(ParamFile_dat, PreParamFile_dat, "Infectious period", "%lf", (void*)&(P.InfectiousPeriod), 1, 1, 0);
	if (!GetInputParameter2(ParamFile_dat, PreParamFile_dat, "SD of individual variation in susceptibility", "%lf", (void*)&(P.SusceptibilitySD), 1, 1, 0)) P.SusceptibilitySD = 0;
	if (!GetInputParameter2(ParamFile_dat, PreParamFile_dat, "SD of individual variation in infectiousness", "%lf", (void*)&(P.InfectiousnessSD), 1, 1, 0)) P.InfectiousnessSD = 0;
	if (GetInputParameter2(ParamFile_dat, PreParamFile_dat, "k of individual variation in infectiousness", "%lf", (void*)&s, 1, 1, 0)) P.InfectiousnessSD = 1.0 / sqrt(s);
	if (!GetInputParameter2(ParamFile_dat, PreParamFile_dat, "k does not apply in households", "%i", (void*)&P.NoInfectiousnessSDinHH, 1, 1, 0)) P.NoInfectiousnessSDinHH = 0;
	if (!GetInputParameter2(ParamFile_dat, PreParamFile_dat, "Model time varying infectiousness", "%i", (void*)&(P.DoInfectiousnessProfile), 1, 1, 0)) P.DoInfectiousnessProfile = 0;
	if (!GetInputParameter2(ParamFile_dat, PreParamFile_dat, "Power of scaling of spatial R0 with density", "%lf", (void*)&(P.R0DensityScalePower), 1, 1, 0)) P.R0DensityScalePower = 0;
	if (P.DoInfectiousnessProfile)
	{
		if (!GetInputParameter2(ParamFile_dat, PreParamFile_dat, "Infectiousness profile", "%lf", (void*)P.infectious_prof, INFPROF_RES, 1, 0))
		{
			for (i = 0; i < INFPROF_RES; i++)
				P.infectious_prof[i] = 1;
		}
		k = (int)ceil(P.InfectiousPeriod / P.TimeStep);
		if (k >= MAX_INFECTIOUS_STEPS) ERR_CRITICAL("MAX_INFECTIOUS_STEPS not big enough\n");
		s = 0;
		P.infectious_prof[INFPROF_RES] = 0;
		for (i = 0; i < MAX_INFECTIOUS_STEPS; i++)	P.infectiousness[i] = 0;
		for (i = 0; i < k; i++)
		{
			t = (((double)i) * P.TimeStep / P.InfectiousPeriod * INFPROF_RES);
			j = (int)t;
			t -= (double)j;
			if (j < INFPROF_RES)
				s += (P.infectiousness[i] = P.infectious_prof[j] * (1 - t) + P.infectious_prof[j + 1] * t);
			else
				s += (P.infectiousness[i] = P.infectious_prof[INFPROF_RES]);
		}
		s /= ((double)k);
		for (i = 0; i <= k; i++) P.infectiousness[i] /= s;
		P.infectious_icdf.assign_exponent(-1.0);
	}
	else
	{
		if (!GetInputParameter2(ParamFile_dat, PreParamFile_dat, "Infectious period inverse CDF", "%lf", (void*)P.infectious_icdf.get_values(), CDF_RES + 1, 1, 0))
		{
			P.infectious_icdf.set_neg_log(ICDF_START);
		}
		k = (int)ceil(P.InfectiousPeriod * P.infectious_icdf[CDF_RES] / P.TimeStep);
		if (k >= MAX_INFECTIOUS_STEPS) ERR_CRITICAL("MAX_INFECTIOUS_STEPS not big enough\n");
		for (i = 0; i < k; i++) P.infectiousness[i] = 1.0;
		P.infectiousness[k] = 0;
		P.infectious_icdf.assign_exponent();
	}
	if (!GetInputParameter2(ParamFile_dat, PreParamFile_dat, "Include latent period", "%i", (void*)&(P.DoLatent), 1, 1, 0)) P.DoLatent = 0;
	if (P.DoLatent)
	{
<<<<<<< HEAD
		GetInputParameter(ParamFile_dat, PreParamFile_dat, "Latent period", "%lf", (void*)&(P.LatentPeriod), 1, 1, 0);
		if (!GetInputParameter2(ParamFile_dat, PreParamFile_dat, "Latent period inverse CDF", "%lf", (void*)P.latent_icdf, CDF_RES + 1, 1, 0))
		{
			SetICDF(P.latent_icdf, 1e10);
		}
		for (i = 0; i <= CDF_RES; i++)
			P.latent_icdf[i] = exp(-P.latent_icdf[i]);
=======
		GetInputParameter(ParamFile_dat, PreParamFile_dat, "Latent period", "%lf", (void*) & (P.LatentPeriod), 1, 1, 0);
		GetInverseCdf(ParamFile_dat, PreParamFile_dat, "Latent period inverse CDF", &P.latent_icdf, 1e10);
>>>>>>> 863389f1
	}

	if (!GetInputParameter2(ParamFile_dat, PreParamFile_dat, "Include symptoms", "%i", (void*)&(P.DoSymptoms), 1, 1, 0)) P.DoSymptoms = 0;
	if (!P.DoSymptoms)
	{
		for (i = 0; i < NUM_AGE_GROUPS; i++)
			P.ProportionSymptomatic[i] = 0;
		P.FalsePositiveRate = 0;
		P.SymptInfectiousness = P.AsymptInfectiousness = 1.0;
		P.LatentToSymptDelay = 0;
	}
	else
	{
		if (P.DoAge)
			GetInputParameter(ParamFile_dat, PreParamFile_dat, "Proportion symptomatic by age group", "%lf", (void*)P.ProportionSymptomatic, NUM_AGE_GROUPS, 1, 0);
		else
		{
			GetInputParameter(ParamFile_dat, PreParamFile_dat, "Proportion symptomatic", "%lf", (void*)P.ProportionSymptomatic, 1, 1, 0);
			for (i = 1; i < NUM_AGE_GROUPS; i++)
				P.ProportionSymptomatic[i] = P.ProportionSymptomatic[0];
		}
		GetInputParameter(ParamFile_dat, PreParamFile_dat, "Delay from end of latent period to start of symptoms", "%lf", (void*)&(P.LatentToSymptDelay), 1, 1, 0);
		GetInputParameter(ParamFile_dat, PreParamFile_dat, "Relative rate of random contacts if symptomatic", "%lf", (void*)&(P.SymptSpatialContactRate), 1, 1, 0);
		if (!GetInputParameter2(ParamFile_dat, PreParamFile_dat, "Symptomatic infectiousness relative to asymptomatic", "%lf", (void*)&(P.SymptInfectiousness), 1, 1, 0)) P.SymptInfectiousness = 1.0;
		if (!GetInputParameter2(ParamFile_dat, PreParamFile_dat, "Asymptomatic infectiousness relative to symptomatic", "%lf", (void*)&(P.AsymptInfectiousness), 1, 1, 0)) P.AsymptInfectiousness = 1.0;
		if (!GetInputParameter2(ParamFile_dat, PreParamFile_dat, "Model symptomatic withdrawal to home as true absenteeism", "%i", (void*)&P.DoRealSymptWithdrawal, 1, 1, 0)) P.DoRealSymptWithdrawal = 0;
		if (P.DoPlaces)
		{
			GetInputParameter(ParamFile_dat, PreParamFile_dat, "Relative level of place attendance if symptomatic", "%lf", (void*)P.SymptPlaceTypeContactRate, P.PlaceTypeNum, 1, 0);
			if (P.DoRealSymptWithdrawal)
			{
				for (j = 0; j < NUM_PLACE_TYPES; j++)
				{
					P.SymptPlaceTypeWithdrawalProp[j] = 1.0 - P.SymptPlaceTypeContactRate[j];
					P.SymptPlaceTypeContactRate[j] = 1.0;
				}
			}
			else
				for (j = 0; j < NUM_PLACE_TYPES; j++) P.SymptPlaceTypeWithdrawalProp[j] = 0.0;
		}
		if (!GetInputParameter2(ParamFile_dat, PreParamFile_dat, "Maximum age of child at home for whom one adult also stays at home", "%i", (void*)&P.CaseAbsentChildAgeCutoff, 1, 1, 0)) P.CaseAbsentChildAgeCutoff = 0;
		if (!GetInputParameter2(ParamFile_dat, PreParamFile_dat, "Proportion of children at home for whom one adult also stays at home", "%lf", (void*)&P.CaseAbsentChildPropAdultCarers, 1, 1, 0)) P.CaseAbsentChildPropAdultCarers = 0;
		if (!GetInputParameter2(ParamFile_dat, PreParamFile_dat, "Place close round household", "%i", (void*)&P.PlaceCloseRoundHousehold, 1, 1, 0)) P.PlaceCloseRoundHousehold = 1;
		if (!GetInputParameter2(ParamFile_dat, PreParamFile_dat, "Absenteeism place closure", "%i", (void*)&P.AbsenteeismPlaceClosure, 1, 1, 0)) P.AbsenteeismPlaceClosure = 0;
		if (P.AbsenteeismPlaceClosure)
		{
			P.CaseAbsenteeismDelay = 0;  // Set to zero for tracking absenteeism
			if (!GetInputParameter2(ParamFile_dat, PreParamFile_dat, "Max absent time", "%i", (void*)&P.MaxAbsentTime, 1, 1, 0)) P.MaxAbsentTime = MAX_ABSENT_TIME;
			if (P.MaxAbsentTime > MAX_ABSENT_TIME || P.MaxAbsentTime < 0)
			{
				ERR_CRITICAL_FMT("[Max absent time] out of range (%d), should be in range [0, %d]", P.MaxAbsentTime, MAX_ABSENT_TIME);
			}
		}
		else
		{
			if (!GetInputParameter2(ParamFile_dat, PreParamFile_dat, "Delay in starting place absenteeism for cases who withdraw", "%lf", (void*)&P.CaseAbsenteeismDelay, 1, 1, 0)) P.CaseAbsenteeismDelay = 0;
			P.MaxAbsentTime = 0; // Not used when !P.AbsenteeismPlaceClosure
		}
		if (!GetInputParameter2(ParamFile_dat, PreParamFile_dat, "Duration of place absenteeism for cases who withdraw", "%lf", (void*)&P.CaseAbsenteeismDuration, 1, 1, 0)) P.CaseAbsenteeismDuration = 7;

		if (!GetInputParameter2(ParamFile_dat, PreParamFile_dat, "False positive rate", "%lf", (void*)&(P.FalsePositiveRate), 1, 1, 0)) P.FalsePositiveRate = 0.0;
		if (!GetInputParameter2(ParamFile_dat, PreParamFile_dat, "False positive per capita incidence", "%lf", (void*)&(P.FalsePositivePerCapitaIncidence), 1, 1, 0)) P.FalsePositivePerCapitaIncidence = 0.0;
		if (!GetInputParameter2(ParamFile_dat, PreParamFile_dat, "False positive relative incidence by age", "%lf", (void*)P.FalsePositiveAgeRate, NUM_AGE_GROUPS, 1, 0))
			for (j = 0; j < NUM_AGE_GROUPS; j++) P.FalsePositiveAgeRate[j] = 1.0;
	}

	if (!GetInputParameter2(ParamFile_dat, PreParamFile_dat, "Maximum sensitivity of serology assay", "%lf", (void*)&(P.SeroConvMaxSens), 1, 1, 0)) P.SeroConvMaxSens = 1.0;
	if (!GetInputParameter2(ParamFile_dat, PreParamFile_dat, "Mean time from infection to seroconversion", "%lf", (void*)&(P.SeroConvTime), 1, 1, 0)) P.SeroConvTime = 14.0;
	if (!GetInputParameter2(ParamFile_dat, PreParamFile_dat, "Power in time to seroconversion function", "%lf", (void*)&(P.SeroConvPow), 1, 1, 0)) P.SeroConvPow = 3.0;
	if (!GetInputParameter2(ParamFile_dat, PreParamFile_dat, "Specificity of serology assay", "%lf", (void*)&(P.SeroConvSpec), 1, 1, 0)) P.SeroConvSpec = 1.0;
	if (!GetInputParameter2(ParamFile_dat, PreParamFile_dat, "Scaling of modelled infection prevalence to match surveys", "%lf", (void*)&(P.InfPrevSurveyScale), 1, 1, 0)) P.InfPrevSurveyScale = 1.0;

	if (!GetInputParameter2(ParamFile_dat, PreParamFile_dat, "Do Severity Analysis", "%i", (void*)&(P.DoSeverity), 1, 1, 0)) P.DoSeverity = 0;
	if (P.DoSeverity)
	{
		if (!GetInputParameter2(ParamFile_dat, PreParamFile_dat, "Factor to scale IFR", "%lf", (void*)&(P.ScaleIFR), 1, 1, 0)) P.ScaleIFR = 1.0;
		//// Means for icdf's.
		if (!GetInputParameter2(ParamFile_dat, PreParamFile_dat, "MeanTimeToTest", "%lf", (void*)&(P.Mean_TimeToTest), 1, 1, 0)) P.Mean_TimeToTest = 0.0;
		if (!GetInputParameter2(ParamFile_dat, PreParamFile_dat, "MeanTimeToTestOffset", "%lf", (void*)&(P.Mean_TimeToTestOffset), 1, 1, 0)) P.Mean_TimeToTestOffset = 1.0;
		if (!GetInputParameter2(ParamFile_dat, PreParamFile_dat, "MeanTimeToTestCriticalOffset", "%lf", (void*)&(P.Mean_TimeToTestCriticalOffset), 1, 1, 0)) P.Mean_TimeToTestCriticalOffset = 1.0;
		if (!GetInputParameter2(ParamFile_dat, PreParamFile_dat, "MeanTimeToTestCritRecovOffset", "%lf", (void*)&(P.Mean_TimeToTestCritRecovOffset), 1, 1, 0)) P.Mean_TimeToTestCritRecovOffset = 1.0;
		if (!GetInputParameter2(ParamFile_dat, PreParamFile_dat, "Age dependent severity delays", "%i", (void*)&i, 1, 1, 0)) i = 0;
		if (!i)
		{
			GetInputParameter(ParamFile_dat, PreParamFile_dat, "Mean_MildToRecovery", "%lf", (void*)&(P.Mean_MildToRecovery[0]), 1, 1, 0);
			GetInputParameter(ParamFile_dat, PreParamFile_dat, "Mean_ILIToRecovery", "%lf", (void*)&(P.Mean_ILIToRecovery[0]), 1, 1, 0);
			GetInputParameter(ParamFile_dat, PreParamFile_dat, "Mean_SARIToRecovery", "%lf", (void*)&(P.Mean_SARIToRecovery[0]), 1, 1, 0);
			GetInputParameter(ParamFile_dat, PreParamFile_dat, "Mean_CriticalToCritRecov", "%lf", (void*)&(P.Mean_CriticalToCritRecov[0]), 1, 1, 0);
			GetInputParameter(ParamFile_dat, PreParamFile_dat, "Mean_CritRecovToRecov", "%lf", (void*)&(P.Mean_CritRecovToRecov[0]), 1, 1, 0);
			GetInputParameter(ParamFile_dat, PreParamFile_dat, "Mean_ILIToSARI", "%lf", (void*)&(P.Mean_ILIToSARI[0]), 1, 1, 0);
			if (!GetInputParameter2(ParamFile_dat, PreParamFile_dat, "Mean_ILIToDeath", "%lf", (void*)&(P.Mean_ILIToDeath[0]), 1, 1, 0)) P.Mean_ILIToDeath[0] = 7.0;
			GetInputParameter(ParamFile_dat, PreParamFile_dat, "Mean_SARIToCritical", "%lf", (void*)&(P.Mean_SARIToCritical[0]), 1, 1, 0);
			GetInputParameter(ParamFile_dat, PreParamFile_dat, "Mean_SARIToDeath", "%lf", (void*)&(P.Mean_SARIToDeath[0]), 1, 1, 0);
			GetInputParameter(ParamFile_dat, PreParamFile_dat, "Mean_CriticalToDeath", "%lf", (void*)&(P.Mean_CriticalToDeath[0]), 1, 1, 0);
			for (int AgeGroup = 1; AgeGroup < NUM_AGE_GROUPS; AgeGroup++)
			{
				P.Mean_MildToRecovery		[AgeGroup] = P.Mean_MildToRecovery		[0];
				P.Mean_ILIToRecovery		[AgeGroup] = P.Mean_ILIToRecovery		[0];
				P.Mean_SARIToRecovery		[AgeGroup] = P.Mean_SARIToRecovery		[0];
				P.Mean_CriticalToCritRecov	[AgeGroup] = P.Mean_CriticalToCritRecov	[0];
				P.Mean_CritRecovToRecov		[AgeGroup] = P.Mean_CritRecovToRecov	[0];
				P.Mean_ILIToSARI			[AgeGroup] = P.Mean_ILIToSARI			[0];
				P.Mean_ILIToDeath			[AgeGroup] = P.Mean_ILIToDeath			[0];
				P.Mean_SARIToCritical		[AgeGroup] = P.Mean_SARIToCritical		[0];
				P.Mean_SARIToDeath			[AgeGroup] = P.Mean_SARIToDeath			[0];
				P.Mean_CriticalToDeath		[AgeGroup] = P.Mean_CriticalToDeath		[0];
			}
		}
		else
		{
			GetInputParameter(ParamFile_dat, PreParamFile_dat, "Mean_MildToRecovery", "%lf", (void*)(P.Mean_MildToRecovery), NUM_AGE_GROUPS, 1, 0);
			GetInputParameter(ParamFile_dat, PreParamFile_dat, "Mean_ILIToRecovery", "%lf", (void*)(P.Mean_ILIToRecovery), NUM_AGE_GROUPS, 1, 0);
			GetInputParameter(ParamFile_dat, PreParamFile_dat, "Mean_SARIToRecovery", "%lf", (void*)(P.Mean_SARIToRecovery), NUM_AGE_GROUPS, 1, 0);
			GetInputParameter(ParamFile_dat, PreParamFile_dat, "Mean_CriticalToCritRecov", "%lf", (void*)(P.Mean_CriticalToCritRecov), NUM_AGE_GROUPS, 1, 0);
			GetInputParameter(ParamFile_dat, PreParamFile_dat, "Mean_CritRecovToRecov", "%lf", (void*)(P.Mean_CritRecovToRecov), NUM_AGE_GROUPS, 1, 0);
			GetInputParameter(ParamFile_dat, PreParamFile_dat, "Mean_ILIToSARI", "%lf", (void*)(P.Mean_ILIToSARI), NUM_AGE_GROUPS, 1, 0);
			if (!GetInputParameter2(ParamFile_dat, PreParamFile_dat, "Mean_ILIToDeath", "%lf", (void*)(P.Mean_ILIToDeath), NUM_AGE_GROUPS, 1, 0))
				for (j = 0; j < NUM_AGE_GROUPS; j++) P.Mean_ILIToDeath[j] = 7.0;
			GetInputParameter(ParamFile_dat, PreParamFile_dat, "Mean_SARIToCritical", "%lf", (void*)(P.Mean_SARIToCritical), NUM_AGE_GROUPS, 1, 0);
			GetInputParameter(ParamFile_dat, PreParamFile_dat, "Mean_SARIToDeath", "%lf", (void*)(P.Mean_SARIToDeath), NUM_AGE_GROUPS, 1, 0);
			GetInputParameter(ParamFile_dat, PreParamFile_dat, "Mean_CriticalToDeath", "%lf", (void*)(P.Mean_CriticalToDeath), NUM_AGE_GROUPS, 1, 0);
		}

		//// Get InverseCDFs
		GetInverseCdf(ParamFile_dat, PreParamFile_dat, "MildToRecovery_icdf", &P.MildToRecovery_icdf);
		GetInverseCdf(ParamFile_dat, PreParamFile_dat, "ILIToRecovery_icdf", &P.ILIToRecovery_icdf);
		GetInverseCdf(ParamFile_dat, PreParamFile_dat, "ILIToDeath_icdf", &P.ILIToDeath_icdf);
		GetInverseCdf(ParamFile_dat, PreParamFile_dat, "SARIToRecovery_icdf", &P.SARIToRecovery_icdf);
		GetInverseCdf(ParamFile_dat, PreParamFile_dat, "CriticalToCritRecov_icdf", &P.CriticalToCritRecov_icdf);
		GetInverseCdf(ParamFile_dat, PreParamFile_dat, "CritRecovToRecov_icdf", &P.CritRecovToRecov_icdf);
		GetInverseCdf(ParamFile_dat, PreParamFile_dat, "ILIToSARI_icdf", &P.ILIToSARI_icdf);
		GetInverseCdf(ParamFile_dat, PreParamFile_dat, "SARIToCritical_icdf", &P.SARIToCritical_icdf);
		GetInverseCdf(ParamFile_dat, PreParamFile_dat, "SARIToDeath_icdf", &P.SARIToDeath_icdf);
		GetInverseCdf(ParamFile_dat, PreParamFile_dat, "CriticalToDeath_icdf", &P.CriticalToDeath_icdf);

		if (!GetInputParameter2(ParamFile_dat, PreParamFile_dat, "Prop_Mild_ByAge", "%lf", (void*)P.Prop_Mild_ByAge, NUM_AGE_GROUPS, 1, 0))
			for (i = 0; i < NUM_AGE_GROUPS; i++)
				P.Prop_Mild_ByAge[i] = 0.5;

		if (!GetInputParameter2(ParamFile_dat, PreParamFile_dat, "Prop_ILI_ByAge", "%lf", (void*)P.Prop_ILI_ByAge, NUM_AGE_GROUPS, 1, 0))
			for (i = 0; i < NUM_AGE_GROUPS; i++)
				P.Prop_ILI_ByAge[i] = 0.3;

		if (!GetInputParameter2(ParamFile_dat, PreParamFile_dat, "Prop_SARI_ByAge", "%lf", (void*)P.Prop_SARI_ByAge, NUM_AGE_GROUPS, 1, 0))
			for (i = 0; i < NUM_AGE_GROUPS; i++)
				P.Prop_SARI_ByAge[i] = 0.15;

		if (!GetInputParameter2(ParamFile_dat, PreParamFile_dat, "Prop_Critical_ByAge", "%lf", (void*)P.Prop_Critical_ByAge, NUM_AGE_GROUPS, 1, 0))
			for (i = 0; i < NUM_AGE_GROUPS; i++)
				P.Prop_Critical_ByAge[i] = 0.05;

		if (!GetInputParameter2(ParamFile_dat, PreParamFile_dat, "CFR_SARI_ByAge", "%lf", (void*)P.CFR_SARI_ByAge, NUM_AGE_GROUPS, 1, 0))
			for (i = 0; i < NUM_AGE_GROUPS; i++)
				P.CFR_SARI_ByAge[i] = 0.50;

		if (!GetInputParameter2(ParamFile_dat, PreParamFile_dat, "CFR_Critical_ByAge", "%lf", (void*)P.CFR_Critical_ByAge, NUM_AGE_GROUPS, 1, 0))
			for (i = 0; i < NUM_AGE_GROUPS; i++)
				P.CFR_Critical_ByAge[i] = 0.50;

		if (!GetInputParameter2(ParamFile_dat, PreParamFile_dat, "CFR_ILI_ByAge", "%lf", (void*)P.CFR_ILI_ByAge, NUM_AGE_GROUPS, 1, 0))
			for (i = 0; i < NUM_AGE_GROUPS; i++)
				P.CFR_ILI_ByAge[i] = 0.00;

		//Add param to allow severity to be uniformly scaled up or down.
		for (i = 0; i < NUM_AGE_GROUPS; i++)
		{
			P.Prop_SARI_ByAge[i] *= P.ScaleIFR;
			P.Prop_Critical_ByAge[i] *= P.ScaleIFR;
			P.Prop_ILI_ByAge[i] = 1.0 - P.Prop_Mild_ByAge[i] - P.Prop_SARI_ByAge[i] - P.Prop_Critical_ByAge[i];
		}
	}
	if (P.FitIter == 0)
	{
		if (!GetInputParameter2(ParamFile_dat, PreParamFile_dat, "Bounding box for bitmap", "%lf", (void*) &(P.BoundingBox[0]), 4, 1, 0))
		{
			P.BoundingBox[0] = P.BoundingBox[1] = 0.0;
			P.BoundingBox[2] = P.BoundingBox[3] = 1.0;
		}
		if (!GetInputParameter2(ParamFile_dat, PreParamFile_dat, "Spatial domain for simulation", "%lf", (void*) &(P.SpatialBoundingBox[0]), 4, 1, 0))
		{
			P.SpatialBoundingBox[0] = P.SpatialBoundingBox[1] = 0.0;
			P.SpatialBoundingBox[2] = P.SpatialBoundingBox[3] = 1.0;
		}
		if (!GetInputParameter2(ParamFile_dat, PreParamFile_dat, "Grid size", "%lf", (void*)&(P.in_cells_.width), 1, 1, 0)) P.in_cells_.width = 1.0 / 120.0;
		if (!GetInputParameter2(ParamFile_dat, PreParamFile_dat, "Use long/lat coord system", "%i", (void*)&(P.DoUTM_coords), 1, 1, 0)) P.DoUTM_coords = 1;
		if (!GetInputParameter2(ParamFile_dat, PreParamFile_dat, "Bitmap scale", "%lf", (void*)&(P.BitmapScale), 1, 1, 0)) P.BitmapScale = 1.0;
		if (!GetInputParameter2(ParamFile_dat, PreParamFile_dat, "Bitmap y:x aspect scaling", "%lf", (void*)&(P.BitmapAspectScale), 1, 1, 0)) P.BitmapAspectScale = 1.0;
		if (!GetInputParameter2(ParamFile_dat, PreParamFile_dat, "Bitmap movie frame interval", "%i", (void*)&(P.BitmapMovieFrame), 1, 1, 0)) P.BitmapMovieFrame = 250;
		if (!GetInputParameter2(ParamFile_dat, PreParamFile_dat, "Output bitmap", "%i", (void*)&(P.OutputBitmap), 1, 1, 0)) P.OutputBitmap = 0;
		if (!GetInputParameter2(ParamFile_dat, PreParamFile_dat, "Output bitmap detected", "%i", (void*)&(P.OutputBitmapDetected), 1, 1, 0)) P.OutputBitmapDetected = 0;
		if (!GetInputParameter2(ParamFile_dat, PreParamFile_dat, "Output immunity on bitmap", "%i", (void*)&(P.DoImmuneBitmap), 1, 1, 0)) P.DoImmuneBitmap = 0;
		if (!GetInputParameter2(ParamFile_dat, PreParamFile_dat, "Output infection tree", "%i", (void*)&(P.DoInfectionTree), 1, 1, 0)) P.DoInfectionTree = 0;
		if (!GetInputParameter2(ParamFile_dat, PreParamFile_dat, "Do one generation", "%i", (void*)&(P.DoOneGen), 1, 1, 0)) P.DoOneGen = 0;
		if (!GetInputParameter2(ParamFile_dat, PreParamFile_dat, "Output every realisation", "%i", (void*)&(P.OutputEveryRealisation), 1, 1, 0)) P.OutputEveryRealisation = 0;
		if (!GetInputParameter2(ParamFile_dat, PreParamFile_dat, "Maximum number to sample for correlations", "%i", (void*)&(P.MaxCorrSample), 1, 1, 0)) P.MaxCorrSample = 1000000000;
		if (!GetInputParameter2(ParamFile_dat, PreParamFile_dat, "Assume SI model", "%i", (void*)&(P.DoSI), 1, 1, 0)) P.DoSI = 0;
		if (!GetInputParameter2(ParamFile_dat, PreParamFile_dat, "Assume periodic boundary conditions", "%i", (void*)&(P.DoPeriodicBoundaries), 1, 1, 0)) P.DoPeriodicBoundaries = 0;
		if (!GetInputParameter2(ParamFile_dat, PreParamFile_dat, "Only output non-extinct realisations", "%i", (void*)&(P.OutputOnlyNonExtinct), 1, 1, 0)) P.OutputOnlyNonExtinct = 0;

		if (!GetInputParameter2(ParamFile_dat, PreParamFile_dat, "Use cases per thousand threshold for area controls", "%i", (void*)&(P.DoPerCapitaTriggers), 1, 1, 0)) P.DoPerCapitaTriggers = 0;
		if (!GetInputParameter2(ParamFile_dat, PreParamFile_dat, "Use global triggers for interventions", "%i", (void*)&(P.DoGlobalTriggers), 1, 1, 0)) P.DoGlobalTriggers = 0;
		if (!GetInputParameter2(ParamFile_dat, PreParamFile_dat, "Use admin unit triggers for interventions", "%i", (void*)&(P.DoAdminTriggers), 1, 1, 0)) P.DoAdminTriggers = 0;
		if (!GetInputParameter2(ParamFile_dat, PreParamFile_dat, "Use ICU case triggers for interventions", "%i", (void*)&(P.DoICUTriggers), 1, 1, 0)) P.DoICUTriggers = 0;
		if (P.DoGlobalTriggers)  P.DoAdminTriggers = 0;
		if (!GetInputParameter2(ParamFile_dat, PreParamFile_dat, "Divisor for per-capita area threshold (default 1000)", "%i", (void*)&(P.IncThreshPop), 1, 1, 0)) P.IncThreshPop = 1000;
		if (!GetInputParameter2(ParamFile_dat, PreParamFile_dat, "Divisor for per-capita global threshold (default 1000)", "%i", (void*)&(P.GlobalIncThreshPop), 1, 1, 0)) P.GlobalIncThreshPop = 1000;

		if (!GetInputParameter2(ParamFile_dat, PreParamFile_dat, "Number of sampling intervals over which cumulative incidence measured for global trigger", "%i", (void*)&(P.TriggersSamplingInterval), 1, 1, 0)) P.TriggersSamplingInterval = 10000000;
		if (!GetInputParameter2(ParamFile_dat, PreParamFile_dat, "Proportion of cases detected for treatment", "%lf", (void*)&(P.PostAlertControlPropCasesId), 1, 1, 0)) P.PostAlertControlPropCasesId = 1;
		if (!GetInputParameter2(ParamFile_dat, PreParamFile_dat, "Proportion of cases detected before outbreak alert", "%lf", (void*)&(P.PreAlertControlPropCasesId), 1, 1, 0)) P.PreAlertControlPropCasesId = 1.0;
		if (!GetInputParameter2(ParamFile_dat, PreParamFile_dat, "Trigger alert on deaths", "%i", (void*)&(P.TriggerAlertOnDeaths), 1, 1, 0)) P.TriggerAlertOnDeaths = 0;
	}
	if (P.TriggerAlertOnDeaths)
	{
		if (!GetInputParameter2(ParamFile_dat, PreParamFile_dat, "Number of deaths accummulated before alert", "%i", (void*)&(P.CaseOrDeathThresholdBeforeAlert), 1, 1, 0)) P.CaseOrDeathThresholdBeforeAlert = 0;
	}
	else
	{
		if (!GetInputParameter2(ParamFile_dat, PreParamFile_dat, "Number of detected cases needed before outbreak alert triggered", "%i", (void*)&(P.CaseOrDeathThresholdBeforeAlert), 1, 1, 0)) P.CaseOrDeathThresholdBeforeAlert = 0;
	}

	if (P.CaseOrDeathThresholdBeforeAlert_CommandLine > 0) P.CaseOrDeathThresholdBeforeAlert = P.CaseOrDeathThresholdBeforeAlert_CommandLine;
	if (!GetInputParameter2(ParamFile_dat, PreParamFile_dat, "Alert trigger starts after interventions", "%i", (void*)&(P.DoAlertTriggerAfterInterv), 1, 1, 0)) P.DoAlertTriggerAfterInterv = 0;
	if (!GetInputParameter2(ParamFile_dat, PreParamFile_dat, "Day of year trigger is reached", "%lf", (void*)&(P.DateTriggerReached_CalTime), 1, 1, 0)) P.DateTriggerReached_CalTime = -1;
	if (P.DoAlertTriggerAfterInterv)
	{
		GetInputParameter(ParamFile_dat, PreParamFile_dat, "Day of year interventions start", "%lf", (void*)&(P.Interventions_StartDate_CalTime), 1, 1, 0);
		if (P.DateTriggerReached_CalTime <= P.Interventions_StartDate_CalTime)
			P.DoAlertTriggerAfterInterv = 0;
		else
		{
			P.AlertTriggerAfterIntervThreshold = P.CaseOrDeathThresholdBeforeAlert;
			P.CaseOrDeathThresholdBeforeAlert = 1000;
			fprintf(stderr, "Threshold of %i deaths by day %lg\n", P.AlertTriggerAfterIntervThreshold, P.DateTriggerReached_CalTime);
		}
	}
	else
	{
		P.Interventions_StartDate_CalTime = P.DateTriggerReached_CalTime;
	}
	if (P.FitIter == 0)
	{
		P.CaseOrDeathThresholdBeforeAlert_Fixed = P.CaseOrDeathThresholdBeforeAlert;
	}
	
	if (!GetInputParameter2(ParamFile_dat, PreParamFile_dat, "Number of days to accummulate cases/deaths before alert", "%i", (void*)&(P.WindowToEvaluateTriggerAlert), 1, 1, 0)) P.WindowToEvaluateTriggerAlert = 1000;

	if (!GetInputParameter2(ParamFile_dat, PreParamFile_dat, "Only treat mixing groups within places", "%i", (void*) & (P.DoPlaceGroupTreat), 1, 1, 0)) P.DoPlaceGroupTreat = 0;

	if (!GetInputParameter2(ParamFile_dat, PreParamFile_dat, "Treatment trigger incidence per cell"				, "%lf", (void*) & (P.TreatCellIncThresh)			, 1, 1, 0)) P.TreatCellIncThresh			= 1000000000;
	if (!GetInputParameter2(ParamFile_dat, PreParamFile_dat, "Case isolation trigger incidence per cell"		, "%lf", (void*) & (P.CaseIsolation_CellIncThresh)	, 1, 1, 0)) P.CaseIsolation_CellIncThresh	= P.TreatCellIncThresh;
	if (!GetInputParameter2(ParamFile_dat, PreParamFile_dat, "Household quarantine trigger incidence per cell"	, "%lf", (void*) & (P.HHQuar_CellIncThresh)			, 1, 1, 0)) P.HHQuar_CellIncThresh			= P.TreatCellIncThresh;

	if (!GetInputParameter2(ParamFile_dat, PreParamFile_dat, "Relative susceptibility of treated individual", "%lf", (void*) & (P.TreatSuscDrop), 1, 1, 0)) P.TreatSuscDrop = 1;
	if (!GetInputParameter2(ParamFile_dat, PreParamFile_dat, "Relative infectiousness of treated individual", "%lf", (void*) & (P.TreatInfDrop), 1, 1, 0)) P.TreatInfDrop = 1;
	if (!GetInputParameter2(ParamFile_dat, PreParamFile_dat, "Proportion of symptomatic cases resulting in death prevented by treatment", "%lf", (void*) & (P.TreatDeathDrop), 1, 1, 0)) P.TreatDeathDrop = 0;
	if (!GetInputParameter2(ParamFile_dat, PreParamFile_dat, "Proportion of symptomatic cases prevented by treatment", "%lf", (void*) & (P.TreatSympDrop), 1, 1, 0)) P.TreatSympDrop = 0;
	if (!GetInputParameter2(ParamFile_dat, PreParamFile_dat, "Delay to treat cell", "%lf", (void*) & (P.TreatDelayMean), 1, 1, 0)) P.TreatDelayMean = 0;
	if (!GetInputParameter2(ParamFile_dat, PreParamFile_dat, "Duration of course of treatment", "%lf", (void*) & (P.TreatCaseCourseLength), 1, 1, 0)) P.TreatCaseCourseLength = 5;
	if (!GetInputParameter2(ParamFile_dat, PreParamFile_dat, "Duration of course of prophylaxis", "%lf", (void*) & (P.TreatProphCourseLength), 1, 1, 0)) P.TreatProphCourseLength = 10;
	if (!GetInputParameter2(ParamFile_dat, PreParamFile_dat, "Proportion of detected cases treated", "%lf", (void*) & (P.TreatPropCases), 1, 1, 0)) P.TreatPropCases = 1;
	if (P.DoHouseholds)
	{
		if (!GetInputParameter2(ParamFile_dat, PreParamFile_dat, "Proportion of households of cases treated", "%lf", (void*) & (P.TreatPropCaseHouseholds), 1, 1, 0)) P.TreatPropCaseHouseholds = 0;
		if (!GetInputParameter2(ParamFile_dat, PreParamFile_dat, "Duration of household prophylaxis policy", "%lf", (void*) & (P.TreatHouseholdsDuration), 1, 1, 0)) P.TreatHouseholdsDuration = USHRT_MAX / P.TimeStepsPerDay;
	}
	if (!GetInputParameter2(ParamFile_dat, PreParamFile_dat, "Proportion treated", "%lf", (void*) & (P.TreatPropRadial), 1, 1, 0)) P.TreatPropRadial = 1.0;
	if (!GetInputParameter2(ParamFile_dat, PreParamFile_dat, "Proportion treated in radial prophylaxis", "%lf", (void*) & (P.TreatPropRadial), 1, 1, 0)) P.TreatPropRadial = 1.0;
	if (!GetInputParameter2(ParamFile_dat, PreParamFile_dat, "Treatment radius", "%lf", (void*) & (P.TreatRadius), 1, 1, 0)) P.TreatRadius = 0;
	if (!GetInputParameter2(ParamFile_dat, PreParamFile_dat, "Duration of place/geographic prophylaxis policy", "%lf", (void*) & (P.TreatPlaceGeogDuration), 1, 1, 0)) P.TreatPlaceGeogDuration = USHRT_MAX / P.TimeStepsPerDay;
	if (!GetInputParameter2(ParamFile_dat, PreParamFile_dat, "Treatment start time", "%lf", (void*) & (P.TreatTimeStartBase), 1, 1, 0)) P.TreatTimeStartBase = USHRT_MAX / P.TimeStepsPerDay;
	if (P.DoPlaces)
	{
		if (!GetInputParameter2(ParamFile_dat, PreParamFile_dat, "Proportion of places treated after case detected", "%lf", (void*)P.TreatPlaceProbCaseId, P.PlaceTypeNum, 1, 0))
			for (i = 0; i < NUM_PLACE_TYPES; i++) P.TreatPlaceProbCaseId[i] = 0;
		if (!GetInputParameter2(ParamFile_dat, PreParamFile_dat, "Proportion of people treated in targeted places", "%lf", (void*)P.TreatPlaceTotalProp, P.PlaceTypeNum, 1, 0))
			for (i = 0; i < NUM_PLACE_TYPES; i++) P.TreatPlaceTotalProp[i] = 0;
	}
	if (!GetInputParameter2(ParamFile_dat, PreParamFile_dat, "Maximum number of doses available", "%lf", (void*) & (P.TreatMaxCoursesBase), 1, 1, 0)) P.TreatMaxCoursesBase = 1e20;
	if (!GetInputParameter2(ParamFile_dat, PreParamFile_dat, "Start time of additional treatment production", "%lf", (void*) & (P.TreatNewCoursesStartTime), 1, 1, 0)) P.TreatNewCoursesStartTime = USHRT_MAX / P.TimeStepsPerDay;
	if (!GetInputParameter2(ParamFile_dat, PreParamFile_dat, "Rate of additional treatment production (courses per day)", "%lf", (void*) & (P.TreatNewCoursesRate), 1, 1, 0)) P.TreatNewCoursesRate = 0;
	if (!GetInputParameter2(ParamFile_dat, PreParamFile_dat, "Maximum number of people targeted with radial prophylaxis per case", "%i", (void*) & (P.TreatMaxCoursesPerCase), 1, 1, 0)) P.TreatMaxCoursesPerCase = 1000000000;


	if (P.DoAdUnits)
	{
		if (!GetInputParameter2(ParamFile_dat, PreParamFile_dat, "Treat administrative units rather than rings", "%i", (void*) & (P.TreatByAdminUnit), 1, 1, 0)) P.TreatByAdminUnit = 0;
		if (!GetInputParameter2(ParamFile_dat, PreParamFile_dat, "Administrative unit divisor for treatment", "%i", (void*) & (P.TreatAdminUnitDivisor), 1, 1, 0)) P.TreatAdminUnitDivisor = 1;
		if ((P.TreatAdminUnitDivisor == 0) || (P.TreatByAdminUnit == 0)) { P.TreatByAdminUnit = 0; P.TreatAdminUnitDivisor = 1; }
	}
	else
	{
		P.TreatAdminUnitDivisor = 1; P.TreatByAdminUnit = 0;
	}

	if (!GetInputParameter2(ParamFile_dat, PreParamFile_dat, "Vaccination trigger incidence per cell", "%lf", (void*) & (P.VaccCellIncThresh), 1, 1, 0)) P.VaccCellIncThresh = 1000000000;
	if (!GetInputParameter2(ParamFile_dat, PreParamFile_dat, "Relative susceptibility of vaccinated individual", "%lf", (void*) & (P.VaccSuscDrop), 1, 1, 0)) P.VaccSuscDrop = 1;
	if (!GetInputParameter2(ParamFile_dat, PreParamFile_dat, "Relative susceptibility of individual vaccinated after switch time", "%lf", (void*) & (P.VaccSuscDrop2), 1, 1, 0)) P.VaccSuscDrop2 = 1;
	if (!GetInputParameter2(ParamFile_dat, PreParamFile_dat, "Switch time at which vaccine efficacy increases", "%lf", (void*) & (P.VaccTimeEfficacySwitch), 1, 1, 0)) P.VaccTimeEfficacySwitch = USHRT_MAX / P.TimeStepsPerDay;
	if (!GetInputParameter2(ParamFile_dat, PreParamFile_dat, "Decay rate of vaccine efficacy (per year)", "%lf", (void*) & (P.VaccEfficacyDecay), 1, 1, 0)) P.VaccEfficacyDecay = 0;
	P.VaccEfficacyDecay /= DAYS_PER_YEAR;
	if (!GetInputParameter2(ParamFile_dat, PreParamFile_dat, "Relative infectiousness of vaccinated individual", "%lf", (void*) & (P.VaccInfDrop), 1, 1, 0)) P.VaccInfDrop = 1;
	if (!GetInputParameter2(ParamFile_dat, PreParamFile_dat, "Proportion of symptomatic cases resulting in death prevented by vaccination", "%lf", (void*) & (P.VaccMortDrop), 1, 1, 0)) P.VaccMortDrop = 0;
	if (!GetInputParameter2(ParamFile_dat, PreParamFile_dat, "Proportion of symptomatic cases prevented by vaccination", "%lf", (void*) & (P.VaccSympDrop), 1, 1, 0)) P.VaccSympDrop = 0;
	if (!GetInputParameter2(ParamFile_dat, PreParamFile_dat, "Delay to vaccinate", "%lf", (void*) & (P.VaccDelayMean), 1, 1, 0)) P.VaccDelayMean = 0;

	if (!GetInputParameter2(ParamFile_dat, PreParamFile_dat, "Delay from vaccination to full protection", "%lf", (void*) & (P.VaccTimeToEfficacy), 1, 1, 0)) P.VaccTimeToEfficacy = 0;

	if (!GetInputParameter2(ParamFile_dat, PreParamFile_dat, "Years between rounds of vaccination", "%lf", (void*) & (P.VaccCampaignInterval), 1, 1, 0)) P.VaccCampaignInterval = 1e10;
	if (!GetInputParameter2(ParamFile_dat, PreParamFile_dat, "Max vaccine doses per day", "%i", (void*) & (P.VaccDosePerDay), 1, 1, 0)) P.VaccDosePerDay = -1;
	P.VaccCampaignInterval *= DAYS_PER_YEAR;
	if (!GetInputParameter2(ParamFile_dat, PreParamFile_dat, "Maximum number of rounds of vaccination", "%i", (void*) & (P.VaccMaxRounds), 1, 1, 0)) P.VaccMaxRounds = 1;
	if (P.DoHouseholds)
	{
		if (!GetInputParameter2(ParamFile_dat, PreParamFile_dat, "Proportion of households of cases vaccinated", "%lf", (void*) & (P.VaccPropCaseHouseholds), 1, 1, 0)) P.VaccPropCaseHouseholds = 0;
		if (!GetInputParameter2(ParamFile_dat, PreParamFile_dat, "Duration of household vaccination policy", "%lf", (void*) & (P.VaccHouseholdsDuration), 1, 1, 0)) P.VaccHouseholdsDuration = USHRT_MAX / P.TimeStepsPerDay;
	}

	if (!GetInputParameter2(ParamFile_dat, PreParamFile_dat, "Vaccination start time", "%lf", (void*) & (P.VaccTimeStartBase), 1, 1, 0)) P.VaccTimeStartBase = USHRT_MAX / P.TimeStepsPerDay;
	if (!GetInputParameter2(ParamFile_dat, PreParamFile_dat, "Proportion of population vaccinated", "%lf", (void*) & (P.VaccProp), 1, 1, 0)) P.VaccProp = 0;
	if (!GetInputParameter2(ParamFile_dat, PreParamFile_dat, "Time taken to reach max vaccination coverage (in years)", "%lf", (void*) & (P.VaccCoverageIncreasePeriod), 1, 1, 0)) P.VaccCoverageIncreasePeriod = 0;
	P.VaccCoverageIncreasePeriod *= DAYS_PER_YEAR;
	if (!GetInputParameter2(ParamFile_dat, PreParamFile_dat, "Time to start geographic vaccination", "%lf", (void*) & (P.VaccTimeStartGeo), 1, 1, 0)) P.VaccTimeStartGeo = 1e10;
	if (!GetInputParameter2(ParamFile_dat, PreParamFile_dat, "Vaccination radius", "%lf", (void*) & (P.VaccRadius), 1, 1, 0)) P.VaccRadius = 0;
	if (!GetInputParameter2(ParamFile_dat, PreParamFile_dat, "Minimum radius from case to vaccinate", "%lf", (void*) & (P.VaccMinRadius), 1, 1, 0)) P.VaccMinRadius = 0;
	if (!GetInputParameter2(ParamFile_dat, PreParamFile_dat, "Maximum number of vaccine courses available", "%lf", (void*) & (P.VaccMaxCoursesBase), 1, 1, 0)) P.VaccMaxCoursesBase = 1e20;
	if (!GetInputParameter2(ParamFile_dat, PreParamFile_dat, "Start time of additional vaccine production", "%lf", (void*) & (P.VaccNewCoursesStartTime), 1, 1, 0)) P.VaccNewCoursesStartTime = USHRT_MAX / P.TimeStepsPerDay;
	if (!GetInputParameter2(ParamFile_dat, PreParamFile_dat, "End time of additional vaccine production", "%lf", (void*) & (P.VaccNewCoursesEndTime), 1, 1, 0)) P.VaccNewCoursesEndTime = USHRT_MAX / P.TimeStepsPerDay;
	if (!GetInputParameter2(ParamFile_dat, PreParamFile_dat, "Rate of additional vaccine production (courses per day)", "%lf", (void*) & (P.VaccNewCoursesRate), 1, 1, 0)) P.VaccNewCoursesRate = 0;
	if (!GetInputParameter2(ParamFile_dat, PreParamFile_dat, "Apply mass rather than reactive vaccination", "%i", (void*) & (P.DoMassVacc), 1, 1, 0)) P.DoMassVacc = 0;
	if (!GetInputParameter2(ParamFile_dat, PreParamFile_dat, "Priority age range for mass vaccination", "%i", (void*)P.VaccPriorityGroupAge, 2, 1, 0)) { P.VaccPriorityGroupAge[0] = 1; P.VaccPriorityGroupAge[1] = 0; }
	if (P.DoAdUnits)
	{
		if (!GetInputParameter2(ParamFile_dat, PreParamFile_dat, "Vaccinate administrative units rather than rings", "%i", (void*) & (P.VaccByAdminUnit), 1, 1, 0)) P.VaccByAdminUnit = 0;
		if (!GetInputParameter2(ParamFile_dat, PreParamFile_dat, "Administrative unit divisor for vaccination", "%i", (void*) & (P.VaccAdminUnitDivisor), 1, 1, 0)) P.VaccAdminUnitDivisor = 1;
		if ((P.VaccAdminUnitDivisor == 0) || (P.VaccByAdminUnit == 0)) P.VaccAdminUnitDivisor = 1;
	}
	else
	{
		P.VaccAdminUnitDivisor = 1; P.VaccByAdminUnit = 0;
	}

	if (!GetInputParameter2(ParamFile_dat, PreParamFile_dat, "Movement restrictions trigger incidence per cell", "%i", (void*) & (P.MoveRestrCellIncThresh), 1, 1, 0)) P.MoveRestrCellIncThresh = 1000000000;
	if (!GetInputParameter2(ParamFile_dat, PreParamFile_dat, "Delay to start movement restrictions", "%lf", (void*) & (P.MoveDelayMean), 1, 1, 0)) P.MoveDelayMean = 0;
	if (!GetInputParameter2(ParamFile_dat, PreParamFile_dat, "Duration of movement restrictions", "%lf", (void*) & (P.MoveRestrDuration), 1, 1, 0)) P.MoveRestrDuration = 7;
	if (!GetInputParameter2(ParamFile_dat, PreParamFile_dat, "Residual movements after restrictions", "%lf", (void*) & (P.MoveRestrEffect), 1, 1, 0)) P.MoveRestrEffect = 0;
	if (!GetInputParameter2(ParamFile_dat, PreParamFile_dat, "Minimum radius of movement restrictions", "%lf", (void*) & (P.MoveRestrRadius), 1, 1, 0)) P.MoveRestrRadius = 0;
	if (!GetInputParameter2(ParamFile_dat, PreParamFile_dat, "Movement restrictions start time", "%lf", (void*) & (P.MoveRestrTimeStartBase), 1, 1, 0)) P.MoveRestrTimeStartBase = USHRT_MAX / P.TimeStepsPerDay;
	if (!GetInputParameter2(ParamFile_dat, PreParamFile_dat, "Impose blanket movement restrictions", "%i", (void*) & (P.DoBlanketMoveRestr), 1, 1, 0)) P.DoBlanketMoveRestr = 0;
	if (!GetInputParameter2(ParamFile_dat, PreParamFile_dat, "Movement restrictions only once", "%i", (void*) & (P.DoMoveRestrOnceOnly), 1, 1, 0)) P.DoMoveRestrOnceOnly = 0;
	if (P.DoMoveRestrOnceOnly) P.DoMoveRestrOnceOnly = 4;
	if (P.DoAdUnits)
	{
		if (!GetInputParameter2(ParamFile_dat, PreParamFile_dat, "Movement restrictions in administrative units rather than rings", "%i", (void*) & (P.MoveRestrByAdminUnit), 1, 1, 0)) P.MoveRestrByAdminUnit = 0;
		if (!GetInputParameter2(ParamFile_dat, PreParamFile_dat, "Administrative unit divisor for movement restrictions", "%i", (void*) & (P.MoveRestrAdminUnitDivisor), 1, 1, 0)) P.MoveRestrAdminUnitDivisor = 1;
		if ((P.MoveRestrAdminUnitDivisor == 0) || (P.MoveRestrByAdminUnit == 0)) P.MoveRestrAdminUnitDivisor = 1;
	}
	else
	{
		P.MoveRestrAdminUnitDivisor = 1; P.MoveRestrByAdminUnit = 0;
	}

	//Intervention delays and durations by admin unit: ggilani 16/03/20
	if (!GetInputParameter2(ParamFile_dat, PreParamFile_dat, "Include intervention delays by admin unit", "%i", (void*) & (P.DoInterventionDelaysByAdUnit), 1, 1, 0)) P.DoInterventionDelaysByAdUnit = 0;
	if (P.DoInterventionDelaysByAdUnit)
	{
		//Set up arrays to temporarily store parameters per admin unit
		double AdunitDelayToSocialDistance	[MAX_ADUNITS];
		double AdunitDelayToHQuarantine		[MAX_ADUNITS];
		double AdunitDelayToCaseIsolation	[MAX_ADUNITS];
		double AdunitDelayToPlaceClose		[MAX_ADUNITS];
		double AdunitDurationSocialDistance	[MAX_ADUNITS];
		double AdunitDurationHQuarantine	[MAX_ADUNITS];
		double AdunitDurationCaseIsolation	[MAX_ADUNITS];
		double AdunitDurationPlaceClose		[MAX_ADUNITS];

		if (!GetInputParameter2(ParamFile_dat, PreParamFile_dat, "Delay to social distancing by admin unit"			, "%lf", (void*)AdunitDelayToSocialDistance	, P.NumAdunits, 1, 0)) for (i = 0; i < P.NumAdunits; i++) AdunitDelayToSocialDistance	[i] = 0;
		if (!GetInputParameter2(ParamFile_dat, PreParamFile_dat, "Delay to household quarantine by admin unit"		, "%lf", (void*)AdunitDelayToHQuarantine	, P.NumAdunits, 1, 0)) for (i = 0; i < P.NumAdunits; i++) AdunitDelayToHQuarantine		[i] = 0;
		if (!GetInputParameter2(ParamFile_dat, PreParamFile_dat, "Delay to case isolation by admin unit"			, "%lf", (void*)AdunitDelayToCaseIsolation	, P.NumAdunits, 1, 0)) for (i = 0; i < P.NumAdunits; i++) AdunitDelayToCaseIsolation	[i] = 0;
		if (!GetInputParameter2(ParamFile_dat, PreParamFile_dat, "Delay to place closure by admin unit"				, "%lf", (void*)AdunitDelayToPlaceClose		, P.NumAdunits, 1, 0)) for (i = 0; i < P.NumAdunits; i++) AdunitDelayToPlaceClose		[i] = 0;
		if (!GetInputParameter2(ParamFile_dat, PreParamFile_dat, "Duration of social distancing by admin unit"		, "%lf", (void*)AdunitDurationSocialDistance, P.NumAdunits, 1, 0)) for (i = 0; i < P.NumAdunits; i++) AdunitDurationSocialDistance	[i] = 0;
		if (!GetInputParameter2(ParamFile_dat, PreParamFile_dat, "Duration of household quarantine by admin unit"	, "%lf", (void*)AdunitDurationHQuarantine	, P.NumAdunits, 1, 0)) for (i = 0; i < P.NumAdunits; i++) AdunitDurationHQuarantine		[i] = 0;
		if (!GetInputParameter2(ParamFile_dat, PreParamFile_dat, "Duration of case isolation by admin unit"			, "%lf", (void*)AdunitDurationCaseIsolation	, P.NumAdunits, 1, 0)) for (i = 0; i < P.NumAdunits; i++) AdunitDurationCaseIsolation	[i] = 0;
		if (!GetInputParameter2(ParamFile_dat, PreParamFile_dat, "Duration of place closure by admin unit"			, "%lf", (void*)AdunitDurationPlaceClose	, P.NumAdunits, 1, 0)) for (i = 0; i < P.NumAdunits; i++) AdunitDurationPlaceClose		[i] = 0;

		for (i = 0; i < P.NumAdunits; i++)
		{
			AdUnits[i].SocialDistanceDelay			= AdunitDelayToSocialDistance	[i];
			AdUnits[i].SocialDistanceDuration		= AdunitDurationSocialDistance	[i];
			AdUnits[i].HQuarantineDelay				= AdunitDelayToHQuarantine		[i];
			AdUnits[i].HQuarantineDuration			= AdunitDurationHQuarantine		[i];
			AdUnits[i].CaseIsolationDelay			= AdunitDelayToCaseIsolation	[i];
			AdUnits[i].CaseIsolationPolicyDuration	= AdunitDurationCaseIsolation	[i];
			AdUnits[i].PlaceCloseDelay				= AdunitDelayToPlaceClose		[i];
			AdUnits[i].PlaceCloseDuration			= AdunitDurationPlaceClose		[i];
		}
	}

	///// **** ///// **** ///// **** ///// **** ///// **** ///// **** ///// **** ///// **** ///// **** ///// **** ///// **** ///// ****
	///// **** DIGITAL CONTACT TRACING
	///// **** ///// **** ///// **** ///// **** ///// **** ///// **** ///// **** ///// **** ///// **** ///// **** ///// **** ///// ****

	//New code for digital contact tracing - ggilani: 09/03/20
	if (!GetInputParameter2(ParamFile_dat, PreParamFile_dat, "Include digital contact tracing", "%i", (void*) & (P.DoDigitalContactTracing), 1, 1, 0)) P.DoDigitalContactTracing = 0;
	if (P.DoDigitalContactTracing)
	{
		if (!GetInputParameter2(ParamFile_dat, PreParamFile_dat, "Digital contact tracing trigger incidence per cell", "%lf", (void*) & (P.DigitalContactTracing_CellIncThresh), 1, 1, 0)) P.DigitalContactTracing_CellIncThresh = 1000000000;

		if (!GetInputParameter2(ParamFile_dat, PreParamFile_dat, "Proportion of population or households covered by digital contact tracing", "%lf", (void*) & (P.PropPopUsingDigitalContactTracing), 1, 1, 0)) P.PropPopUsingDigitalContactTracing = 1;
		if (!GetInputParameter2(ParamFile_dat, PreParamFile_dat, "Proportion of smartphone users by age", "%lf", (void*)P.ProportionSmartphoneUsersByAge, NUM_AGE_GROUPS, 1, 0))
		{
			for (i = 0; i < NUM_AGE_GROUPS; i++)
			{
				P.ProportionSmartphoneUsersByAge[i] = 1;
			}
		}
		if (P.DoPlaces)
		{
			if (!GetInputParameter2(ParamFile_dat, PreParamFile_dat, "Cluster digital app clusters by household", "%i", (void*) & (P.ClusterDigitalContactUsers), 1, 1, 0)) P.ClusterDigitalContactUsers = 0; // by default, don't cluster by location
		}
		else
		{
			P.ClusterDigitalContactUsers = 0;
		}
		if (!GetInputParameter2(ParamFile_dat, PreParamFile_dat, "Proportion of digital contacts who self-isolate", "%lf", (void*) & (P.ProportionDigitalContactsIsolate), 1, 1, 0)) P.ProportionDigitalContactsIsolate = 0;
		if (!GetInputParameter2(ParamFile_dat, PreParamFile_dat, "Maximum number of contacts to trace per index case", "%i", (void*)&(P.MaxDigitalContactsToTrace), 1, 1, 0)) P.MaxDigitalContactsToTrace = MAX_CONTACTS;
		if (!GetInputParameter2(ParamFile_dat, PreParamFile_dat, "Delay between isolation of index case and contacts", "%lf", (void*) & (P.DigitalContactTracingDelay), 1, 1, 0)) P.DigitalContactTracingDelay = P.TimeStep;
		//we really need one timestep between to make sure contact is not processed before index
		if (P.DigitalContactTracingDelay == 0) P.DigitalContactTracingDelay = P.TimeStep;
		if (!GetInputParameter2(ParamFile_dat, PreParamFile_dat, "Length of self-isolation for digital contacts", "%lf", (void*) & (P.LengthDigitalContactIsolation), 1, 1, 0)) P.LengthDigitalContactIsolation = 0;
		if (!GetInputParameter2(ParamFile_dat, PreParamFile_dat, "Spatial scaling factor - digital contact tracing", "%lf", (void*) & (P.ScalingFactorSpatialDigitalContacts), 1, 1, 0)) P.ScalingFactorSpatialDigitalContacts = 1;
		if (!GetInputParameter2(ParamFile_dat, PreParamFile_dat, "Place scaling factor - digital contact tracing", "%lf", (void*)&(P.ScalingFactorPlaceDigitalContacts), 1, 1, 0)) P.ScalingFactorPlaceDigitalContacts = 1;
		if (!GetInputParameter2(ParamFile_dat, PreParamFile_dat, "Digital contact tracing start time", "%lf", (void*) & (P.DigitalContactTracingTimeStartBase), 1, 1, 0)) P.DigitalContactTracingTimeStartBase = USHRT_MAX / P.TimeStepsPerDay;
		if (!GetInputParameter2(ParamFile_dat, PreParamFile_dat, "Duration of digital contact tracing policy", "%lf", (void*) & (P.DigitalContactTracingPolicyDuration), 1, 1, 0)) P.DigitalContactTracingPolicyDuration = 7;
		if (!GetInputParameter2(ParamFile_dat, PreParamFile_dat, "Output digital contact tracing", "%i", (void*) & (P.OutputDigitalContactTracing), 1, 1, 0)) P.OutputDigitalContactTracing = 0;
		if (!GetInputParameter2(ParamFile_dat, PreParamFile_dat, "Output digital contact distribution", "%i", (void*)&(P.OutputDigitalContactDist), 1, 1, 0)) P.OutputDigitalContactDist = 0;

		if (P.DoInterventionDelaysByAdUnit)
		{
			double AdunitDelayToDCT[MAX_ADUNITS];
			double AdunitDurationDCT[MAX_ADUNITS];

			if (!GetInputParameter2(ParamFile_dat, PreParamFile_dat, "Delay to digital contact tracing by admin unit", "%lf", (void*)AdunitDelayToDCT, P.NumAdunits, 1, 0)) for (i = 0; i < P.NumAdunits; i++) AdunitDelayToDCT[i] = 0;
			if (!GetInputParameter2(ParamFile_dat, PreParamFile_dat, "Duration of digital contact tracing by admin unit", "%lf", (void*)AdunitDurationDCT, P.NumAdunits, 1, 0)) for (i = 0; i < P.NumAdunits; i++) AdunitDurationDCT[i] = 0;
			for (i = 0; i < P.NumAdunits; i++)
			{
				AdUnits[i].DCTDelay = AdunitDelayToDCT[i];
				AdUnits[i].DCTDuration = AdunitDurationDCT[i];
			}
		}
		if (!GetInputParameter2(ParamFile_dat, PreParamFile_dat, "Isolate index cases in digital contact tracing", "%i", (void*)&(P.DCTIsolateIndexCases), 1, 1, 0)) P.DCTIsolateIndexCases = 1;
		if (!GetInputParameter2(ParamFile_dat, PreParamFile_dat, "Residual contacts after digital contact tracing isolation", "%lf", (void*)&(P.DCTCaseIsolationEffectiveness), 1, 1, 0)) P.DCTCaseIsolationEffectiveness = P.CaseIsolationEffectiveness;
		if (!GetInputParameter2(ParamFile_dat, PreParamFile_dat, "Residual household contacts after digital contact tracing isolation", "%lf", (void*)&(P.DCTCaseIsolationHouseEffectiveness), 1, 1, 0)) P.DCTCaseIsolationHouseEffectiveness = P.CaseIsolationHouseEffectiveness;
		//initialise total number of users to 0
		P.NDigitalContactUsers = 0;
		P.NDigitalHouseholdUsers = 0;

		if (!GetInputParameter2(ParamFile_dat, PreParamFile_dat, "Delay between symptom onset and isolation for index case", "%lf", (void*)&(P.DelayFromIndexCaseDetectionToDCTIsolation), 1, 1, 0)) P.DelayFromIndexCaseDetectionToDCTIsolation = 0;
		if (!GetInputParameter2(ParamFile_dat, PreParamFile_dat, "Test index cases and contacts", "%i", (void*)&(P.DoDCTTest), 1, 1, 0)) P.DoDCTTest = 0;
		if (!GetInputParameter2(ParamFile_dat, PreParamFile_dat, "Delay to test index case", "%lf", (void*)&(P.DelayToTestIndexCase), 1, 1, 0)) P.DelayToTestIndexCase = 1;
		if (!GetInputParameter2(ParamFile_dat, PreParamFile_dat, "Delay to test DCT contacts", "%lf", (void*)&(P.DelayToTestDCTContacts), 1, 1, 0)) P.DelayToTestDCTContacts = 7;
		if (!GetInputParameter2(ParamFile_dat, PreParamFile_dat, "Testing specificity - DCT", "%lf", (void*)&(P.SpecificityDCT), 1, 1, 0)) P.SpecificityDCT = 1;
		if (!GetInputParameter2(ParamFile_dat, PreParamFile_dat, "Testing sensitivity - DCT", "%lf", (void*)&(P.SensitivityDCT), 1, 1, 0)) P.SensitivityDCT = 1;
		if (!GetInputParameter2(ParamFile_dat, PreParamFile_dat, "Find contacts of digital contacts", "%i", (void*)&(P.FindContactsOfDCTContacts), 1, 1, 0)) P.FindContactsOfDCTContacts = 0;
		if (!GetInputParameter2(ParamFile_dat, PreParamFile_dat, "Remove contacts of a negative index case", "%i", (void*)&(P.RemoveContactsOfNegativeIndexCase), 1, 1, 0)) P.RemoveContactsOfNegativeIndexCase = 0;
	}
	else
	{
		//Set these to 1 so it doesn't interfere with code if we aren't using digital contact tracing.

		P.ScalingFactorSpatialDigitalContacts = 1;
		P.ScalingFactorPlaceDigitalContacts = 1;
	}

	///// **** ///// **** ///// **** ///// **** ///// **** ///// **** ///// **** ///// **** ///// **** ///// **** ///// **** ///// ****
	///// **** PLACE CLOSURE
	///// **** ///// **** ///// **** ///// **** ///// **** ///// **** ///// **** ///// **** ///// **** ///// **** ///// **** ///// ****


	if (!GetInputParameter2(ParamFile_dat, PreParamFile_dat, "Trigger incidence per cell for place closure", "%i", (void*) & (P.PlaceCloseCellIncThresh1), 1, 1, 0)) P.PlaceCloseCellIncThresh1 = 1000000000;
	if (!GetInputParameter2(ParamFile_dat, PreParamFile_dat, "Trigger incidence per cell for second place closure", "%i", (void*)&(P.PlaceCloseCellIncThresh2), 1, 1, 0)) P.PlaceCloseCellIncThresh2 = 1000000000;
	if (P.PlaceCloseCellIncThresh1 < 0) P.PlaceCloseCellIncThresh1 = 1000000000;
	if (P.PlaceCloseCellIncThresh2 < 0) P.PlaceCloseCellIncThresh2 = 1000000000;
	if(!GetInputParameter2(ParamFile_dat, PreParamFile_dat, "Trigger incidence per cell for end of place closure", "%i", (void*) & (P.PlaceCloseCellIncStopThresh), 1, 1, 0)) P.PlaceCloseCellIncStopThresh = 0;
	if (!GetInputParameter2(ParamFile_dat, PreParamFile_dat, "Delay to start place closure", "%lf", (void*) & (P.PlaceCloseDelayMean), 1, 1, 0)) P.PlaceCloseDelayMean = 0;
	if (!GetInputParameter2(ParamFile_dat, PreParamFile_dat, "Duration of place closure", "%lf", (void*) & (P.PlaceCloseDurationBase), 1, 1, 0)) P.PlaceCloseDurationBase = 7;
	if (!GetInputParameter2(ParamFile_dat, PreParamFile_dat, "Duration of second place closure", "%lf", (void*) & (P.PlaceCloseDuration2), 1, 1, 0)) P.PlaceCloseDuration2 = 7;
	if (P.DoPlaces)
	{
		if (!GetInputParameter2(ParamFile_dat, PreParamFile_dat, "Proportion of places remaining open after closure by place type", "%lf", (void*)P.PlaceCloseEffect, P.PlaceTypeNum, 1, 0))
			for (i = 0; i < NUM_PLACE_TYPES; i++) P.PlaceCloseEffect[i] = 1;
		if (!GetInputParameter2(ParamFile_dat, PreParamFile_dat, "Proportional attendance after closure by place type", "%lf", (void*)P.PlaceClosePropAttending, P.PlaceTypeNum, 1, 0))
			for (i = 0; i < NUM_PLACE_TYPES; i++) P.PlaceClosePropAttending[i] = 0;
	}
	if (P.DoHouseholds)
		if (!GetInputParameter2(ParamFile_dat, PreParamFile_dat, "Relative household contact rate after closure", "%lf", (void*)& P.PlaceCloseHouseholdRelContact, 1, 1, 0)) P.PlaceCloseHouseholdRelContact = 1;
	if (!GetInputParameter2(ParamFile_dat, PreParamFile_dat, "Relative spatial contact rate after closure", "%lf", (void*)& P.PlaceCloseSpatialRelContact, 1, 1, 0)) P.PlaceCloseSpatialRelContact = 1;

	if (!GetInputParameter2(PreParamFile_dat, AdminFile_dat, "Include holidays", "%i", (void*) & (P.DoHolidays), 1, 1, 0)) P.DoHolidays = 0;
	if (P.DoHolidays)
	{
		if (!GetInputParameter2(PreParamFile_dat, AdminFile_dat, "Proportion of places remaining open during holidays by place type", "%lf", (void*)P.HolidayEffect, P.PlaceTypeNum, 1, 0))
			for (i = 0; i < NUM_PLACE_TYPES; i++) P.HolidayEffect[i] = 1;
		if (!GetInputParameter2(PreParamFile_dat, AdminFile_dat, "Number of holidays", "%i", (void*) & (P.NumHolidays), 1, 1, 0)) P.NumHolidays = 0;
		if (P.NumHolidays > DAYS_PER_YEAR) P.NumHolidays = DAYS_PER_YEAR;
		if (P.NumHolidays > 0)
		{
			GetInputParameter(PreParamFile_dat, AdminFile_dat, "Holiday start times", "%lf", (void*)P.HolidayStartTime, P.NumHolidays, 1, 0);
			GetInputParameter(PreParamFile_dat, AdminFile_dat, "Holiday durations", "%lf", (void*)P.HolidayDuration, P.NumHolidays, 1, 0);
		}
	}
	else
		P.NumHolidays = 0;
	if (!GetInputParameter2(ParamFile_dat, PreParamFile_dat, "Minimum radius for place closure", "%lf", (void*) & (P.PlaceCloseRadius), 1, 1, 0)) P.PlaceCloseRadius = 0;
	if (!GetInputParameter2(ParamFile_dat, PreParamFile_dat, "Place closure start time", "%lf", (void*) & (P.PlaceCloseTimeStartBase), 1, 1, 0)) P.PlaceCloseTimeStartBase = USHRT_MAX / P.TimeStepsPerDay;
	if (!GetInputParameter2(ParamFile_dat, PreParamFile_dat, "Place closure second start time", "%lf", (void*) & (P.PlaceCloseTimeStartBase2), 1, 1, 0)) P.PlaceCloseTimeStartBase2 = USHRT_MAX / P.TimeStepsPerDay;
	if (!GetInputParameter2(ParamFile_dat, PreParamFile_dat, "Places close only once", "%i", (void*) & (P.DoPlaceCloseOnceOnly), 1, 1, 0)) P.DoPlaceCloseOnceOnly = 0;
	if (P.DoPlaceCloseOnceOnly) P.DoPlaceCloseOnceOnly = 4;
	if (!GetInputParameter2(ParamFile_dat, PreParamFile_dat, "Place closure incidence threshold", "%i", (void*) & (P.PlaceCloseIncTrig1), 1, 1, 0)) P.PlaceCloseIncTrig1 = 1;
	if (!GetInputParameter2(ParamFile_dat, PreParamFile_dat, "Place closure second incidence threshold", "%i", (void*)&(P.PlaceCloseIncTrig2), 1, 1, 0)) P.PlaceCloseIncTrig2 = P.PlaceCloseIncTrig1;
	if (!GetInputParameter2(ParamFile_dat, PreParamFile_dat, "Place closure fractional incidence threshold", "%lf", (void*) & (P.PlaceCloseFracIncTrig), 1, 1, 0)) P.PlaceCloseFracIncTrig = 0;
	if ((P.DoAdUnits) && (P.DoPlaces))
	{
		if (!GetInputParameter2(ParamFile_dat, PreParamFile_dat, "Place closure in administrative units rather than rings", "%i", (void*) & (P.PlaceCloseByAdminUnit), 1, 1, 0)) P.PlaceCloseByAdminUnit = 0;
		if (!GetInputParameter2(ParamFile_dat, PreParamFile_dat, "Administrative unit divisor for place closure", "%i", (void*) & (P.PlaceCloseAdminUnitDivisor), 1, 1, 0)) P.PlaceCloseAdminUnitDivisor = 1;
		if (!GetInputParameter2(ParamFile_dat, PreParamFile_dat, "Place types to close for admin unit closure (0/1 array)", "%i", (void*) & (P.PlaceCloseAdunitPlaceTypes), P.PlaceTypeNum, 1, 0))
			for (i = 0; i < P.PlaceTypeNum; i++) P.PlaceCloseAdunitPlaceTypes[i] = 0;
		if (!GetInputParameter2(ParamFile_dat, PreParamFile_dat, "Cumulative proportion of place members needing to become sick for admin unit closure", "%lf", (void*) & (P.PlaceCloseCasePropThresh), 1, 1, 0)) P.PlaceCloseCasePropThresh = 2;
		if (!GetInputParameter2(ParamFile_dat, PreParamFile_dat, "Proportion of places in admin unit needing to pass threshold for place closure", "%lf", (void*) & (P.PlaceCloseAdunitPropThresh), 1, 1, 0)) P.PlaceCloseAdunitPropThresh = 2;
		if ((P.PlaceCloseAdminUnitDivisor < 1) || (P.PlaceCloseByAdminUnit == 0)) P.PlaceCloseAdminUnitDivisor = 1;
	}
	else
	{
		P.PlaceCloseAdminUnitDivisor = 1; P.PlaceCloseByAdminUnit = 0;
	}

	///// **** ///// **** ///// **** ///// **** ///// **** ///// **** ///// **** ///// **** ///// **** ///// **** ///// **** ///// ****
	///// **** SOCIAL DISTANCING
	///// **** ///// **** ///// **** ///// **** ///// **** ///// **** ///// **** ///// **** ///// **** ///// **** ///// **** ///// ****

	if (!GetInputParameter2(ParamFile_dat, PreParamFile_dat, "Trigger incidence per cell for social distancing", "%i", (void*) & (P.SocDistCellIncThresh), 1, 1, 0)) P.SocDistCellIncThresh = 1000000000;
	if(!GetInputParameter2(ParamFile_dat, PreParamFile_dat, "Trigger incidence per cell for end of social distancing", "%i", (void*) & (P.SocDistCellIncStopThresh), 1, 1, 0)) P.SocDistCellIncStopThresh = 0;
	if (!GetInputParameter2(ParamFile_dat, PreParamFile_dat, "Duration of social distancing", "%lf", (void*) & (P.SocDistDuration), 1, 1, 0)) P.SocDistDuration = 7;
	if (!GetInputParameter2(ParamFile_dat, PreParamFile_dat, "Duration of social distancing after change", "%lf", (void*) & (P.SocDistDuration2), 1, 1, 0)) P.SocDistDuration2 = 7;
	if (P.DoPlaces)
	{
		if (!GetInputParameter2(ParamFile_dat, PreParamFile_dat, "Relative place contact rate given social distancing by place type", "%lf", (void*)P.SocDistPlaceEffect, P.PlaceTypeNum, 1, 0))
			for (i = 0; i < NUM_PLACE_TYPES; i++) P.SocDistPlaceEffect[i] = 1;
		if (!GetInputParameter2(ParamFile_dat, PreParamFile_dat, "Relative place contact rate given enhanced social distancing by place type", "%lf", (void*)P.EnhancedSocDistPlaceEffect, P.PlaceTypeNum, 1, 0))
			for (i = 0; i < NUM_PLACE_TYPES; i++) P.EnhancedSocDistPlaceEffect[i] = 1;
		if (!GetInputParameter2(ParamFile_dat, PreParamFile_dat, "Relative place contact rate given social distancing by place type after change", "%lf", (void*)P.SocDistPlaceEffect2, P.PlaceTypeNum, 1, 0))
			for (i = 0; i < NUM_PLACE_TYPES; i++) P.SocDistPlaceEffect2[i] = P.SocDistPlaceEffect[i];
		if (!GetInputParameter2(ParamFile_dat, PreParamFile_dat, "Relative place contact rate given enhanced social distancing by place type after change", "%lf", (void*)P.EnhancedSocDistPlaceEffect2, P.PlaceTypeNum, 1, 0))
			for (i = 0; i < NUM_PLACE_TYPES; i++) P.EnhancedSocDistPlaceEffect2[i] = P.EnhancedSocDistPlaceEffect[i];
	}
	if (P.DoHouseholds)
	{
		if (!GetInputParameter2(ParamFile_dat, PreParamFile_dat, "Relative household contact rate given social distancing", "%lf", (void*)&P.SocDistHouseholdEffect, 1, 1, 0)) P.SocDistHouseholdEffect = 1;
		if (!GetInputParameter2(ParamFile_dat, PreParamFile_dat, "Relative household contact rate given enhanced social distancing", "%lf", (void*)&P.EnhancedSocDistHouseholdEffect, 1, 1, 0)) P.EnhancedSocDistHouseholdEffect = 1;
		if (!GetInputParameter2(ParamFile_dat, PreParamFile_dat, "Relative household contact rate given social distancing  after change", "%lf", (void*)&P.SocDistHouseholdEffect2, 1, 1, 0)) P.SocDistHouseholdEffect2 = P.SocDistHouseholdEffect;
		if (!GetInputParameter2(ParamFile_dat, PreParamFile_dat, "Relative household contact rate given enhanced social distancing after change", "%lf", (void*)&P.EnhancedSocDistHouseholdEffect2, 1, 1, 0)) P.EnhancedSocDistHouseholdEffect2 = P.EnhancedSocDistHouseholdEffect;
		if (!GetInputParameter2(ParamFile_dat, PreParamFile_dat, "Cluster compliance with enhanced social distancing by household", "%i", (void*)&P.EnhancedSocDistClusterByHousehold, 1, 1, 0)) P.EnhancedSocDistClusterByHousehold = 0;
	}
	else
		P.EnhancedSocDistClusterByHousehold = 0;
	if (!GetInputParameter2(ParamFile_dat, PreParamFile_dat, "Relative spatial contact rate given social distancing", "%lf", (void*)& P.SocDistSpatialEffect, 1, 1, 0)) P.SocDistSpatialEffect = 1;
	if (!GetInputParameter2(ParamFile_dat, PreParamFile_dat, "Relative spatial contact rate given social distancing after change", "%lf", (void*)&P.SocDistSpatialEffect2, 1, 1, 0)) P.SocDistSpatialEffect2 = P.SocDistSpatialEffect;
	if (!GetInputParameter2(ParamFile_dat, PreParamFile_dat, "Minimum radius for social distancing", "%lf", (void*) & (P.SocDistRadius), 1, 1, 0)) P.SocDistRadius = 0;
	if (!GetInputParameter2(ParamFile_dat, PreParamFile_dat, "Social distancing start time", "%lf", (void*) & (P.SocDistTimeStartBase), 1, 1, 0)) P.SocDistTimeStartBase = USHRT_MAX / P.TimeStepsPerDay;
	if (!GetInputParameter2(ParamFile_dat, PreParamFile_dat, "Delay for change in effectiveness of social distancing", "%lf", (void*)&(P.SocDistChangeDelay), 1, 1, 0)) P.SocDistChangeDelay = USHRT_MAX / P.TimeStepsPerDay;
	if(!GetInputParameter2(ParamFile_dat, PreParamFile_dat, "Proportion compliant with enhanced social distancing by age group", "%lf", (void*)P.EnhancedSocDistProportionCompliant, NUM_AGE_GROUPS, 1, 0))
	{
		if (!GetInputParameter2(ParamFile_dat, PreParamFile_dat, "Proportion compliant with enhanced social distancing", "%lf", (void*)&t, 1, 1, 0)) t = 0;
		for (i = 0; i < NUM_AGE_GROUPS; i++)
			P.EnhancedSocDistProportionCompliant[i] = t;
	}
	if (!GetInputParameter2(ParamFile_dat, PreParamFile_dat, "Relative spatial contact rate given enhanced social distancing", "%lf", (void*)& P.EnhancedSocDistSpatialEffect, 1, 1, 0)) P.EnhancedSocDistSpatialEffect = 1;
	if (!GetInputParameter2(ParamFile_dat, PreParamFile_dat, "Relative spatial contact rate given enhanced social distancing after change", "%lf", (void*)&P.EnhancedSocDistSpatialEffect2, 1, 1, 0)) P.EnhancedSocDistSpatialEffect2 = P.EnhancedSocDistSpatialEffect;

	if (!GetInputParameter2(ParamFile_dat, PreParamFile_dat, "Social distancing only once", "%i", (void*) & (P.DoSocDistOnceOnly), 1, 1, 0)) P.DoSocDistOnceOnly = 0;
	if (P.DoSocDistOnceOnly) P.DoSocDistOnceOnly = 4;

	if (!GetInputParameter2(ParamFile_dat, PreParamFile_dat, "Airport closure effectiveness", "%lf", (void*) & (P.AirportCloseEffectiveness), 1, 1, 0)) P.AirportCloseEffectiveness = 0;
	P.AirportCloseEffectiveness = 1.0 - P.AirportCloseEffectiveness;
	if (!GetInputParameter2(ParamFile_dat, PreParamFile_dat, "Airport closure start time", "%lf", (void*) & (P.AirportCloseTimeStartBase), 1, 1, 0)) P.AirportCloseTimeStartBase = USHRT_MAX / P.TimeStepsPerDay;
	if (!GetInputParameter2(ParamFile_dat, PreParamFile_dat, "Airport closure duration", "%lf", (void*) & (P.AirportCloseDuration), 1, 1, 0)) P.AirportCloseDuration = USHRT_MAX / P.TimeStepsPerDay;

	///// **** ///// **** ///// **** ///// **** ///// **** ///// **** ///// **** ///// **** ///// **** ///// **** ///// **** ///// ****
	///// **** HOUSEHOLD QUARANTINE
	///// **** ///// **** ///// **** ///// **** ///// **** ///// **** ///// **** ///// **** ///// **** ///// **** ///// **** ///// ****

	if (P.DoHouseholds)
	{
		if (!GetInputParameter2(ParamFile_dat, PreParamFile_dat, "Retrigger household quarantine with each new case in quarantine window", "%i", (void*) & (P.DoHQretrigger), 1, 1, 0)) P.DoHQretrigger =0;
		if (!GetInputParameter2(ParamFile_dat, PreParamFile_dat, "Household quarantine start time", "%lf", (void*) & (P.HQuarantineTimeStartBase), 1, 1, 0)) P.HQuarantineTimeStartBase = USHRT_MAX / P.TimeStepsPerDay;
		if (!GetInputParameter2(ParamFile_dat, PreParamFile_dat, "Delay to start household quarantine", "%lf", (void*) & (P.HQuarantineDelay), 1, 1, 0)) P.HQuarantineDelay = 0;
		if (!GetInputParameter2(ParamFile_dat, PreParamFile_dat, "Length of time households are quarantined", "%lf", (void*) & (P.HQuarantineHouseDuration), 1, 1, 0)) P.HQuarantineHouseDuration = 0;
		if (!GetInputParameter2(ParamFile_dat, PreParamFile_dat, "Duration of household quarantine policy", "%lf", (void*) & (P.HQuarantinePolicyDuration), 1, 1, 0)) P.HQuarantinePolicyDuration = USHRT_MAX / P.TimeStepsPerDay;
		if (!GetInputParameter2(ParamFile_dat, PreParamFile_dat, "Relative household contact rate after quarantine", "%lf", (void*) & (P.HQuarantineHouseEffect), 1, 1, 0)) P.HQuarantineHouseEffect = 1;
		if (P.DoPlaces)
		{
			if (!GetInputParameter2(ParamFile_dat, PreParamFile_dat, "Residual place contacts after household quarantine by place type", "%lf", (void*)P.HQuarantinePlaceEffect, P.PlaceTypeNum, 1, 0))
				for (i = 0; i < NUM_PLACE_TYPES; i++) P.HQuarantinePlaceEffect[i] = 1;
		}
		if (!GetInputParameter2(ParamFile_dat, PreParamFile_dat, "Residual spatial contacts after household quarantine", "%lf", (void*) & (P.HQuarantineSpatialEffect), 1, 1, 0)) P.HQuarantineSpatialEffect = 1;
		if (!GetInputParameter2(ParamFile_dat, PreParamFile_dat, "Household level compliance with quarantine", "%lf", (void*) & (P.HQuarantinePropHouseCompliant), 1, 1, 0)) P.HQuarantinePropHouseCompliant = 1;
		if (!GetInputParameter2(ParamFile_dat, PreParamFile_dat, "Individual level compliance with quarantine", "%lf", (void*) & (P.HQuarantinePropIndivCompliant), 1, 1, 0)) P.HQuarantinePropIndivCompliant = 1;
	}
	else
		P.HQuarantineTimeStartBase = 1e10;
	if (!GetInputParameter2(ParamFile_dat, PreParamFile_dat, "Case isolation start time", "%lf", (void*) & (P.CaseIsolationTimeStartBase), 1, 1, 0)) P.CaseIsolationTimeStartBase = USHRT_MAX / P.TimeStepsPerDay;
	if (!GetInputParameter2(ParamFile_dat, PreParamFile_dat, "Proportion of detected cases isolated", "%lf", (void*) & (P.CaseIsolationProp), 1, 1, 0)) P.CaseIsolationProp = 0;
	if (!GetInputParameter2(ParamFile_dat, PreParamFile_dat, "Delay to start case isolation", "%lf", (void*) & (P.CaseIsolationDelay), 1, 1, 0)) P.CaseIsolationDelay = 0;
	if (!GetInputParameter2(ParamFile_dat, PreParamFile_dat, "Duration of case isolation", "%lf", (void*) & (P.CaseIsolationDuration), 1, 1, 0)) P.CaseIsolationDuration = 0;
	if (!GetInputParameter2(ParamFile_dat, PreParamFile_dat, "Duration of case isolation policy", "%lf", (void*) & (P.CaseIsolationPolicyDuration), 1, 1, 0)) P.CaseIsolationPolicyDuration = 1e10;
	if (!GetInputParameter2(ParamFile_dat, PreParamFile_dat, "Residual contacts after case isolation", "%lf", (void*) & (P.CaseIsolationEffectiveness), 1, 1, 0)) P.CaseIsolationEffectiveness = 1;
	if (P.DoHouseholds)
	{
		if (!GetInputParameter2(ParamFile_dat, PreParamFile_dat, "Residual household contacts after case isolation", "%lf", (void*) & (P.CaseIsolationHouseEffectiveness), 1, 1, 0))
			P.CaseIsolationHouseEffectiveness = P.CaseIsolationEffectiveness;
	}

	///// **** ///// **** ///// **** ///// **** ///// **** ///// **** ///// **** ///// **** ///// **** ///// **** ///// **** ///// ****
	///// **** VARIABLE EFFICACIES OVER TIME
	///// **** ///// **** ///// **** ///// **** ///// **** ///// **** ///// **** ///// **** ///// **** ///// **** ///// **** ///// ****

	if (!GetInputParameter2(ParamFile_dat, PreParamFile_dat, "Vary efficacies over time", "%i", (void*) & (P.VaryEfficaciesOverTime), 1, 1, 0)) P.VaryEfficaciesOverTime = 0;
	//// **** number of change times
	if (!P.VaryEfficaciesOverTime)
	{
		P.Num_SD_ChangeTimes = 1;
		P.Num_CI_ChangeTimes = 1;
		P.Num_HQ_ChangeTimes = 1;
		P.Num_PC_ChangeTimes = 1;
		P.Num_DCT_ChangeTimes = 1;
	}
	else
	{
		if (!GetInputParameter2(ParamFile_dat, PreParamFile_dat, "Number of change times for levels of social distancing"		, "%i", (void*) & (P.Num_SD_ChangeTimes)	, 1, 1, 0)) P.Num_SD_ChangeTimes	= 1;
		if (!GetInputParameter2(ParamFile_dat, PreParamFile_dat, "Number of change times for levels of case isolation"			, "%i", (void*) & (P.Num_CI_ChangeTimes)	, 1, 1, 0)) P.Num_CI_ChangeTimes	= 1;
		if (!GetInputParameter2(ParamFile_dat, PreParamFile_dat, "Number of change times for levels of household quarantine"	, "%i", (void*) & (P.Num_HQ_ChangeTimes)	, 1, 1, 0)) P.Num_HQ_ChangeTimes	= 1;
		if (!GetInputParameter2(ParamFile_dat, PreParamFile_dat, "Number of change times for levels of place closure"			, "%i", (void*) & (P.Num_PC_ChangeTimes)	, 1, 1, 0)) P.Num_PC_ChangeTimes	= 1;
		if (!GetInputParameter2(ParamFile_dat, PreParamFile_dat, "Number of change times for levels of digital contact tracing"	, "%i", (void*) & (P.Num_DCT_ChangeTimes)	, 1, 1, 0)) P.Num_DCT_ChangeTimes	= 1;
	}

	//// **** change times:
	//// By default, initialize first change time to zero and all subsequent change times to occur after simulation time, i.e. single value of efficacy for social distancing.
	P.SD_ChangeTimes	[0] = 0;
	P.CI_ChangeTimes	[0] = 0;
	P.HQ_ChangeTimes	[0] = 0;
	P.PC_ChangeTimes	[0] = 0;
	P.DCT_ChangeTimes	[0] = 0;
	for (int ChangeTime = 1; ChangeTime < MAX_NUM_INTERVENTION_CHANGE_TIMES; ChangeTime++)
	{
		P.SD_ChangeTimes	[ChangeTime] = 1e10;
		P.CI_ChangeTimes	[ChangeTime] = 1e10;
		P.HQ_ChangeTimes	[ChangeTime] = 1e10;
		P.PC_ChangeTimes	[ChangeTime] = 1e10;
		P.DCT_ChangeTimes	[ChangeTime] = 1e10;
	}
	//// Get real values from (pre)param file
	GetInputParameter2(ParamFile_dat, PreParamFile_dat, "Change times for levels of social distancing"		, "%lf", (void*)P.SD_ChangeTimes	, P.Num_SD_ChangeTimes	, 1, 0);
	GetInputParameter2(ParamFile_dat, PreParamFile_dat, "Change times for levels of case isolation"			, "%lf", (void*)P.CI_ChangeTimes	, P.Num_CI_ChangeTimes	, 1, 0);
	GetInputParameter2(ParamFile_dat, PreParamFile_dat, "Change times for levels of household quarantine"	, "%lf", (void*)P.HQ_ChangeTimes	, P.Num_HQ_ChangeTimes	, 1, 0);
	GetInputParameter2(ParamFile_dat, PreParamFile_dat, "Change times for levels of place closure"			, "%lf", (void*)P.PC_ChangeTimes	, P.Num_PC_ChangeTimes	, 1, 0);
	GetInputParameter2(ParamFile_dat, PreParamFile_dat, "Change times for levels of digital contact tracing", "%lf", (void*)P.DCT_ChangeTimes, P.Num_DCT_ChangeTimes	, 1, 0);

	// initialize to zero (regardless of whether doing places or households).
	for (int ChangeTime = 0; ChangeTime < MAX_NUM_INTERVENTION_CHANGE_TIMES; ChangeTime++)
	{
		//// **** "efficacies"
		//// spatial
		P.SD_SpatialEffects_OverTime				[ChangeTime] = 0;
		P.Enhanced_SD_SpatialEffects_OverTime		[ChangeTime] = 0;
		P.CI_SpatialAndPlaceEffects_OverTime		[ChangeTime] = 0;
		P.HQ_SpatialEffects_OverTime				[ChangeTime] = 0;
		P.PC_SpatialEffects_OverTime				[ChangeTime] = 0;
		P.DCT_SpatialAndPlaceEffects_OverTime		[ChangeTime] = 0;

		//// Household
		P.SD_HouseholdEffects_OverTime			[ChangeTime] = 0;
		P.Enhanced_SD_HouseholdEffects_OverTime	[ChangeTime] = 0;
		P.CI_HouseholdEffects_OverTime			[ChangeTime] = 0;
		P.HQ_HouseholdEffects_OverTime			[ChangeTime] = 0;
		P.PC_HouseholdEffects_OverTime			[ChangeTime] = 0;
		P.DCT_HouseholdEffects_OverTime			[ChangeTime] = 0;

		//// place
		for (int PlaceType = 0; PlaceType < P.PlaceTypeNum; PlaceType++)
		{
			P.SD_PlaceEffects_OverTime			[ChangeTime][PlaceType] = 0;
			P.Enhanced_SD_PlaceEffects_OverTime	[ChangeTime][PlaceType] = 0;
			P.HQ_PlaceEffects_OverTime			[ChangeTime][PlaceType] = 0;
			P.PC_PlaceEffects_OverTime			[ChangeTime][PlaceType] = 0;
		}
		P.PC_Durs_OverTime[ChangeTime] = 0;

		//// **** compliance
		P.CI_Prop_OverTime					[ChangeTime] = 0;
		P.HQ_Individual_PropComply_OverTime	[ChangeTime] = 0;
		P.HQ_Household_PropComply_OverTime	[ChangeTime] = 0;
		P.DCT_Prop_OverTime					[ChangeTime] = 0;
	}


	//// **** "efficacies": by default, initialize to values read in previously.
	///// spatial contact rates rates over time (and place too for CI and DCT)
	//// soc dist
	if (!P.VaryEfficaciesOverTime || !GetInputParameter2(ParamFile_dat, PreParamFile_dat, "Relative spatial contact rates over time given social distancing"			, "%lf", (void*)P.SD_SpatialEffects_OverTime, P.Num_SD_ChangeTimes, 1, 0))
		for (int ChangeTime = 0; ChangeTime < P.Num_SD_ChangeTimes; ChangeTime++) P.SD_SpatialEffects_OverTime[ChangeTime] = P.SocDistSpatialEffect; //// by default, initialize to Relative spatial contact rate given social distancing
	//// enhanced soc dist
	if (!P.VaryEfficaciesOverTime || !GetInputParameter2(ParamFile_dat, PreParamFile_dat, "Relative spatial contact rates over time given enhanced social distancing"	, "%lf", (void*)P.Enhanced_SD_SpatialEffects_OverTime, P.Num_SD_ChangeTimes, 1, 0))
		for (int ChangeTime = 0; ChangeTime < P.Num_SD_ChangeTimes; ChangeTime++) P.Enhanced_SD_SpatialEffects_OverTime[ChangeTime] = P.EnhancedSocDistSpatialEffect; //// by default, initialize to Relative spatial contact rate given enhanced social distancing
	//// case isolation
	if (!P.VaryEfficaciesOverTime || !GetInputParameter2(ParamFile_dat, PreParamFile_dat, "Residual contacts after case isolation over time"							, "%lf", (void*)P.CI_SpatialAndPlaceEffects_OverTime, P.Num_CI_ChangeTimes, 1, 0))
		for (int ChangeTime = 0; ChangeTime < P.Num_CI_ChangeTimes; ChangeTime++) P.CI_SpatialAndPlaceEffects_OverTime[ChangeTime] = P.CaseIsolationEffectiveness;
	//// household quarantine
	if (!P.VaryEfficaciesOverTime || !GetInputParameter2(ParamFile_dat, PreParamFile_dat, "Residual spatial contacts over time after household quarantine"				, "%lf", (void*)P.HQ_SpatialEffects_OverTime, P.Num_HQ_ChangeTimes, 1, 0))
		for (int ChangeTime = 0; ChangeTime < P.Num_HQ_ChangeTimes; ChangeTime++) P.HQ_SpatialEffects_OverTime[ChangeTime] = P.HQuarantineSpatialEffect;
	//// place closure
	if (!P.VaryEfficaciesOverTime || !GetInputParameter2(ParamFile_dat, PreParamFile_dat, "Relative spatial contact rates over time after place closure"				, "%lf", (void*)P.PC_SpatialEffects_OverTime, P.Num_PC_ChangeTimes, 1, 0))
		for (int ChangeTime = 0; ChangeTime < P.Num_PC_ChangeTimes; ChangeTime++) P.PC_SpatialEffects_OverTime[ChangeTime] = P.PlaceCloseSpatialRelContact;
	//// digital contact tracing
	if (!P.VaryEfficaciesOverTime || !GetInputParameter2(ParamFile_dat, PreParamFile_dat, "Residual contacts after digital contact tracing isolation over time"			, "%lf", (void*)P.DCT_SpatialAndPlaceEffects_OverTime, P.Num_DCT_ChangeTimes, 1, 0))
		for (int ChangeTime = 0; ChangeTime < P.Num_DCT_ChangeTimes; ChangeTime++) P.DCT_SpatialAndPlaceEffects_OverTime[ChangeTime] = P.DCTCaseIsolationEffectiveness;

	///// Household contact rates over time
	if (P.DoHouseholds)
	{
		//// soc dist
		if (!P.VaryEfficaciesOverTime || !GetInputParameter2(ParamFile_dat, PreParamFile_dat, "Relative household contact rates over time given social distancing"			, "%lf", (void*)P.SD_HouseholdEffects_OverTime, P.Num_SD_ChangeTimes, 1, 0))
			for (int ChangeTime = 0; ChangeTime < P.Num_SD_ChangeTimes; ChangeTime++) P.SD_HouseholdEffects_OverTime[ChangeTime] = P.SocDistHouseholdEffect;
		//// enhanced soc dist
		if (!P.VaryEfficaciesOverTime || !GetInputParameter2(ParamFile_dat, PreParamFile_dat, "Relative household contact rates over time given enhanced social distancing"	, "%lf", (void*)P.Enhanced_SD_HouseholdEffects_OverTime, P.Num_SD_ChangeTimes, 1, 0))
			for (int ChangeTime = 0; ChangeTime < P.Num_SD_ChangeTimes; ChangeTime++) P.Enhanced_SD_HouseholdEffects_OverTime[ChangeTime] = P.EnhancedSocDistHouseholdEffect;
		//// case isolation
		if (!P.VaryEfficaciesOverTime || !GetInputParameter2(ParamFile_dat, PreParamFile_dat, "Residual household contacts after case isolation over time"					, "%lf", (void*)P.CI_HouseholdEffects_OverTime, P.Num_CI_ChangeTimes, 1, 0))
			for (int ChangeTime = 0; ChangeTime < P.Num_CI_ChangeTimes; ChangeTime++) P.CI_HouseholdEffects_OverTime[ChangeTime] = P.CaseIsolationHouseEffectiveness;
		//// household quarantine
		if (!P.VaryEfficaciesOverTime || !GetInputParameter2(ParamFile_dat, PreParamFile_dat, "Relative household contact rates over time after quarantine"					, "%lf", (void*)P.HQ_HouseholdEffects_OverTime, P.Num_HQ_ChangeTimes, 1, 0))
			for (int ChangeTime = 0; ChangeTime < P.Num_HQ_ChangeTimes; ChangeTime++) P.HQ_HouseholdEffects_OverTime[ChangeTime] = P.HQuarantineHouseEffect;
		//// place closure
		if (!P.VaryEfficaciesOverTime || !GetInputParameter2(ParamFile_dat, PreParamFile_dat, "Relative household contact rates over time after place closure"				, "%lf", (void*)P.PC_HouseholdEffects_OverTime, P.Num_PC_ChangeTimes, 1, 0))
			for (int ChangeTime = 0; ChangeTime < P.Num_PC_ChangeTimes; ChangeTime++) P.PC_HouseholdEffects_OverTime[ChangeTime] = P.PlaceCloseHouseholdRelContact;
		//// digital contact tracing
		if (!P.VaryEfficaciesOverTime || !GetInputParameter2(ParamFile_dat, PreParamFile_dat, "Residual household contacts after digital contact tracing isolation over time", "%lf", (void*)P.DCT_HouseholdEffects_OverTime, P.Num_DCT_ChangeTimes, 1, 0))
			for (int ChangeTime = 0; ChangeTime < P.Num_DCT_ChangeTimes; ChangeTime++) P.DCT_HouseholdEffects_OverTime[ChangeTime] = P.DCTCaseIsolationHouseEffectiveness;
	}

	///// place contact rates over time
	if (P.DoPlaces)
	{
		//// soc dist
		if (!P.VaryEfficaciesOverTime || !GetInputParameter2(ParamFile_dat, PreParamFile_dat, "Relative place contact rates over time given social distancing by place type", "%lf", (void*) &P.SD_PlaceEffects_OverTime[0][0], P.Num_SD_ChangeTimes * P.PlaceTypeNum, 1, 0))
			for (int ChangeTime = 0; ChangeTime < P.Num_SD_ChangeTimes; ChangeTime++) //// by default populate to values of P.SocDistPlaceEffect
				for (int PlaceType = 0; PlaceType < P.PlaceTypeNum; PlaceType++)
					P.SD_PlaceEffects_OverTime[ChangeTime][PlaceType] = P.SocDistPlaceEffect[PlaceType];

		//// enhanced soc dist
		if (!P.VaryEfficaciesOverTime || !GetInputParameter2(ParamFile_dat, PreParamFile_dat, "Relative place contact rates over time given enhanced social distancing by place type", "%lf", (void*) &P.Enhanced_SD_PlaceEffects_OverTime[0][0], P.Num_SD_ChangeTimes * P.PlaceTypeNum, 1, 0))
			for (int ChangeTime = 0; ChangeTime < P.Num_SD_ChangeTimes; ChangeTime++) //// by default populate to values of P.EnhancedSocDistPlaceEffect
				for (int PlaceType = 0; PlaceType < P.PlaceTypeNum; PlaceType++)
					P.Enhanced_SD_PlaceEffects_OverTime[ChangeTime][PlaceType] = P.EnhancedSocDistPlaceEffect[PlaceType];

		//// household quarantine
		if (!P.VaryEfficaciesOverTime || !GetInputParameter2(ParamFile_dat, PreParamFile_dat, "Residual place contacts over time after household quarantine by place type", "%lf", (void*) &P.HQ_PlaceEffects_OverTime[0][0], P.Num_HQ_ChangeTimes * P.PlaceTypeNum, 1, 0))
			for (int ChangeTime = 0; ChangeTime < P.Num_HQ_ChangeTimes; ChangeTime++) //// by default populate to values of P.HQuarantinePlaceEffect
				for (int PlaceType = 0; PlaceType < P.PlaceTypeNum; PlaceType++)
					P.HQ_PlaceEffects_OverTime[ChangeTime][PlaceType] = P.HQuarantinePlaceEffect[PlaceType];

		//// place closure
		if (!P.VaryEfficaciesOverTime || !GetInputParameter2(ParamFile_dat, PreParamFile_dat, "Proportion of places remaining open after closure by place type over time", "%lf", (void*) &P.PC_PlaceEffects_OverTime[0][0], P.Num_PC_ChangeTimes * P.PlaceTypeNum, 1, 0))
			for (int ChangeTime = 0; ChangeTime < P.Num_PC_ChangeTimes; ChangeTime++) //// by default populate to values of P.PlaceCloseEffect
				for (int PlaceType = 0; PlaceType < P.PlaceTypeNum; PlaceType++)
					P.PC_PlaceEffects_OverTime[ChangeTime][PlaceType] = P.PlaceCloseEffect[PlaceType];

		if (!P.VaryEfficaciesOverTime || !GetInputParameter2(ParamFile_dat, PreParamFile_dat, "Proportional attendance after closure by place type over time", "%lf", (void*) &P.PC_PropAttending_OverTime[0][0], P.Num_PC_ChangeTimes * P.PlaceTypeNum, 1, 0))
			for (int ChangeTime = 0; ChangeTime < P.Num_PC_ChangeTimes; ChangeTime++) //// by default populate to values of P.PlaceClosePropAttending
				for (int PlaceType = 0; PlaceType < P.PlaceTypeNum; PlaceType++)
					P.PC_PropAttending_OverTime[ChangeTime][PlaceType] = P.PlaceClosePropAttending[PlaceType];
	}


	//// ****  compliance
	//// case isolation
	if (!P.VaryEfficaciesOverTime || !GetInputParameter2(ParamFile_dat, PreParamFile_dat, "Proportion of detected cases isolated over time", "%lf", (void*)P.CI_Prop_OverTime, P.Num_CI_ChangeTimes, 1, 0))
		for (int ChangeTime = 0; ChangeTime < P.Num_CI_ChangeTimes; ChangeTime++) P.CI_Prop_OverTime[ChangeTime] = P.CaseIsolationProp;
	//// household quarantine (individual level)
	if (!P.VaryEfficaciesOverTime || !GetInputParameter2(ParamFile_dat, PreParamFile_dat, "Individual level compliance with quarantine over time"	, "%lf", (void*)P.HQ_Individual_PropComply_OverTime, P.Num_HQ_ChangeTimes, 1, 0))
		for (int ChangeTime = 0; ChangeTime < P.Num_HQ_ChangeTimes; ChangeTime++) P.HQ_Individual_PropComply_OverTime[ChangeTime] = P.HQuarantinePropIndivCompliant;
	//// household quarantine (Household level)
	if (!P.VaryEfficaciesOverTime || !GetInputParameter2(ParamFile_dat, PreParamFile_dat, "Household level compliance with quarantine over time"	, "%lf", (void*)P.HQ_Household_PropComply_OverTime, P.Num_HQ_ChangeTimes, 1, 0))
		for (int ChangeTime = 0; ChangeTime < P.Num_HQ_ChangeTimes; ChangeTime++) P.HQ_Household_PropComply_OverTime[ChangeTime] = P.HQuarantinePropHouseCompliant;
	//// digital contact tracing
	if (!P.VaryEfficaciesOverTime || !GetInputParameter2(ParamFile_dat, PreParamFile_dat, "Proportion of digital contacts who self-isolate over time", "%lf", (void*)P.DCT_Prop_OverTime, P.Num_DCT_ChangeTimes, 1, 0))
		for (int ChangeTime = 0; ChangeTime < P.Num_DCT_ChangeTimes; ChangeTime++) P.DCT_Prop_OverTime[ChangeTime] = P.ProportionDigitalContactsIsolate;
	if (!P.VaryEfficaciesOverTime || !GetInputParameter2(ParamFile_dat, PreParamFile_dat, "Maximum number of contacts to trace per index case over time", "%i", (void*)P.DCT_MaxToTrace_OverTime, P.Num_DCT_ChangeTimes, 1, 0))
		for (int ChangeTime = 0; ChangeTime < P.Num_DCT_ChangeTimes; ChangeTime++) P.DCT_MaxToTrace_OverTime[ChangeTime] = P.MaxDigitalContactsToTrace;
	if (P.DoPlaces)
	{
		//// ****  thresholds
		//// place closure (global threshold)
		if (!P.VaryEfficaciesOverTime || !GetInputParameter2(ParamFile_dat, PreParamFile_dat, "Place closure incidence threshold over time", "%lf", (void*)P.PC_IncThresh_OverTime, P.Num_PC_ChangeTimes, 1, 0))
			for (int ChangeTime = 0; ChangeTime < P.Num_PC_ChangeTimes; ChangeTime++) P.PC_IncThresh_OverTime[ChangeTime] = P.PlaceCloseIncTrig1;
		//// place closure (fractional global threshold)
		if (!P.VaryEfficaciesOverTime || !GetInputParameter2(ParamFile_dat, PreParamFile_dat, "Place closure fractional incidence threshold over time", "%lf", (void*)P.PC_FracIncThresh_OverTime, P.Num_PC_ChangeTimes, 1, 0))
			for (int ChangeTime = 0; ChangeTime < P.Num_PC_ChangeTimes; ChangeTime++) P.PC_FracIncThresh_OverTime[ChangeTime] = P.PlaceCloseFracIncTrig;
		//// place closure (cell incidence threshold)
		if (!P.VaryEfficaciesOverTime || !GetInputParameter2(ParamFile_dat, PreParamFile_dat, "Trigger incidence per cell for place closure over time", "%i", (void*)P.PC_CellIncThresh_OverTime, P.Num_PC_ChangeTimes, 1, 0))
			for (int ChangeTime = 0; ChangeTime < P.Num_PC_ChangeTimes; ChangeTime++) P.PC_CellIncThresh_OverTime[ChangeTime] = P.PlaceCloseCellIncThresh1;
		for (int ChangeTime = 0; ChangeTime < P.Num_PC_ChangeTimes; ChangeTime++) if(P.PC_CellIncThresh_OverTime[ChangeTime]<0) P.PC_CellIncThresh_OverTime[ChangeTime] = 1000000000; // allows -1 to be used as a proxy for no cell-based triggering
	}
	//// household quarantine
	if (!P.VaryEfficaciesOverTime || !GetInputParameter2(ParamFile_dat, PreParamFile_dat, "Household quarantine trigger incidence per cell over time", "%lf", (void*)P.HQ_CellIncThresh_OverTime, P.Num_HQ_ChangeTimes, 1, 0))
		for (int ChangeTime = 0; ChangeTime < P.Num_HQ_ChangeTimes; ChangeTime++) P.HQ_CellIncThresh_OverTime[ChangeTime] = P.HHQuar_CellIncThresh;
	//// case isolation
	if (!P.VaryEfficaciesOverTime || !GetInputParameter2(ParamFile_dat, PreParamFile_dat, "Case isolation trigger incidence per cell over time", "%lf", (void*)P.CI_CellIncThresh_OverTime, P.Num_CI_ChangeTimes, 1, 0))
		for (int ChangeTime = 0; ChangeTime < P.Num_CI_ChangeTimes; ChangeTime++) P.CI_CellIncThresh_OverTime[ChangeTime] = P.CaseIsolation_CellIncThresh;
	//// soc dists
	if (!P.VaryEfficaciesOverTime || !GetInputParameter2(ParamFile_dat, PreParamFile_dat, "Trigger incidence per cell for social distancing over time", "%i", (void*)P.SD_CellIncThresh_OverTime, P.Num_SD_ChangeTimes, 1, 0))
		for (int ChangeTime = 0; ChangeTime < P.Num_SD_ChangeTimes; ChangeTime++) P.SD_CellIncThresh_OverTime[ChangeTime] = P.SocDistCellIncThresh;

	//// **** Durations (later add Case isolation and Household quarantine)
	// place closure
	if (!P.VaryEfficaciesOverTime || !GetInputParameter2(ParamFile_dat, PreParamFile_dat, "Duration of place closure over time", "%lf", (void*)P.PC_Durs_OverTime, P.Num_PC_ChangeTimes, 1, 0))
		for (int ChangeTime = 0; ChangeTime < P.Num_PC_ChangeTimes; ChangeTime++) P.PC_Durs_OverTime[ChangeTime] = P.PlaceCloseDurationBase;

	//// Guards: make unused change values in array equal to final used value
	if (P.VaryEfficaciesOverTime)
	{
		//// soc dist
		for (int SD_ChangeTime = P.Num_SD_ChangeTimes; SD_ChangeTime < MAX_NUM_INTERVENTION_CHANGE_TIMES - 1; SD_ChangeTime++)
		{
			//// non-enhanced
			P.SD_SpatialEffects_OverTime	[SD_ChangeTime] = P.SD_SpatialEffects_OverTime		[P.Num_SD_ChangeTimes - 1];
			P.SD_HouseholdEffects_OverTime	[SD_ChangeTime] = P.SD_HouseholdEffects_OverTime	[P.Num_SD_ChangeTimes - 1];
			for (int PlaceType = 0; PlaceType < P.PlaceTypeNum; PlaceType++)
				P.SD_PlaceEffects_OverTime[SD_ChangeTime][PlaceType] = P.SD_PlaceEffects_OverTime[P.Num_SD_ChangeTimes - 1][PlaceType];
			//// enhanced
			P.Enhanced_SD_SpatialEffects_OverTime	[SD_ChangeTime] = P.Enhanced_SD_SpatialEffects_OverTime		[P.Num_SD_ChangeTimes - 1];
			P.Enhanced_SD_HouseholdEffects_OverTime	[SD_ChangeTime] = P.Enhanced_SD_HouseholdEffects_OverTime	[P.Num_SD_ChangeTimes - 1];
			for (int PlaceType = 0; PlaceType < P.PlaceTypeNum; PlaceType++)
				P.Enhanced_SD_PlaceEffects_OverTime[SD_ChangeTime][PlaceType] = P.Enhanced_SD_PlaceEffects_OverTime[P.Num_SD_ChangeTimes - 1][PlaceType];

			P.SD_CellIncThresh_OverTime				[SD_ChangeTime] = P.SD_CellIncThresh_OverTime				[P.Num_SD_ChangeTimes - 1];
		}

		//// case isolation
		for (int CI_ChangeTime = P.Num_CI_ChangeTimes; CI_ChangeTime < MAX_NUM_INTERVENTION_CHANGE_TIMES - 1; CI_ChangeTime++)
		{
			P.CI_SpatialAndPlaceEffects_OverTime[CI_ChangeTime] = P.CI_SpatialAndPlaceEffects_OverTime	[P.Num_CI_ChangeTimes - 1];
			P.CI_HouseholdEffects_OverTime		[CI_ChangeTime] = P.CI_HouseholdEffects_OverTime		[P.Num_CI_ChangeTimes - 1];
			P.CI_Prop_OverTime					[CI_ChangeTime] = P.CI_Prop_OverTime					[P.Num_CI_ChangeTimes - 1];
			P.CI_CellIncThresh_OverTime			[CI_ChangeTime] = P.CI_CellIncThresh_OverTime			[P.Num_CI_ChangeTimes - 1];
		}

		//// household quarantine
		for (int HQ_ChangeTime = P.Num_HQ_ChangeTimes; HQ_ChangeTime < MAX_NUM_INTERVENTION_CHANGE_TIMES - 1; HQ_ChangeTime++)
		{
			P.HQ_SpatialEffects_OverTime	[HQ_ChangeTime] = P.HQ_SpatialEffects_OverTime	[P.Num_HQ_ChangeTimes - 1];
			P.HQ_HouseholdEffects_OverTime	[HQ_ChangeTime] = P.HQ_HouseholdEffects_OverTime[P.Num_HQ_ChangeTimes - 1];
			for (int PlaceType = 0; PlaceType < P.PlaceTypeNum; PlaceType++)
				P.HQ_PlaceEffects_OverTime[HQ_ChangeTime][PlaceType] = P.HQ_PlaceEffects_OverTime[P.Num_HQ_ChangeTimes - 1][PlaceType];

			P.HQ_Individual_PropComply_OverTime	[HQ_ChangeTime] = P.HQ_Individual_PropComply_OverTime	[P.Num_HQ_ChangeTimes - 1];
			P.HQ_Household_PropComply_OverTime	[HQ_ChangeTime] = P.HQ_Household_PropComply_OverTime	[P.Num_HQ_ChangeTimes - 1];

			P.HQ_CellIncThresh_OverTime			[HQ_ChangeTime] = P.HQ_CellIncThresh_OverTime			[P.Num_HQ_ChangeTimes - 1];
		}

		//// place closure
		for (int PC_ChangeTime = P.Num_PC_ChangeTimes; PC_ChangeTime < MAX_NUM_INTERVENTION_CHANGE_TIMES - 1; PC_ChangeTime++)
		{
			P.PC_SpatialEffects_OverTime	[PC_ChangeTime] = P.PC_SpatialEffects_OverTime	[P.Num_PC_ChangeTimes - 1];
			P.PC_HouseholdEffects_OverTime	[PC_ChangeTime] = P.PC_HouseholdEffects_OverTime[P.Num_PC_ChangeTimes - 1];
			for (int PlaceType = 0; PlaceType < P.PlaceTypeNum; PlaceType++)
			{
				P.PC_PlaceEffects_OverTime[PC_ChangeTime][PlaceType] = P.PC_PlaceEffects_OverTime[P.Num_PC_ChangeTimes - 1][PlaceType];
				P.PC_PropAttending_OverTime[PC_ChangeTime][PlaceType] = P.PC_PropAttending_OverTime[P.Num_PC_ChangeTimes - 1][PlaceType];
			}

			P.PC_IncThresh_OverTime			[PC_ChangeTime]	= P.PC_IncThresh_OverTime		[P.Num_PC_ChangeTimes - 1];
			P.PC_FracIncThresh_OverTime		[PC_ChangeTime]	= P.PC_FracIncThresh_OverTime	[P.Num_PC_ChangeTimes - 1];
			P.PC_CellIncThresh_OverTime		[PC_ChangeTime]	= P.PC_CellIncThresh_OverTime	[P.Num_PC_ChangeTimes - 1];
		}

		//// digital contact tracing
		for (int DCT_ChangeTime = P.Num_DCT_ChangeTimes; DCT_ChangeTime < MAX_NUM_INTERVENTION_CHANGE_TIMES - 1; DCT_ChangeTime++)
		{
			P.DCT_SpatialAndPlaceEffects_OverTime	[DCT_ChangeTime] = P.DCT_SpatialAndPlaceEffects_OverTime[P.Num_DCT_ChangeTimes - 1];
			P.DCT_HouseholdEffects_OverTime			[DCT_ChangeTime] = P.DCT_HouseholdEffects_OverTime		[P.Num_DCT_ChangeTimes - 1];
			P.DCT_Prop_OverTime						[DCT_ChangeTime] = P.DCT_Prop_OverTime					[P.Num_DCT_ChangeTimes - 1];
			P.DCT_MaxToTrace_OverTime				[DCT_ChangeTime] = P.DCT_MaxToTrace_OverTime			[P.Num_DCT_ChangeTimes - 1];
		}
	}
	if(P.FitIter==0)
	{
		if (P.DoPlaces)
		{
			if (!GetInputParameter2(ParamFile_dat, PreParamFile_dat, "Number of key workers randomly distributed in the population", "%i", (void*) & (P.KeyWorkerPopNum), 1, 1, 0)) P.KeyWorkerPopNum = 0;
			if (!GetInputParameter2(ParamFile_dat, PreParamFile_dat, "Number of key workers in different places by place type", "%i", (void*)P.KeyWorkerPlaceNum, P.PlaceTypeNum, 1, 0))
				for (i = 0; i < NUM_PLACE_TYPES; i++) P.KeyWorkerPlaceNum[i] = 0;
			if (!GetInputParameter2(ParamFile_dat, PreParamFile_dat, "Proportion of staff who are key workers per chosen place by place type", "%lf", (void*)P.KeyWorkerPropInKeyPlaces, P.PlaceTypeNum, 1, 0))
				for (i = 0; i < NUM_PLACE_TYPES; i++) P.KeyWorkerPropInKeyPlaces[i] = 1.0;
			if (!GetInputParameter2(ParamFile_dat, PreParamFile_dat, "Trigger incidence per cell for key worker prophylaxis", "%i", (void*) & (P.KeyWorkerProphCellIncThresh), 1, 1, 0)) P.KeyWorkerProphCellIncThresh = 1000000000;
			if (!GetInputParameter2(ParamFile_dat, PreParamFile_dat, "Key worker prophylaxis start time", "%lf", (void*) & (P.KeyWorkerProphTimeStartBase), 1, 1, 0)) P.KeyWorkerProphTimeStartBase = USHRT_MAX / P.TimeStepsPerDay;
			if (!GetInputParameter2(ParamFile_dat, PreParamFile_dat, "Duration of key worker prophylaxis", "%lf", (void*) & (P.KeyWorkerProphDuration), 1, 1, 0)) P.KeyWorkerProphDuration = 0;
			if (!GetInputParameter2(ParamFile_dat, PreParamFile_dat, "Time interval from start of key worker prophylaxis before policy restarted", "%lf", (void*) & (P.KeyWorkerProphRenewalDuration), 1, 1, 0)) P.KeyWorkerProphRenewalDuration = P.KeyWorkerProphDuration;
			if (P.DoHouseholds)
			{
				if (!GetInputParameter2(ParamFile_dat, PreParamFile_dat, "Proportion of key workers whose households are also treated as key workers", "%lf", (void*) & (P.KeyWorkerHouseProp), 1, 1, 0)) P.KeyWorkerHouseProp = 0;
			}
			if (!GetInputParameter2(ParamFile_dat, PreParamFile_dat, "Minimum radius for key worker prophylaxis", "%lf", (void*) & (P.KeyWorkerProphRadius), 1, 1, 0)) P.KeyWorkerProphRadius = 0;
		}
		else
		{
			P.KeyWorkerPopNum = 0;
			P.KeyWorkerProphTimeStartBase = 1e10;
		}

		//Added this to parameter list so that recording infection events (and the number to record) can easily be turned off and on: ggilani - 10/10/2014
		if (!GetInputParameter2(ParamFile_dat, PreParamFile_dat, "Record infection events", "%i", (void*) & (P.DoRecordInfEvents), 1, 1, 0)) P.DoRecordInfEvents = 0;
		if (P.DoRecordInfEvents)
		{
			if (!GetInputParameter2(ParamFile_dat, PreParamFile_dat, "Max number of infection events to record", "%i", (void*) & (P.MaxInfEvents), 1, 1, 0)) P.MaxInfEvents = 1000;
			if (!GetInputParameter2(ParamFile_dat, PreParamFile_dat, "Record infection events per run", "%i", (void*) & (P.RecordInfEventsPerRun), 1, 1, 0)) P.RecordInfEventsPerRun = 0;
		}
		else
		{
			P.MaxInfEvents = 0;
		}
		//Include a limit to the number of infections to simulate, if this happens before time runs out
		if (!GetInputParameter2(ParamFile_dat, PreParamFile_dat, "Limit number of infections", "%i", (void*) & (P.LimitNumInfections), 1, 1, 0)) P.LimitNumInfections = 0;
		if (P.LimitNumInfections)
		{
			if (!GetInputParameter2(ParamFile_dat, PreParamFile_dat, "Max number of infections", "%i", (void*) & (P.MaxNumInfections), 1, 1, 0)) P.MaxNumInfections = 60000;
		}
		//Add origin-destination matrix parameter
		if (!GetInputParameter2(ParamFile_dat, PreParamFile_dat, "Output origin destination matrix", "%i", (void*) & (P.DoOriginDestinationMatrix), 1, 1, 0)) P.DoOriginDestinationMatrix = 0;

		if (!GetInputParameter2all(ParamFile_dat, PreParamFile_dat,AdminFile_dat, "Mean child age gap", "%i", (void*) & (P.MeanChildAgeGap), 1, 1, 0)) P.MeanChildAgeGap=2;
		if (!GetInputParameter2all(ParamFile_dat, PreParamFile_dat,AdminFile_dat, "Min adult age", "%i", (void*)&(P.MinAdultAge), 1, 1, 0)) P.MinAdultAge = 19;
		if (!GetInputParameter2all(ParamFile_dat, PreParamFile_dat,AdminFile_dat, "Max MF partner age gap", "%i", (void*) & (P.MaxMFPartnerAgeGap), 1, 1, 0)) P.MaxMFPartnerAgeGap = 5;
		if (!GetInputParameter2all(ParamFile_dat, PreParamFile_dat,AdminFile_dat, "Max FM partner age gap", "%i", (void*) & (P.MaxFMPartnerAgeGap), 1, 1, 0)) P.MaxFMPartnerAgeGap = 5;
		if (!GetInputParameter2all(ParamFile_dat, PreParamFile_dat,AdminFile_dat, "Min parent age gap", "%i", (void*) & (P.MinParentAgeGap), 1, 1, 0)) P.MinParentAgeGap = 19;
		if (!GetInputParameter2all(ParamFile_dat, PreParamFile_dat,AdminFile_dat, "Max parent age gap", "%i", (void*) & (P.MaxParentAgeGap), 1, 1, 0)) P.MaxParentAgeGap = 44;
		if (!GetInputParameter2all(ParamFile_dat, PreParamFile_dat,AdminFile_dat, "Max child age", "%i", (void*) & (P.MaxChildAge), 1, 1, 0)) P.MaxChildAge = 20;
		if (!GetInputParameter2all(ParamFile_dat, PreParamFile_dat,AdminFile_dat, "One Child Two Pers Prob", "%lf", (void*) & (P.OneChildTwoPersProb), 1, 1, 0)) P.OneChildTwoPersProb = 0.08;
		if (!GetInputParameter2all(ParamFile_dat, PreParamFile_dat,AdminFile_dat, "Two Child Three Pers Prob", "%lf", (void*) & (P.TwoChildThreePersProb), 1, 1, 0)) P.TwoChildThreePersProb = 0.11;
		if (!GetInputParameter2all(ParamFile_dat, PreParamFile_dat,AdminFile_dat, "One Pers House Prob Old", "%lf", (void*) & (P.OnePersHouseProbOld), 1, 1, 0)) P.OnePersHouseProbOld = 0.5;
		if (!GetInputParameter2all(ParamFile_dat, PreParamFile_dat,AdminFile_dat, "Two Pers House Prob Old", "%lf", (void*) & (P.TwoPersHouseProbOld), 1, 1, 0)) P.TwoPersHouseProbOld = 0.5;
		if (!GetInputParameter2all(ParamFile_dat, PreParamFile_dat,AdminFile_dat, "One Pers House Prob Young", "%lf", (void*) & (P.OnePersHouseProbYoung), 1, 1, 0)) P.OnePersHouseProbYoung = 0.23;
		if (!GetInputParameter2all(ParamFile_dat, PreParamFile_dat,AdminFile_dat, "Two Pers House Prob Young", "%lf", (void*) & (P.TwoPersHouseProbYoung), 1, 1, 0)) P.TwoPersHouseProbYoung = 0.23;
		if (!GetInputParameter2all(ParamFile_dat, PreParamFile_dat,AdminFile_dat, "One Child Prob Youngest Child Under Five", "%lf", (void*) & (P.OneChildProbYoungestChildUnderFive), 1, 1, 0)) P.OneChildProbYoungestChildUnderFive = 0.5;
		if (!GetInputParameter2all(ParamFile_dat, PreParamFile_dat,AdminFile_dat, "Two Children Prob Youngest Under Five", "%lf", (void*) & (P.TwoChildrenProbYoungestUnderFive), 1, 1, 0)) P.TwoChildrenProbYoungestUnderFive = 0.0;
		if (!GetInputParameter2all(ParamFile_dat, PreParamFile_dat,AdminFile_dat, "Prob Youngest Child Under Five", "%lf", (void*) & (P.ProbYoungestChildUnderFive), 1, 1, 0)) P.ProbYoungestChildUnderFive = 0;
		if (!GetInputParameter2all(ParamFile_dat, PreParamFile_dat,AdminFile_dat, "Zero Child Three Pers Prob", "%lf", (void*) & (P.ZeroChildThreePersProb), 1, 1, 0)) P.ZeroChildThreePersProb = 0.25;
		if (!GetInputParameter2all(ParamFile_dat, PreParamFile_dat,AdminFile_dat, "One Child Four Pers Prob", "%lf", (void*) & (P.OneChildFourPersProb), 1, 1, 0)) P.OneChildFourPersProb = 0.2;
		if (!GetInputParameter2all(ParamFile_dat, PreParamFile_dat,AdminFile_dat, "Young And Single Slope", "%lf", (void*) & (P.YoungAndSingleSlope), 1, 1, 0)) P.YoungAndSingleSlope = 0.7;
		if (!GetInputParameter2all(ParamFile_dat, PreParamFile_dat,AdminFile_dat, "Young And Single", "%i", (void*) & (P.YoungAndSingle), 1, 1, 0)) P.YoungAndSingle = 36;
		if (!GetInputParameter2all(ParamFile_dat, PreParamFile_dat,AdminFile_dat, "No Child Pers Age", "%i", (void*) & (P.NoChildPersAge), 1, 1, 0)) P.NoChildPersAge = 44;
		if (!GetInputParameter2all(ParamFile_dat, PreParamFile_dat,AdminFile_dat, "Old Pers Age", "%i", (void*) & (P.OldPersAge), 1, 1, 0)) P.OldPersAge = 60;
		if (!GetInputParameter2all(ParamFile_dat, PreParamFile_dat,AdminFile_dat, "Three Child Five Pers Prob", "%lf", (void*) & (P.ThreeChildFivePersProb), 1, 1, 0)) P.ThreeChildFivePersProb = 0.5;
		if (!GetInputParameter2all(ParamFile_dat, PreParamFile_dat,AdminFile_dat, "Older Gen Gap", "%i", (void*) & (P.OlderGenGap), 1, 1, 0)) P.OlderGenGap = 19;
	}
	// Close input files.
	fclose(ParamFile_dat);
	if (PreParamFile_dat != NULL) fclose(PreParamFile_dat);
	if (ParamFile_dat != AdminFile_dat && AdminFile_dat != NULL) fclose(AdminFile_dat);

	if (P.DoOneGen != 0) P.DoOneGen = 1;
	P.ColourPeriod = 2000;
	P.MoveRestrRadius2 = P.MoveRestrRadius * P.MoveRestrRadius;
	P.SocDistRadius2 = P.SocDistRadius * P.SocDistRadius;
	P.VaccRadius2 = P.VaccRadius * P.VaccRadius;
	P.VaccMinRadius2 = P.VaccMinRadius * P.VaccMinRadius;
	P.TreatRadius2 = P.TreatRadius * P.TreatRadius;
	P.PlaceCloseRadius2 = P.PlaceCloseRadius * P.PlaceCloseRadius;
	P.KeyWorkerProphRadius2 = P.KeyWorkerProphRadius * P.KeyWorkerProphRadius;
	if (P.TreatRadius2 == 0) P.TreatRadius2 = -1;
	if (P.VaccRadius2 == 0) P.VaccRadius2 = -1;
	if (P.PlaceCloseRadius2 == 0) P.PlaceCloseRadius2 = -1;
	if (P.MoveRestrRadius2 == 0) P.MoveRestrRadius2 = -1;
	if (P.SocDistRadius2 == 0) P.SocDistRadius2 = -1;
	if (P.KeyWorkerProphRadius2 == 0) P.KeyWorkerProphRadius2 = -1;
/*	if (P.TreatCellIncThresh < 1) P.TreatCellIncThresh = 1;
	if (P.CaseIsolation_CellIncThresh < 1) P.CaseIsolation_CellIncThresh = 1;
	if (P.DigitalContactTracing_CellIncThresh < 1) P.DigitalContactTracing_CellIncThresh = 1;
	if (P.HHQuar_CellIncThresh < 1) P.HHQuar_CellIncThresh = 1;
	if (P.MoveRestrCellIncThresh < 1) P.MoveRestrCellIncThresh = 1;
	if (P.PlaceCloseCellIncThresh < 1) P.PlaceCloseCellIncThresh = 1;
	if (P.KeyWorkerProphCellIncThresh < 1) P.KeyWorkerProphCellIncThresh = 1;
*/

	//// Make unsigned short versions of various intervention variables. And scaled them by number of timesteps per day
	P.usHQuarantineHouseDuration = ((unsigned short int) (P.HQuarantineHouseDuration * P.TimeStepsPerDay));
	P.usVaccTimeToEfficacy = ((unsigned short int) (P.VaccTimeToEfficacy * P.TimeStepsPerDay));
	P.usVaccTimeEfficacySwitch = ((unsigned short int) (P.VaccTimeEfficacySwitch * P.TimeStepsPerDay));
	P.usCaseIsolationDelay = ((unsigned short int) (P.CaseIsolationDelay * P.TimeStepsPerDay));
	P.usCaseIsolationDuration = ((unsigned short int) (P.CaseIsolationDuration * P.TimeStepsPerDay));
	P.usCaseAbsenteeismDuration = ((unsigned short int) (P.CaseAbsenteeismDuration * P.TimeStepsPerDay));
	P.usCaseAbsenteeismDelay = ((unsigned short int) (P.CaseAbsenteeismDelay * P.TimeStepsPerDay));
	if (P.DoUTM_coords)
	{
		for (i = 0; i <= 1000; i++)
		{
			asin2sqx[i] = asin(sqrt(((double)(i)) / 1000));
			asin2sqx[i] = asin2sqx[i] * asin2sqx[i];
		}
		for (t = 0; t <= 360; t++)
		{
			sinx[(int)t] = sin(PI * t / 180);
			cosx[(int)t] = cos(PI * t / 180);
		}
	}
	if (P.R0scale != 1.0)
	{
		P.HouseholdTrans *= P.R0scale;
		if (P.FixLocalBeta) P.LocalBeta *= P.R0scale;
		P.R0 *= P.R0scale;
		for (int j = 0; j < P.PlaceTypeNum; j++) P.PlaceTypeTrans[j] *= P.R0scale;
		fprintf(stderr, "Rescaled transmission coefficients by factor of %lg\n", P.R0scale);
	}
	fprintf(stderr, "Parameters read\n");
}

void ReadInterventions(char* IntFile)
{
	FILE* dat;
	double r, s, startt, stopt;
	int j, k, au, ni, f, nsr;
	char buf[65536], txt[65536];
	Intervention CurInterv;

	fprintf(stderr, "Reading intervention file.\n");
	if (!(dat = fopen(IntFile, "rb"))) ERR_CRITICAL("Unable to open intervention file\n");
	if(fscanf(dat, "%*[^<]") != 0) { // needs to be separate line because start of file
        ERR_CRITICAL("fscanf failed in ReadInterventions\n");
    }
	if(fscanf(dat, "<%[^>]", txt) != 1) {
        ERR_CRITICAL("fscanf failed in ReadInterventions\n");
    }
	if (strcmp(txt, "\?xml version=\"1.0\" encoding=\"ISO-8859-1\"\?") != 0) ERR_CRITICAL("Intervention file not XML.\n");
	if(fscanf(dat, "%*[^<]<%[^>]", txt) != 1) {
        ERR_CRITICAL("fscanf failed in ReadInterventions\n");
    }
	if (strcmp(txt, "InterventionSettings") != 0) ERR_CRITICAL("Intervention has no top level.\n");
	ni = 0;
	while (!feof(dat))
	{
		if(fscanf(dat, "%*[^<]<%[^>]", txt) != 1) {
            ERR_CRITICAL("fscanf failed in ReadInterventions\n");
        }
		if (strcmp(txt, "intervention") == 0)
		{
			ni++;
			if(fscanf(dat, "%*[^<]<%[^>]", txt) != 1) {
                ERR_CRITICAL("fscanf failed in ReadInterventions\n");
            }
			if (strcmp(txt, "parameters") != 0) ERR_CRITICAL("Incomplete intervention parameter specification in intervention file\n");
			if (!GetXMLNode(dat, "Type", "parameters", txt, 1)) ERR_CRITICAL("Incomplete intervention parameter specification in intervention file\n");
			if (strcmp(txt, "Treatment") == 0)
				CurInterv.InterventionType = 0;
			else if (strcmp(txt, "Vaccination") == 0)
				CurInterv.InterventionType = 1;
			else if (strcmp(txt, "ITN") == 0)
				CurInterv.InterventionType = 2;
			else if (strcmp(txt, "IRS") == 0)
				CurInterv.InterventionType = 3;
			else if (strcmp(txt, "GM") == 0)
				CurInterv.InterventionType = 4;
			else if (strcmp(txt, "MSAT") == 0)
				CurInterv.InterventionType = 5;
			else
				sscanf(txt, "%i", &CurInterv.InterventionType);
			if (!GetXMLNode(dat, "AUThresh", "parameters", txt, 1)) ERR_CRITICAL("Incomplete intervention parameter specification in intervention file\n");
			sscanf(txt, "%i", &CurInterv.DoAUThresh);
			if (!GetXMLNode(dat, "StartTime", "parameters", txt, 1)) ERR_CRITICAL("Incomplete intervention parameter specification in intervention file\n");
			sscanf(txt, "%lf", &CurInterv.StartTime);
			startt = CurInterv.StartTime;
			if (!GetXMLNode(dat, "StopTime", "parameters", txt, 1)) ERR_CRITICAL("Incomplete intervention parameter specification in intervention file\n");
			sscanf(txt, "%lf", &CurInterv.StopTime);
			stopt = CurInterv.StopTime;
			if (!GetXMLNode(dat, "MinDuration", "parameters", txt, 1)) ERR_CRITICAL("Incomplete intervention parameter specification in intervention file\n");
			sscanf(txt, "%lf", &CurInterv.MinDuration);
			CurInterv.MinDuration *= DAYS_PER_YEAR;
			if (!GetXMLNode(dat, "RepeatInterval", "parameters", txt, 1)) ERR_CRITICAL("Incomplete intervention parameter specification in intervention file\n");
			sscanf(txt, "%lf", &CurInterv.RepeatInterval);
			CurInterv.RepeatInterval *= DAYS_PER_YEAR;
			if (!GetXMLNode(dat, "MaxPrevAtStart", "parameters", txt, 1)) ERR_CRITICAL("Incomplete intervention parameter specification in intervention file\n");
			sscanf(txt, "%lf", &CurInterv.StartThresholdHigh);
			if (!GetXMLNode(dat, "MinPrevAtStart", "parameters", txt, 1)) ERR_CRITICAL("Incomplete intervention parameter specification in intervention file\n");
			sscanf(txt, "%lf", &CurInterv.StartThresholdLow);
			if (!GetXMLNode(dat, "MaxPrevAtStop", "parameters", txt, 1)) ERR_CRITICAL("Incomplete intervention parameter specification in intervention file\n");
			sscanf(txt, "%lf", &CurInterv.StopThreshold);
			if (GetXMLNode(dat, "NoStartAfterMinDur", "parameters", txt, 1))
				sscanf(txt, "%i", &CurInterv.NoStartAfterMin);
			else
				CurInterv.NoStartAfterMin = 0;
			if (!GetXMLNode(dat, "Level", "parameters", txt, 1)) ERR_CRITICAL("Incomplete intervention parameter specification in intervention file\n");
			sscanf(txt, "%lf", &CurInterv.Level);
			if (GetXMLNode(dat, "LevelCellVar", "parameters", txt, 1))
				sscanf(txt, "%lf", &CurInterv.LevelCellVar);
			else
				CurInterv.LevelCellVar = 0;
			if (GetXMLNode(dat, "LevelAUVar", "parameters", txt, 1))
				sscanf(txt, "%lf", &CurInterv.LevelAUVar);
			else
				CurInterv.LevelCellVar = 0;
			if (GetXMLNode(dat, "LevelCountryVar", "parameters", txt, 1))
				sscanf(txt, "%lf", &CurInterv.LevelCountryVar);
			else
				CurInterv.LevelCellVar = 0;
			if (GetXMLNode(dat, "LevelClustering", "parameters", txt, 1))
				sscanf(txt, "%lf", &CurInterv.LevelClustering);
			else
				CurInterv.LevelClustering = 0;
			if (GetXMLNode(dat, "ControlParam", "parameters", txt, 1))
				sscanf(txt, "%lf", &CurInterv.ControlParam);
			else
				CurInterv.ControlParam = 0;
			if (GetXMLNode(dat, "TimeOffset", "parameters", txt, 1))
				sscanf(txt, "%lf", &CurInterv.TimeOffset);
			else
				CurInterv.TimeOffset = 0;

			if (!GetXMLNode(dat, "MaxRounds", "parameters", txt, 1)) ERR_CRITICAL("Incomplete intervention parameter specification in intervention file\n");
			sscanf(txt, "%u", &CurInterv.MaxRounds);
			if (!GetXMLNode(dat, "MaxResource", "parameters", txt, 1)) ERR_CRITICAL("Incomplete intervention parameter specification in intervention file\n");
			sscanf(txt, "%u", &CurInterv.MaxResource);
			if (GetXMLNode(dat, "NumSequentialReplicas", "parameters", txt, 1))
				sscanf(txt, "%i", &nsr);
			else
				nsr = 0;
			do {
                if(fscanf(dat, "%*[^<]<%[^>]", txt) != 1) {
                    ERR_CRITICAL("fscanf failed in ReadInterventions\n");
                }
            } while ((strcmp(txt, "/intervention") != 0) && (strcmp(txt, "/parameters") != 0) && (!feof(dat)));
			if (strcmp(txt, "/parameters") != 0) ERR_CRITICAL("Incomplete intervention parameter specification in intervention file\n");
			if(fscanf(dat, "%*[^<]<%[^>]", txt) != 1) {
                ERR_CRITICAL("fscanf failed in ReadInterventions\n");
            }
			if ((strcmp(txt, "adunits") != 0) && (strcmp(txt, "countries") != 0)) ERR_CRITICAL("Incomplete adunits/countries specification in intervention file\n");
			if (strcmp(txt, "adunits") == 0)
			{
				while (GetXMLNode(dat, "A", "adunits", buf, 0))
				{
					sscanf(buf, "%s", txt);
					j = atoi(txt);
					if (j == 0)
					{
						f = 1; au = -1;
						do
						{
							au++; f = strcmp(txt, AdUnits[au].ad_name);
						} while ((f) && (au < P.NumAdunits));
						if (!f)
						{
							r = fabs(CurInterv.Level) + (2.0 * ranf() - 1) * CurInterv.LevelAUVar;
							if ((CurInterv.Level < 1) && (r > 1))
								r = 1;
							else if (r < 0)
								r = 0;
							for (k = 0; k <= nsr; k++)
							{
								AdUnits[au].InterventionList[AdUnits[au].NI] = CurInterv;
								AdUnits[au].InterventionList[AdUnits[au].NI].Level = r;
								AdUnits[au].InterventionList[AdUnits[au].NI].StartTime = startt + ((double)k) * (stopt - startt);
								AdUnits[au].InterventionList[AdUnits[au].NI].StopTime = stopt + ((double)k) * (stopt - startt);
								AdUnits[au].NI++;
							}
						}
					}
					else
					{
						k = (j % P.AdunitLevel1Mask) / P.AdunitLevel1Divisor;
						au = P.AdunitLevel1Lookup[k];
						if ((au >= 0) && (AdUnits[au].id / P.AdunitLevel1Divisor == j / P.AdunitLevel1Divisor))
						{
							r = CurInterv.Level + (2.0 * ranf() - 1) * CurInterv.LevelAUVar;
							if ((CurInterv.Level < 1) && (r > 1))
								r = 1;
							else if (r < 0)
								r = 0;
							for (k = 0; k <= nsr; k++)
							{
								AdUnits[au].InterventionList[AdUnits[au].NI] = CurInterv;
								AdUnits[au].InterventionList[AdUnits[au].NI].Level = r;
								AdUnits[au].InterventionList[AdUnits[au].NI].StartTime = startt + ((double)k) * (stopt - startt);
								AdUnits[au].InterventionList[AdUnits[au].NI].StopTime = stopt + ((double)k) * (stopt - startt);
								AdUnits[au].NI++;
							}
						}
					}
				}
			}
			else
			{
				while (GetXMLNode(dat, "C", "countries", buf, 0))
				{
					s = (2.0 * ranf() - 1) * CurInterv.LevelCountryVar;
					sscanf(buf, "%s", txt);
					j = atoi(txt);
					for (au = 0; au < P.NumAdunits; au++)
						if (((j == 0) && (strcmp(txt, AdUnits[au].cnt_name) == 0)) || ((j > 0) && (j == AdUnits[au].cnt_id)))
						{
							r = CurInterv.Level + (2.0 * ranf() - 1) * CurInterv.LevelAUVar + s;
							if ((CurInterv.Level < 1) && (r > 1))
								r = 1;
							else if (r < 0)
								r = 0;
							for (k = 0; k <= nsr; k++)
							{
								AdUnits[au].InterventionList[AdUnits[au].NI] = CurInterv;
								AdUnits[au].InterventionList[AdUnits[au].NI].Level = r;
								AdUnits[au].InterventionList[AdUnits[au].NI].StartTime = startt + ((double)k) * (stopt - startt);
								AdUnits[au].InterventionList[AdUnits[au].NI].StopTime = stopt + ((double)k) * (stopt - startt);
								AdUnits[au].NI++;
							}
						}
				}
			}
			if(fscanf(dat, "%*[^<]<%[^>]", txt) != 1) {
                ERR_CRITICAL("fscanf failed in ReadInterventions\n");
            }
			if (strcmp(txt, "/intervention") != 0) ERR_CRITICAL("Incorrect intervention specification in intervention file\n");
		}
	}
	if (strcmp(txt, "/InterventionSettings") != 0) ERR_CRITICAL("Intervention has no top level closure.\n");
	fprintf(stderr, "%i interventions read\n", ni);
	fclose(dat);
}
int GetXMLNode(FILE* dat, const char* NodeName, const char* ParentName, char* Value, int ResetFilePos)
{
	// ResetFilePos=1 leaves dat cursor in same position as when function was called. 0 leaves it at end of NodeName closure
	// GetXMLNode returns 1 if NodeName found, 0 otherwise. If NodeName not found, ParentName closure must be

	char buf[65536], CloseNode[2048], CloseParent[2048];
	int CurPos, ret;

	sprintf(CloseParent, "/%s", ParentName);
	CurPos = ftell(dat);
	do
	{
		if(fscanf(dat, "%*[^<]<%[^>]", buf) != 1) {
            ERR_CRITICAL("fscanf failed in GetXMLNode");
        }
	} while ((strcmp(buf, CloseParent) != 0) && (strcmp(buf, NodeName) != 0) && (!feof(dat)));
	if (strcmp(buf, CloseParent) == 0)
		ret = 0;
	else
	{
		if (strcmp(buf, NodeName) != 0) ERR_CRITICAL("Incomplete node specification in XML file\n");
		if(fscanf(dat, ">%[^<]", buf) != 1) {
            ERR_CRITICAL("fscanf failed in GetXMLNode");
        }
		if (strlen(buf) < 2048) strcpy(Value, buf);
		//		fprintf(stderr,"# %s=%s\n",NodeName,Value);
		if(fscanf(dat, "<%[^>]", buf) != 1) {
            ERR_CRITICAL("fscanf failed in GetXMLNode");
        }
		sprintf(CloseNode, "/%s", NodeName);
		if (strcmp(buf, CloseNode) != 0) ERR_CRITICAL("Incomplete node specification in XML file\n");
		ret = 1;
	}
	if (ResetFilePos) fseek(dat, CurPos, 0);
	return ret;
}
void ReadAirTravel(char* AirTravelFile)
{
	int i, j, k, l;
	float sc, t, t2;
	float* buf;
	double traf;
	char outname[1024];
	FILE* dat;

	fprintf(stderr, "Reading airport data...\nAirports with no connections = ");
	if (!(dat = fopen(AirTravelFile, "rb"))) ERR_CRITICAL("Unable to open airport file\n");
	if(fscanf(dat, "%i %i", &P.Nairports, &P.Air_popscale) != 2) {
        ERR_CRITICAL("fscanf failed in void ReadAirTravel\n");
    }
	sc = (float)((double)P.PopSize / (double)P.Air_popscale);
	if (P.Nairports > MAX_AIRPORTS) ERR_CRITICAL("Too many airports\n");
	if (P.Nairports < 2) ERR_CRITICAL("Too few airports\n");
	if (!(buf = (float*)calloc(P.Nairports + 1, sizeof(float)))) ERR_CRITICAL("Unable to allocate airport storage\n");
	if (!(Airports = (Airport*)calloc(P.Nairports, sizeof(Airport)))) ERR_CRITICAL("Unable to allocate airport storage\n");
	for (i = 0; i < P.Nairports; i++)
	{
		if(fscanf(dat, "%f %f %lf", &(Airports[i].loc.x), &(Airports[i].loc.y), &traf) != 3) {
            ERR_CRITICAL("fscanf failed in void ReadAirTravel\n");
        }
		traf *= (P.AirportTrafficScale * sc);
		if ((Airports[i].loc.x < P.SpatialBoundingBox[0]) || (Airports[i].loc.x >= P.SpatialBoundingBox[2])
			|| (Airports[i].loc.y < P.SpatialBoundingBox[1]) || (Airports[i].loc.y >= P.SpatialBoundingBox[3]))
		{
			Airports[i].loc.x = Airports[i].loc.y = -1;
			Airports[i].total_traffic = 0;
		}
		else
		{
			Airports[i].loc.x -= (float)P.SpatialBoundingBox[0];
			Airports[i].loc.y -= (float)P.SpatialBoundingBox[1];
			Airports[i].total_traffic = (float)traf;
		}
		t = 0;
		for (j = k = 0; j < P.Nairports; j++)
		{
			if(fscanf(dat, "%f", buf + j) != 1) {
                ERR_CRITICAL("fscanf failed in void ReadAirTravel\n");
            }
			if (buf[j] > 0) { k++; t += buf[j]; }
		}
		Airports[i].num_connected = k;
		if (Airports[i].num_connected > 0)
		{
			if (!(Airports[i].prop_traffic = (float*)calloc(Airports[i].num_connected, sizeof(float)))) ERR_CRITICAL("Unable to allocate airport storage\n");
			if (!(Airports[i].conn_airports = (unsigned short int*) calloc(Airports[i].num_connected, sizeof(unsigned short int)))) ERR_CRITICAL("Unable to allocate airport storage\n");
			for (j = k = 0; j < P.Nairports; j++)
				if (buf[j] > 0)
				{
					Airports[i].conn_airports[k] = j;
					Airports[i].prop_traffic[k] = buf[j] / t;
					k++;
				}
		}
		else
		{
			if (Airports[i].total_traffic > 0)
				fprintf(stderr, "#%i# ", i);
			else
				fprintf(stderr, "%i ", i);
		}
	}
	fclose(dat);
	free(buf);
	fprintf(stderr, "\nAirport data read OK.\n");
	for (i = 0; i < P.Nairports; i++)
	{
		/*		fprintf(stderr,"(%f %i|",Airports[i].total_traffic,Airports[i].num_connected);
		*/		t = 0; k = 0;
	for (j = Airports[i].num_connected - 1; j >= 0; j--)
	{
		if ((Airports[i].prop_traffic[j] > 0) && (Airports[Airports[i].conn_airports[j]].total_traffic == 0))
		{
			t += Airports[i].prop_traffic[j];
			Airports[i].num_connected--;
			if (j < Airports[i].num_connected)
			{
				Airports[i].prop_traffic[j] = Airports[i].prop_traffic[Airports[i].num_connected];
				Airports[i].conn_airports[j] = Airports[i].conn_airports[Airports[i].num_connected];
			}
			Airports[i].prop_traffic[Airports[i].num_connected] = 0;
			Airports[i].conn_airports[Airports[i].num_connected] = 0;
		}
		else if (Airports[i].prop_traffic[j] > 0)
			k = 1;
	}
	/*		fprintf(stderr,"%f %i ",t,k);
	*/		t = 1.0f - t;
	if (k)
	{
		Airports[i].total_traffic *= t;
		t2 = 0;
		for (j = 0; j < Airports[i].num_connected; j++)
		{
			Airports[i].prop_traffic[j] = t2 + Airports[i].prop_traffic[j];
			t2 = Airports[i].prop_traffic[j];
		}
		for (j = 0; j < Airports[i].num_connected; j++)
			Airports[i].prop_traffic[j] /= t2;
		/*			if((Airports[i].num_connected>0)&&(Airports[i].prop_traffic[Airports[i].num_connected-1]!=1))
						fprintf(stderr,"<%f> ",Airports[i].prop_traffic[Airports[i].num_connected-1]);
		*/
	}
	else
	{
		Airports[i].total_traffic = 0; Airports[i].num_connected = 0;
	}
	if (Airports[i].num_connected > 0)
	{
		for (j = k = 0; k < 128; k++)
		{
			t = (float)((double)k / 128);
			while (Airports[i].prop_traffic[j] < t) j++;
			Airports[i].Inv_prop_traffic[k] = j;
		}
		Airports[i].Inv_prop_traffic[128] = Airports[i].num_connected - 1;
	}
	/*		fprintf(stderr,"%f) ",Airports[i].total_traffic);
	*/
	}
	fprintf(stderr, "Airport data clipped OK.\n");
	for (i = 0; i < MAX_DIST; i++) AirTravelDist[i] = 0;
	for (i = 0; i < P.Nairports; i++)
		if (Airports[i].total_traffic > 0)
		{
			for (j = 0; j < Airports[i].num_connected; j++)
			{
				k = (int)Airports[i].conn_airports[j];
				traf = floor(sqrt(dist2_raw(Airports[i].loc.x, Airports[i].loc.y, Airports[k].loc.x, Airports[k].loc.y)) / OUTPUT_DIST_SCALE);
				l = (int)traf;
				//fprintf(stderr,"%(%i) ",l);
				if (l < MAX_DIST)
					AirTravelDist[l] += Airports[i].total_traffic * Airports[i].prop_traffic[j];
			}
		}
	sprintf(outname, "%s.airdist.xls", OutFile);
	if (!(dat = fopen(outname, "wb"))) ERR_CRITICAL("Unable to open air travel output file\n");
	fprintf(dat, "dist\tfreq\n");
	for (i = 0; i < MAX_DIST; i++)
		fprintf(dat, "%i\t%.10f\n", i, AirTravelDist[i]);
	fclose(dat);
}

void InitModel(int run) // passing run number so we can save run number in the infection event log: ggilani - 15/10/2014
{
	int nim;
	int NumSeedingInfections_byLocation[MAX_NUM_SEED_LOCATIONS];

	if (P.OutputBitmap)
	{
#ifdef _WIN32
		//if (P.OutputBitmap == 1)
		//{
		//	char buf[200];
		//	sprintf(buf, "%s.ge" DIRECTORY_SEPARATOR "%s.avi", OutFile, OutFile);
		//	avi = CreateAvi(buf, P.BitmapMovieFrame, NULL);
		//}
#endif
		for (unsigned p = 0; p < bmh->imagesize; p++)
		{
			bmInfected[p] = bmRecovered[p] = bmTreated[p] = 0;
		}
	}
	ns = 0;
	State.S = P.PopSize;
	State.L = State.I = State.R = State.D = 0;
	State.cumI = State.cumR = State.cumC = State.cumFC = State.cumCT = State.cumCC = State.cumTC = State.cumD = State.cumDC = State.trigDetectedCases = State.DCT = State.cumDCT
		= State.cumTG = State.cumSI = State.nTG = State.cumHQ = State.cumAC = State.cumAH = State.cumAA = State.cumACS = State.cumAPC = State.cumAPA = State.cumAPCS = 0;
	State.cumT = State.cumUT = State.cumTP = State.cumV = State.sumRad2 = State.maxRad2 = State.cumV_daily = State.cumVG = 0; //added State.cumVG
	State.mvacc_cum = 0;
	if (P.DoSeverity)
	{
		State.Mild		= State.ILI			= State.SARI	= State.Critical	= State.CritRecov		= 0;
		State.cumMild	= State.cumILI		= State.cumSARI = State.cumCritical = State.cumCritRecov	= 0;
		State.cumDeath_ILI = State.cumDeath_SARI = State.cumDeath_Critical = 0;

		if (P.DoAdUnits)
			for (int AdminUnit = 0; AdminUnit <= P.NumAdunits; AdminUnit++)
			{
				State.Mild_adunit[AdminUnit] = State.ILI_adunit[AdminUnit] =
				State.SARI_adunit[AdminUnit] = State.Critical_adunit[AdminUnit] = State.CritRecov_adunit[AdminUnit] =
				State.cumMild_adunit[AdminUnit] = State.cumILI_adunit[AdminUnit] =
				State.cumSARI_adunit[AdminUnit] = State.cumCritical_adunit[AdminUnit] = State.cumCritRecov_adunit[AdminUnit] =
				State.cumDeath_ILI_adunit[AdminUnit] = State.cumDeath_SARI_adunit[AdminUnit] = State.cumDeath_Critical_adunit[AdminUnit] =
				State.cumD_adunit[AdminUnit] = 0;
			}
		for (int AgeGroup = 0; AgeGroup < NUM_AGE_GROUPS; AgeGroup++)
		{
			State.Mild_age[AgeGroup] = State.ILI_age[AgeGroup] =
				State.SARI_age[AgeGroup] = State.Critical_age[AgeGroup] = State.CritRecov_age[AgeGroup] =
				State.cumMild_age[AgeGroup] = State.cumILI_age[AgeGroup] =
				State.cumSARI_age[AgeGroup] = State.cumCritical_age[AgeGroup] = State.cumCritRecov_age[AgeGroup] =
				State.cumDeath_ILI_age[AgeGroup] = State.cumDeath_SARI_age[AgeGroup] = State.cumDeath_Critical_age[AgeGroup] = 0;
		}
	}
	if (P.DoAdUnits && P.OutputAdUnitAge)
		for (int Adunit = 0; Adunit < P.NumAdunits; Adunit++)
			for (int AgeGroup = 0; AgeGroup < NUM_AGE_GROUPS; AgeGroup++)
			{
				State.prevInf_age_adunit[AgeGroup][Adunit] = 0;
				State.cumInf_age_adunit	[AgeGroup][Adunit] = 0;
			}

	for (int i = 0; i < NUM_AGE_GROUPS; i++) State.cumCa[i] = State.cumIa[i] = State.cumDa[i] = 0;
	for (int i = 0; i < 2; i++) State.cumC_keyworker[i] = State.cumI_keyworker[i] = State.cumT_keyworker[i] = 0;
	for (int i = 0; i < NUM_PLACE_TYPES; i++) State.NumPlacesClosed[i] = 0;
	for (int i = 0; i < INFECT_TYPE_MASK; i++) State.cumItype[i] = 0;
	//initialise cumulative case counts per country to zero: ggilani 12/11/14
	for (int i = 0; i < MAX_COUNTRIES; i++) State.cumC_country[i] = 0;
	if (P.DoAdUnits)
		for (int i = 0; i <= P.NumAdunits; i++)
		{
			State.cumI_adunit[i] = State.cumC_adunit[i] = State.cumD_adunit[i] = State.cumT_adunit[i] = State.cumH_adunit[i] =
				State.cumDC_adunit[i] = State.cumCT_adunit[i] = State.cumCC_adunit[i] = State.trigDC_adunit[i] = State.DCT_adunit[i] = State.cumDCT_adunit[i] = 0; //added hospitalisation, added detected cases, contact tracing per adunit, cases who are contacts: ggilani 03/02/15, 15/06/17
			AdUnits[i].place_close_trig = 0;
			AdUnits[i].CaseIsolationTimeStart = AdUnits[i].HQuarantineTimeStart = AdUnits[i].DigitalContactTracingTimeStart = AdUnits[i].SocialDistanceTimeStart = AdUnits[i].PlaceCloseTimeStart = 1e10;
			AdUnits[i].ndct = 0; //noone being digitally contact traced at beginning of run
		}

	//update state variables for storing contact distribution
	for (int i = 0; i < MAX_CONTACTS+1; i++) State.contact_dist[i] = 0;

	for (int j = 0; j < MAX_NUM_THREADS; j++)
	{
		StateT[j].L = StateT[j].I = StateT[j].R = StateT[j].D = 0;
		StateT[j].cumI = StateT[j].cumR = StateT[j].cumC = StateT[j].cumFC = StateT[j].cumCT = StateT[j].cumCC = StateT[j].DCT = StateT[j].cumDCT
			= StateT[j].cumTG = StateT[j].cumSI = StateT[j].nTG = StateT[j].cumTC = StateT[j].cumD = StateT[j].cumDC = StateT[j].cumHQ = StateT[j].cumAC
			= StateT[j].cumACS = StateT[j].cumAH = StateT[j].cumAA = StateT[j].cumAPC = StateT[j].cumAPA = StateT[j].cumAPCS = 0;
		StateT[j].cumT = StateT[j].cumUT = StateT[j].cumTP = StateT[j].cumV = StateT[j].sumRad2 = StateT[j].maxRad2 = StateT[j].cumV_daily =  0;
		for (int i = 0; i < NUM_AGE_GROUPS; i++) StateT[j].cumCa[i] = StateT[j].cumIa[i] = StateT[j].cumDa[i] = 0;
		for (int i = 0; i < 2; i++) StateT[j].cumC_keyworker[i] = StateT[j].cumI_keyworker[i] = StateT[j].cumT_keyworker[i] = 0;
		for (int i = 0; i < NUM_PLACE_TYPES; i++) StateT[j].NumPlacesClosed[i] = 0;
		for (int i = 0; i < INFECT_TYPE_MASK; i++) StateT[j].cumItype[i] = 0;
		//initialise cumulative case counts per country per thread to zero: ggilani 12/11/14
		for (int i = 0; i < MAX_COUNTRIES; i++) StateT[j].cumC_country[i] = 0;
		if (P.DoAdUnits)
			for (int i = 0; i <= P.NumAdunits; i++)
				StateT[j].cumI_adunit[i] = StateT[j].cumC_adunit[i] = StateT[j].cumD_adunit[i] = StateT[j].cumT_adunit[i] = StateT[j].cumH_adunit[i] = StateT[j].cumDC_adunit[i] =
				StateT[j].cumCT_adunit[i] = StateT[j].cumCC_adunit[i] = StateT[j].nct_queue[i] = StateT[j].cumDCT_adunit[i] = StateT[j].DCT_adunit[i] = StateT[j].ndct_queue[i] = 0; //added hospitalisation, detected cases, contact tracing per adunit, cases who are contacts: ggilani 03/02/15, 15/06/17

		if (P.DoSeverity)
		{
			StateT[j].Mild		= StateT[j].ILI		= StateT[j].SARI	= StateT[j].Critical	= StateT[j].CritRecov		= 0;
			StateT[j].cumMild	= StateT[j].cumILI	= StateT[j].cumSARI = StateT[j].cumCritical = StateT[j].cumCritRecov	= 0;
			StateT[j].cumDeath_ILI = StateT[j].cumDeath_SARI = StateT[j].cumDeath_Critical = 0;

			for (int AdminUnit = 0; AdminUnit <= P.NumAdunits; AdminUnit++)
			{
				StateT[j].Mild_adunit[AdminUnit] = StateT[j].ILI_adunit[AdminUnit] =
				StateT[j].SARI_adunit[AdminUnit] = StateT[j].Critical_adunit[AdminUnit] = StateT[j].CritRecov_adunit[AdminUnit] =
				StateT[j].cumMild_adunit[AdminUnit] = StateT[j].cumILI_adunit[AdminUnit] =
				StateT[j].cumSARI_adunit[AdminUnit] = StateT[j].cumCritical_adunit[AdminUnit] = StateT[j].cumCritRecov_adunit[AdminUnit] =
				StateT[j].cumDeath_ILI_adunit[AdminUnit] = StateT[j].cumDeath_SARI_adunit[AdminUnit] = StateT[j].cumDeath_Critical_adunit[AdminUnit] =
				StateT[j].cumD_adunit[AdminUnit] =  0;
			}
			for (int AgeGroup = 0; AgeGroup < NUM_AGE_GROUPS; AgeGroup++)
			{
				StateT[j].Mild_age[AgeGroup] = StateT[j].ILI_age[AgeGroup] =
					StateT[j].SARI_age[AgeGroup] = StateT[j].Critical_age[AgeGroup] = StateT[j].CritRecov_age[AgeGroup] =
					StateT[j].cumMild_age[AgeGroup] = StateT[j].cumILI_age[AgeGroup] =
					StateT[j].cumSARI_age[AgeGroup] = StateT[j].cumCritical_age[AgeGroup] = StateT[j].cumCritRecov_age[AgeGroup] =
					StateT[j].cumDeath_ILI_age[AgeGroup] = StateT[j].cumDeath_SARI_age[AgeGroup] = StateT[j].cumDeath_Critical_age[AgeGroup] = 0;
			}

		}
		//resetting thread specific parameters for storing contact distribution
		for (int i = 0; i < MAX_CONTACTS+1; i++) StateT[j].contact_dist[i] = 0;

	}
	nim = 0;

	if (P.DoAdUnits && P.OutputAdUnitAge)
		for (int Thread = 0; Thread < P.NumThreads; Thread++)
			for (int Adunit = 0; Adunit < P.NumAdunits; Adunit++)
				for (int AgeGroup = 0; AgeGroup < NUM_AGE_GROUPS; AgeGroup++)
				{
					StateT[Thread].prevInf_age_adunit[AgeGroup][Adunit] = 0;
					StateT[Thread].cumInf_age_adunit [AgeGroup][Adunit] = 0;
				}


#pragma omp parallel for schedule(static,1) default(none) \
		shared(P, Hosts)
	for (int tn = 0; tn < P.NumThreads; tn++)
		for (int k = tn; k < P.PopSize; k+= P.NumThreads)
		{
			Hosts[k].absent_start_time = USHRT_MAX - 1;
			Hosts[k].absent_stop_time = 0;
			if (P.DoAirports) Hosts[k].PlaceLinks[P.HotelPlaceType] = -1;
			Hosts[k].vacc_start_time = Hosts[k].treat_start_time = Hosts[k].quar_start_time = Hosts[k].isolation_start_time = Hosts[k].absent_start_time = Hosts[k].dct_start_time = Hosts[k].dct_trigger_time = USHRT_MAX - 1;
			Hosts[k].treat_stop_time = Hosts[k].absent_stop_time = Hosts[k].dct_end_time = 0;
			Hosts[k].quar_comply = 2;
			Hosts[k].to_die = 0;
			Hosts[k].Travelling = 0;
			Hosts[k].detected = 0; //set detected to zero initially: ggilani - 19/02/15
			Hosts[k].detected_time = 0;
			Hosts[k].digitalContactTraced = 0;
			Hosts[k].inf = InfStat_Susceptible;
			Hosts[k].num_treats = 0;
			Hosts[k].latent_time = Hosts[k].recovery_or_death_time = 0; //also set hospitalisation time to zero: ggilani 28/10/2014
			Hosts[k].infector = -1;
			Hosts[k].infect_type = 0;
			Hosts[k].index_case_dct = 0;
			Hosts[k].ProbAbsent =(float) ranf_mt(tn);
			Hosts[k].ProbCare = (float) ranf_mt(tn);
			Hosts[k].susc = (float)((P.DoPartialImmunity) ? (1.0 - P.InitialImmunity[HOST_AGE_GROUP(k)]) : 1.0);
			if(P.SusceptibilitySD > 0) Hosts[k].susc *= (float) gen_gamma_mt(1 / (P.SusceptibilitySD * P.SusceptibilitySD), 1 / (P.SusceptibilitySD * P.SusceptibilitySD), tn);
			if (P.DoSeverity)
			{
				Hosts[k].SARI_time = USHRT_MAX - 1; //// think better to set to initialize to maximum possible value, but keep this way for now.
				Hosts[k].Critical_time = USHRT_MAX - 1;
				Hosts[k].RecoveringFromCritical_time = USHRT_MAX - 1;
				Hosts[k].Severity_Current = Severity_Asymptomatic;
				Hosts[k].Severity_Final = Severity_Asymptomatic;
				Hosts[k].inf = InfStat_Susceptible;
			}
		}

#pragma omp parallel for reduction(+:nim) schedule(static,1) default(none) \
		shared(P, Cells, Hosts, Households)
	for (int tn = 0; tn < P.NumThreads; tn++)
	{
		for (int i = tn; i < P.NC; i+=P.NumThreads)
		{
			if ((Cells[i].tot_treat != 0) || (Cells[i].tot_vacc != 0) || (Cells[i].S != Cells[i].n) || (Cells[i].D > 0) || (Cells[i].R > 0))
			{
				for (int j = 0; j < Cells[i].n; j++)
				{
					int k = Cells[i].members[j];
					Cells[i].susceptible[j] = k; //added this in here instead
					Hosts[k].listpos = j;
				}
				Cells[i].S = Cells[i].n;
				Cells[i].L = Cells[i].I = Cells[i].R = Cells[i].cumTC = Cells[i].D = 0;
				Cells[i].infected = Cells[i].latent = Cells[i].susceptible + Cells[i].S;
				Cells[i].tot_treat = Cells[i].tot_vacc = 0;
				for (int l = 0; l < MAX_INTERVENTION_TYPES; l++) Cells[i].CurInterv[l] = -1;

				// Next loop needs to count down for DoImmune host list reordering to work
				if(!P.DoPartialImmunity)
					for (int j = Cells[i].n - 1; j >= 0; j--)
					{
						int k = Cells[i].members[j];
						if (P.DoWholeHouseholdImmunity)
						{
	// note that this breaks determinism of runs if executed due to reordering of Cell members list each realisation
							if (P.InitialImmunity[0] != 0)
							{
								if (Households[Hosts[k].hh].FirstPerson == k)
								{
									if ((P.InitialImmunity[0] == 1) || (ranf_mt(tn) < P.InitialImmunity[0]))
									{
										nim += Households[Hosts[k].hh].nh;
										for (int m = Households[Hosts[k].hh].nh - 1; m >= 0; m--)
											DoImmune(k + m);
									}
								}
							}
						}
						else
						{
							int m = HOST_AGE_GROUP(k);
							if ((P.InitialImmunity[m] == 1) || ((P.InitialImmunity[m] > 0) && (ranf_mt(tn) < P.InitialImmunity[m])))
							{
								DoImmune(k); nim += 1;
							}
						}
					}
			}
		}
	}

#pragma omp parallel for schedule(static,500) default(none) \
		shared(P, Mcells, McellLookup)
	for (int l = 0; l < P.NMCP; l++)
	{
		int i = (int)(McellLookup[l] - Mcells);
		Mcells[i].vacc_start_time = Mcells[i].treat_start_time = USHRT_MAX - 1;
		Mcells[i].treat_end_time = 0;
		Mcells[i].treat_trig = Mcells[i].vacc_trig = Mcells[i].vacc = Mcells[i].treat = 0;
		Mcells[i].place_trig = Mcells[i].move_trig = Mcells[i].socdist_trig = Mcells[i].keyworkerproph_trig =
			Mcells[i].placeclose = Mcells[i].moverest = Mcells[i].socdist = Mcells[i].keyworkerproph = 0;
		Mcells[i].move_start_time = USHRT_MAX - 1;
		Mcells[i].place_end_time = Mcells[i].move_end_time =
			Mcells[i].socdist_end_time = Mcells[i].keyworkerproph_end_time = 0;
	}
	if (P.DoPlaces)
#pragma omp parallel for schedule(static,1) default(none) \
			shared(P, Places)
		for (int m = 0; m < P.PlaceTypeNum; m++)
		{
			for(int l = 0; l < P.Nplace[m]; l++)
			{
				Places[m][l].close_start_time = USHRT_MAX - 1;
				Places[m][l].treat = Places[m][l].control_trig = 0;
				Places[m][l].treat_end_time = Places[m][l].close_end_time = 0;
				Places[m][l].ProbClose = (float) ranf_mt(m);
				if (P.AbsenteeismPlaceClosure)
				{
					Places[m][l].AbsentLastUpdateTime = 0;
					for (int i2 = 0; i2 < P.MaxAbsentTime; i2++) Places[m][l].Absent[i2] = 0;
				}
			}
		}

	//// **** //// **** //// **** Initialize Current effects
	//// **** soc dist
	P.SocDistDurationCurrent			= P.SocDistDuration;
	P.SocDistSpatialEffectCurrent		= P.SD_SpatialEffects_OverTime	[0];				//// spatial
	P.SocDistHouseholdEffectCurrent		= P.SD_HouseholdEffects_OverTime[0];				//// household
	for (int PlaceType = 0; PlaceType < P.PlaceTypeNum; PlaceType++)
		P.SocDistPlaceEffectCurrent[PlaceType] = P.SD_PlaceEffects_OverTime[0][PlaceType];	//// place
	P.SocDistCellIncThresh				= P.SD_CellIncThresh_OverTime	[0];				//// cell incidence threshold

	//// **** enhanced soc dist
	P.EnhancedSocDistSpatialEffectCurrent		= P.Enhanced_SD_SpatialEffects_OverTime		[0];	//// spatial
	P.EnhancedSocDistHouseholdEffectCurrent		= P.Enhanced_SD_HouseholdEffects_OverTime	[0];	//// household
	for (int PlaceType = 0; PlaceType < P.PlaceTypeNum; PlaceType++)
		P.EnhancedSocDistPlaceEffectCurrent[PlaceType] = P.Enhanced_SD_PlaceEffects_OverTime[0][PlaceType];	//// place

	//// **** case isolation
	P.CaseIsolationEffectiveness		= P.CI_SpatialAndPlaceEffects_OverTime	[0];	//// spatial / place
	P.CaseIsolationHouseEffectiveness	= P.CI_HouseholdEffects_OverTime		[0];	//// household
	P.CaseIsolationProp					= P.CI_Prop_OverTime					[0];	//// compliance
	P.CaseIsolation_CellIncThresh		= P.CI_CellIncThresh_OverTime			[0];	//// cell incidence threshold


	//// **** household quarantine
	P.HQuarantineSpatialEffect	= P.HQ_SpatialEffects_OverTime	[0];	//// spatial
	P.HQuarantineHouseEffect	= P.HQ_HouseholdEffects_OverTime[0];	//// household
	for (int PlaceType = 0; PlaceType < P.PlaceTypeNum; PlaceType++)
		P.HQuarantinePlaceEffect[PlaceType] = P.HQ_PlaceEffects_OverTime	[0][PlaceType];	//// place
	P.HQuarantinePropIndivCompliant = P.HQ_Individual_PropComply_OverTime	[0]; //// individual compliance
	P.HQuarantinePropHouseCompliant = P.HQ_Household_PropComply_OverTime	[0]; //// household compliance
	P.HHQuar_CellIncThresh			= P.HQ_CellIncThresh_OverTime			[0]; //// cell incidence threshold


	//// **** place closure
	P.PlaceCloseSpatialRelContact	= P.PC_SpatialEffects_OverTime	[0];			//// spatial
	P.PlaceCloseHouseholdRelContact = P.PC_HouseholdEffects_OverTime[0];			//// household
	for (int PlaceType = 0; PlaceType < P.PlaceTypeNum; PlaceType++)
	{
		P.PlaceCloseEffect[PlaceType] = P.PC_PlaceEffects_OverTime[0][PlaceType];	//// place
		P.PlaceClosePropAttending[PlaceType] = P.PC_PropAttending_OverTime[0][PlaceType];
	}
	P.PlaceCloseIncTrig1			= P.PC_IncThresh_OverTime		[0];			//// global incidence threshold
	P.PlaceCloseFracIncTrig			= P.PC_FracIncThresh_OverTime	[0];			//// fractional incidence threshold
	P.PlaceCloseCellIncThresh1		= P.PC_CellIncThresh_OverTime	[0];			//// cell incidence threshold
	P.PlaceCloseDurationBase = P.PC_Durs_OverTime[0]; //// duration of place closure


	//// **** digital contact tracing
	P.DCTCaseIsolationEffectiveness			= P.DCT_SpatialAndPlaceEffects_OverTime	[0];	//// spatial / place
	P.DCTCaseIsolationHouseEffectiveness	= P.DCT_HouseholdEffects_OverTime		[0];	//// household
	P.ProportionDigitalContactsIsolate		= P.DCT_Prop_OverTime					[0];	//// compliance
	P.MaxDigitalContactsToTrace				= P.DCT_MaxToTrace_OverTime				[0];



	for (int i = 0; i < MAX_NUM_THREADS; i++)
	{
		for (int j = 0; j < MAX_NUM_THREADS; j++)	StateT[i].n_queue[j] = 0;
		for (int j = 0; j < P.PlaceTypeNum; j++)	StateT[i].np_queue[j] = 0;
	}
	if (DoInitUpdateProbs)
	{
		UpdateProbs(0);
		DoInitUpdateProbs = 0;
	}
	//initialise event log to zero at the beginning of every run: ggilani - 10/10/2014. UPDATE: 15/10/14 - we are now going to store all events from all realisations in one file
	if ((P.DoRecordInfEvents) && (P.RecordInfEventsPerRun))
	{
		nEvents = 0;
		for (int i = 0; i < P.MaxInfEvents; i++)
		{
			InfEventLog[i].t = InfEventLog[i].infectee_x = InfEventLog[i].infectee_y = InfEventLog[i].t_infector = 0.0;
			InfEventLog[i].infectee_ind = InfEventLog[i].infector_ind = 0;
			InfEventLog[i].infectee_adunit = InfEventLog[i].listpos = InfEventLog[i].infectee_cell = InfEventLog[i].infector_cell = InfEventLog[i].thread = 0;
		}
	}

	for (int i = 0; i < P.NumSeedLocations; i++) NumSeedingInfections_byLocation[i] = (int) (((double) P.NumInitialInfections[i]) * P.InitialInfectionsAdminUnitWeight[i]* P.SeedingScaling +0.5);
	SeedInfection(0, NumSeedingInfections_byLocation, 0, run);
	P.ControlPropCasesId = P.PreAlertControlPropCasesId;
	P.TreatTimeStart = 1e10;

	P.VaccTimeStart = 1e10;
	P.MoveRestrTimeStart = 1e10;
	P.PlaceCloseTimeStart = 1e10;
	P.PlaceCloseTimeStart2 = 2e10;
	P.SocDistTimeStart = 1e10;
	P.AirportCloseTimeStart = 1e10;
	//P.DigitalContactTracingTimeStart = 1e10;
	P.HQuarantineTimeStart = 1e10;
	P.KeyWorkerProphTimeStart = 1e10;
	P.TreatMaxCourses = P.TreatMaxCoursesBase;
	P.VaccMaxCourses = P.VaccMaxCoursesBase;
	P.PlaceCloseDuration = P.PlaceCloseDurationBase; //// duration of place closure
	P.PlaceCloseIncTrig = P.PlaceCloseIncTrig1;
	P.PlaceCloseTimeStartPrevious = 1e10;
	P.PlaceCloseCellIncThresh = P.PlaceCloseCellIncThresh1;
	P.ResetSeedsFlag = 0; //added this to allow resetting seeds part way through run: ggilani 27/11/2019
	if (!P.StopCalibration) P.DateTriggerReached_SimTime = 0;
	if (P.InitialInfectionCalTime > 0)
	{
		P.HolidaysStartDay_SimTime = -P.InitialInfectionCalTime;
		P.DateTriggerReached_SimTime = P.Epidemic_StartDate_CalTime = P.Interventions_StartDate_CalTime - P.InitialInfectionCalTime;
	}
	fprintf(stderr, "Finished InitModel.\n");
}

void SeedInfection(double t, int* NumSeedingInfections_byLocation, int rf, int run) //adding run number to pass it to event log
{
	/* *NumSeedingInfections_byLocation is an array of the number of seeding infections by location. During runtime, usually just a single int (given by a poisson distribution)*/
	/*rf set to 0 when initializing model, otherwise set to 1 during runtime. */

	int i /*seed location index*/;
	int j /*microcell number*/;
	int k, l /*k,l are grid coords at first, then l changed to be person within Microcell j, then k changed to be index of new infection*/;
	int m = 0/*guard against too many infections and infinite loop*/;
	int f /*range = {0, 1000}*/;
	int n /*number of seed locations?*/;

	n = ((rf == 0) ? P.NumSeedLocations : 1);
	for (i = 0; i < n; i++)
	{
		if ((!P.DoRandomInitialInfectionLoc) || ((P.DoAllInitialInfectioninSameLoc) && (rf))) //// either non-random locations, doing all initial infections in same location, and not initializing.
		{
			k = (int)(P.LocationInitialInfection[i][0] / P.in_microcells_.width);
			l = (int)(P.LocationInitialInfection[i][1] / P.in_microcells_.height);
			j = k * P.get_number_of_micro_cells_high() + l;
			m = 0;
			for (k = 0; (k < NumSeedingInfections_byLocation[i]) && (m < 10000); k++)
			{
				l = Mcells[j].members[(int)(ranf() * ((double)Mcells[j].n))]; //// randomly choose member of microcell j. Name this member l
				if (Hosts[l].inf == InfStat_Susceptible) //// If Host l is uninfected.
				{
					if ((CalcPersonSusc(l, 0, 0, 0) > 0) && (Hosts[l].age <= P.MaxAgeForInitialInfection) && (P.CareHomeAllowInitialInfections || P.CareHomePlaceType<0 || Hosts[l].PlaceLinks[P.CareHomePlaceType]<0))
					{
						//only reset the initial location if rf==0, i.e. when initial seeds are being set, not when imported cases are being set
						if (rf == 0)
						{
							P.LocationInitialInfection[i][0] = Households[Hosts[l].hh].loc.x;
							P.LocationInitialInfection[i][1] = Households[Hosts[l].hh].loc.y;
						}
						Hosts[l].infector = -2;
						Hosts[l].infect_type = INFECT_TYPE_MASK - 1;
						DoInfect(l, t, 0, run); ///// guessing this updates a number of things about person l at time t in thread 0 for this run.
						m = 0;
					}
				}
				else { k--; m++; } //// k-- means if person l chosen is already infected, go again. The m < 10000 is a guard against a) too many infections; b) an infinite loop if no more uninfected people left.
			}
		}
		else if (P.DoAllInitialInfectioninSameLoc)
		{
			f = 0;
			do
			{
				m = 0;
				do
				{
					l = (int)(ranf() * ((double)P.PopSize));
					j = Hosts[l].mcell;
					//fprintf(stderr,"%i ",AdUnits[Mcells[j].adunit].id);
				} while ((Mcells[j].n < NumSeedingInfections_byLocation[i]) || (Mcells[j].n > P.MaxPopDensForInitialInfection)
					|| (Mcells[j].n < P.MinPopDensForInitialInfection)
					|| ((P.InitialInfectionsAdminUnit[i] > 0) && ((AdUnits[Mcells[j].adunit].id % P.AdunitLevel1Mask) / P.AdunitLevel1Divisor != (P.InitialInfectionsAdminUnit[i] % P.AdunitLevel1Mask) / P.AdunitLevel1Divisor)));
				for (k = 0; (k < NumSeedingInfections_byLocation[i]) && (m < 10000); k++)
				{
					l = Mcells[j].members[(int)(ranf() * ((double)Mcells[j].n))];
					if (Hosts[l].inf == InfStat_Susceptible)
					{
						if ((CalcPersonSusc(l, 0, 0, 0) > 0) && (Hosts[l].age <= P.MaxAgeForInitialInfection) && (P.CareHomeAllowInitialInfections || P.CareHomePlaceType < 0 || Hosts[l].PlaceLinks[P.CareHomePlaceType] < 0))
						{
							P.LocationInitialInfection[i][0] = Households[Hosts[l].hh].loc.x;
							P.LocationInitialInfection[i][1] = Households[Hosts[l].hh].loc.y;
							Hosts[l].infector = -2; Hosts[l].infect_type = INFECT_TYPE_MASK - 1;
							DoInfect(l, t, 0, run);
							m = 0;
						}
					}
					else
					{
						k--; m++;
					}
				}
				if (m)
					f++;
				else
					f = 0;
			} while ((f > 0) && (f < 1000));
		}
		else
		{
			m = 0;
			for (k = 0; (k < NumSeedingInfections_byLocation[i]) && (m < 10000); k++)
			{
				do
				{
					l = (int)(ranf() * ((double)P.PopSize));
					j = Hosts[l].mcell;
					//fprintf(stderr,"@@ %i %i ",AdUnits[Mcells[j].adunit].id, (int)(AdUnits[Mcells[j].adunit].id / P.CountryDivisor));
				} while ((Mcells[j].n == 0) || (Mcells[j].n > P.MaxPopDensForInitialInfection)
					|| (Mcells[j].n < P.MinPopDensForInitialInfection)
					|| ((P.InitialInfectionsAdminUnit[i] > 0) && ((AdUnits[Mcells[j].adunit].id % P.AdunitLevel1Mask) / P.AdunitLevel1Divisor != (P.InitialInfectionsAdminUnit[i] % P.AdunitLevel1Mask) / P.AdunitLevel1Divisor)));
				l = Mcells[j].members[(int)(ranf() * ((double)Mcells[j].n))];
				if (Hosts[l].inf == InfStat_Susceptible)
				{
					if ((CalcPersonSusc(l, 0, 0, 0) > 0) && (Hosts[l].age<=P.MaxAgeForInitialInfection) && (P.CareHomeAllowInitialInfections || P.CareHomePlaceType < 0 || Hosts[l].PlaceLinks[P.CareHomePlaceType] < 0))
					{
						P.LocationInitialInfection[i][0] = Households[Hosts[l].hh].loc.x;
						P.LocationInitialInfection[i][1] = Households[Hosts[l].hh].loc.y;
						Hosts[l].infector = -2; Hosts[l].infect_type = INFECT_TYPE_MASK - 1;
						DoInfect(l, t, 0, run);
						m = 0;
					}
					else
					{
						k--; m++;
					}
				}
				else
				{
					k--; m++;
				}
			}
		}
	}
	if (m > 0) fprintf(stderr, "### Seeding error ###\n");
}


int RunModel(int run) //added run number as parameter
{
	int j, k, l, fs, fs2, NumSeedingInfections, NumSeedingInfections_byLocation[MAX_NUM_SEED_LOCATIONS] /*Denotes either Num imported Infections given rate ir, or number false positive "infections"*/;
	double ir; // infection import rate?;
	double t, cI, lcI, t2;
	unsigned short int ts;
	int continueEvents = 1;


/*	fprintf(stderr, "Checking consistency of initial state...\n");
	int i, i2, k2;
	for (i = j = k = ni = fs2 = i2 = 0; i < P.N; i++)
	{
		if (i % 1000 == 0) fprintf(stderr, "\r*** %i              ", i);
		if (Hosts[i].inf == 0) j++;
		if ((Hosts[i].pcell < P.NC) && (Hosts[i].pcell >= 0))
		{
			if (Cells[Hosts[i].pcell].susceptible[Hosts[i].listpos] != i)
			{
				k++;
				for (l = fs = 0; (l < Cells[Hosts[i].pcell].n) && (!fs); l++)
					fs = (Cells[Hosts[i].pcell].susceptible[l] == i);
				if (!fs) NumSeedingInfections++;
			}
			else
			{
				if ((Hosts[i].listpos > Cells[Hosts[i].pcell].S - 1) && (Hosts[i].inf == InfStat_Susceptible)) i2++;
				if ((Hosts[i].listpos < Cells[Hosts[i].pcell].S + Cells[Hosts[i].pcell].L + Cells[Hosts[i].pcell].I - 1) && (abs(Hosts[i].inf) == InfStat_Recovered)) i2++;
			}
			if ((Cells[Hosts[i].pcell].S + Cells[Hosts[i].pcell].L + Cells[Hosts[i].pcell].I + Cells[Hosts[i].pcell].R + Cells[Hosts[i].pcell].D) != Cells[Hosts[i].pcell].n)
			{
				k2++;
			}
		}
		else
			fs2++;
	}
	fprintf(stderr, "\n*** susceptibles=%i\nincorrect listpos=%i\nhosts not found in cell list=%i\nincorrect cell refs=%i\nincorrect positioning in cell susc list=%i\nwrong cell totals=%i\n", j, k, NumSeedingInfections, fs2, i2, k2);
*/
	InterruptRun = 0;
	lcI = 1;
	if (P.DoLoadSnapshot)
	{
		P.ts_age = (int)(P.SnapshotLoadTime * P.TimeStepsPerDay);
		t = ((double)P.ts_age) * P.TimeStep;
	}
	else
	{
		t = 0;
		P.ts_age = 0;
	}
	fs = 1;
	fs2 = 0;

	for (ns = 1; ((ns < P.NumSamples) && (!InterruptRun)); ns++) //&&(continueEvents) <-removed this
	{
		RecordSample(t, ns - 1);
		CalibrationThresholdCheck(t, ns - 1);
		fprintf(stderr, "\r    t=%lg   %i    %i|%i    %i     %i [=%i]  %i (%lg %lg %lg)   %lg    ", t,
			State.S, State.L, State.I, State.R, State.D, State.S + State.L + State.I + State.R + State.D, State.cumD, State.cumT, State.cumV, State.cumVG, sqrt(State.maxRad2) / 1000); //added State.cumVG
		if (!InterruptRun)
		{
			//Only run to a certain number of infections: ggilani 28/10/14
			if (P.LimitNumInfections) continueEvents = (State.cumI < P.MaxNumInfections);

			for (j = 0; ((j < P.UpdatesPerSample) && (!InterruptRun) && (continueEvents)); j++)
			{
				ts = (unsigned short int) (P.TimeStepsPerDay * t);

				//if we are to reset random numbers after an intervention event, specific time
				if (P.ResetSeedsPostIntervention)
					if ((P.ResetSeedsFlag == 0) && (ts >= (P.TimeToResetSeeds * P.TimeStepsPerDay)))
					{
						setall(&P.nextRunSeed1, &P.nextRunSeed2);
						P.ResetSeedsFlag = 1;
					}

				if (fs)
				{
					if (P.DoAirports) TravelDepartSweep(t);
					k = (int)t;
					if (P.DurImportTimeProfile > 0)
					{
						if (k < P.DurImportTimeProfile)
							ir = P.ImportInfectionTimeProfile[k] * ((t > P.InfectionImportChangeTime) ? (P.InfectionImportRate2 / P.InfectionImportRate1) : 1.0);
						else
							ir = 0;
					}
					else	ir = (t > P.InfectionImportChangeTime) ? P.InfectionImportRate2 : P.InfectionImportRate1;
					if (ir > 0) //// if infection import rate > 0, seed some infections
					{
						for (k = NumSeedingInfections = 0; k < P.NumSeedLocations; k++) NumSeedingInfections += (NumSeedingInfections_byLocation[k] = (int)ignpoi(P.TimeStep * ir * P.InitialInfectionsAdminUnitWeight[k] * P.SeedingScaling)); //// sample number imported infections from Poisson distribution.
						if (NumSeedingInfections > 0)		SeedInfection(t, NumSeedingInfections_byLocation, 1, run);
					}
					if (P.FalsePositivePerCapitaIncidence > 0)
					{
						NumSeedingInfections = (int)ignpoi(P.TimeStep * P.FalsePositivePerCapitaIncidence * ((double)P.PopSize));
						if (NumSeedingInfections > 0)
						{
							for (k = 0; k < NumSeedingInfections; k++)
							{
								do
								{
									l = (int)(((double)P.PopSize) * ranf()); //// choose person l randomly from entire population. (but change l if while condition not satisfied?)
								} while ((abs(Hosts[l].inf) == InfStat_Dead) || (ranf() > P.FalsePositiveAgeRate[HOST_AGE_GROUP(l)]));
								DoFalseCase(l, t, ts, 0);
							}
						}
					}
					InfectSweep(t, run);  // loops over all infectious people and decides which susceptible people to infect (at household, place and spatial level), and adds them to queue. Then changes each person's various characteristics using DoInfect function.  adding run number as a parameter to infect sweep so we can track run number: ggilani - 15/10/14
					//// IncubRecoverySweep loops over all infecteds (either latent or infectious). If t is the right time, latent people moved to being infected, and infectious people moved to being clinical cases. Possibly also add them to recoveries or deaths. Add them to hospitalisation & hospitalisation discharge queues.
					if (!P.DoSI) IncubRecoverySweep(t, run);
					// If doing new contact tracing, update numbers of people under contact tracing after each time step

					if (P.DoDigitalContactTracing) DigitalContactTracingSweep(t);

					fs2 = ((P.DoDeath) || (State.L + State.I > 0) || (ir > 0) || (P.FalsePositivePerCapitaIncidence > 0));
					///// TreatSweep loops over microcells to decide which cells are treated (either with treatment, vaccine, social distancing, movement restrictions etc.). Calls DoVacc, DoPlaceClose, DoProphNoDelay etc. to change (threaded) State variables
					if (!TreatSweep(t))
					{
						if ((!fs2) && (State.L + State.I == 0) && (P.FalsePositivePerCapitaIncidence == 0)) { if ((ir == 0) && (((int)t) > P.DurImportTimeProfile)) fs = 0; }
					}
					if (P.DoAirports) TravelReturnSweep(t);
				}
				t += P.TimeStep;
				if (P.DoDeath) P.ts_age++;
				if ((P.DoSaveSnapshot) && (t <= P.SnapshotSaveTime) && (t + P.TimeStep > P.SnapshotSaveTime)) SaveSnapshot();
				if (t > P.TreatNewCoursesStartTime) P.TreatMaxCourses += P.TimeStep * P.TreatNewCoursesRate;
				if ((t > P.VaccNewCoursesStartTime) && (t < P.VaccNewCoursesEndTime)) P.VaccMaxCourses += P.TimeStep * P.VaccNewCoursesRate;
				cI = ((double)(State.S)) / ((double)P.PopSize);
				if ((lcI - cI) > 0.2)
				{
					lcI = cI;
					UpdateProbs(0);
					DoInitUpdateProbs = 1;
				}
			}
		}
	}
	if (!InterruptRun) RecordSample(t, P.NumSamples - 1);
	fprintf(stderr, "\nEnd of run\n");
	t2 = t + P.SampleTime;
//	if(!InterruptRun)
	while (fs)
	{
		fs = TreatSweep(t2);
		t2 += P.SampleStep;
	}
	//	fprintf(stderr,"End RunModel\n");
	if (P.DoAirports)
	{
		t2 = t;
		for (t2 = t; t2 <= t + MAX_TRAVEL_TIME; t2 += P.TimeStep)
			TravelReturnSweep(t2);
	}
/*	if (!InterruptRun)
	{
		fprintf(stderr, "Checking consistency of final state...\n");
		int i, i2, k2;
		for (i = j = k = NumSeedingInfections = fs2 = i2 = 0; i < P.PopSize; i++)
		{
			if (i % 1000 == 0) fprintf(stderr, "\r*** %i              ", i);
			if (Hosts[i].inf == 0) j++;
			if ((Hosts[i].pcell < P.NC) && (Hosts[i].pcell >= 0))
			{
				if (Cells[Hosts[i].pcell].susceptible[Hosts[i].listpos] != i)
				{
					k++;
					for (l = fs = 0; (l < Cells[Hosts[i].pcell].n) && (!fs); l++)
						fs = (Cells[Hosts[i].pcell].susceptible[l] == i);
					if (!fs) NumSeedingInfections++;
				}
				else
				{
					if ((Hosts[i].listpos > Cells[Hosts[i].pcell].S - 1) && (Hosts[i].inf == InfStat_Susceptible)) i2++;
					if ((Hosts[i].listpos < Cells[Hosts[i].pcell].S + Cells[Hosts[i].pcell].L + Cells[Hosts[i].pcell].I - 1) && (abs(Hosts[i].inf) == InfStat_Recovered)) i2++;
				}
				if ((Cells[Hosts[i].pcell].S + Cells[Hosts[i].pcell].L + Cells[Hosts[i].pcell].I + Cells[Hosts[i].pcell].R + Cells[Hosts[i].pcell].D) != Cells[Hosts[i].pcell].n)
				{
					k2++;
				}
			}
			else
				fs2++;
		}
		fprintf(stderr, "\n*** susceptibles=%i\nincorrect listpos=%i\nhosts not found in cell list=%i\nincorrect cell refs=%i\nincorrect positioning in cell susc list=%i\nwrong cell totals=%i\n", j, k, NumSeedingInfections, fs2, i2, k2);
	}
*/
	if(!InterruptRun) RecordInfTypes();
	return (InterruptRun);
}

void SaveDistribs(void)
{
	int i, j, k;
	FILE* dat;
	char outname[1024];
	double s;

	if (P.DoPlaces)
	{
		for (j = 0; j < P.PlaceTypeNum; j++)
			if (j != P.HotelPlaceType)
			{
				for (i = 0; i < P.Nplace[j]; i++)
					Places[j][i].n = 0;
				for (i = 0; i < P.PopSize; i++)
				{
					if (Hosts[i].PlaceLinks[j] >= P.Nplace[j])
						fprintf(stderr, "*%i %i: %i %i", i, j, Hosts[i].PlaceLinks[j], P.Nplace[j]);
					else if (Hosts[i].PlaceLinks[j] >= 0)
						Places[j][Hosts[i].PlaceLinks[j]].n++;
				}
			}
		for (j = 0; j < P.PlaceTypeNum; j++)
			for (i = 0; i < MAX_DIST; i++)
				PlaceDistDistrib[j][i] = 0;
		for (i = 0; i < P.PopSize; i++)
			for (j = 0; j < P.PlaceTypeNum; j++)
				if ((j != P.HotelPlaceType) && (Hosts[i].PlaceLinks[j] >= 0))
				{
					if (Hosts[i].PlaceLinks[j] >= P.Nplace[j])
						fprintf(stderr, "*%i %i: %i ", i, j, Hosts[i].PlaceLinks[j]);
					else if ((!P.DoOutputPlaceDistForOneAdunit) ||
						((AdUnits[Mcells[Hosts[i].mcell].adunit].id % P.AdunitLevel1Mask) / P.AdunitLevel1Divisor == (P.OutputPlaceDistAdunit % P.AdunitLevel1Mask) / P.AdunitLevel1Divisor))
					{
						k = Hosts[i].PlaceLinks[j];
						s = sqrt(dist2_raw(Households[Hosts[i].hh].loc.x, Households[Hosts[i].hh].loc.y, Places[j][k].loc.x, Places[j][k].loc.y)) / OUTPUT_DIST_SCALE;
						k = (int)s;
						if (k < MAX_DIST) PlaceDistDistrib[j][k]++;
					}
				}
		for (j = 0; j < P.PlaceTypeNum; j++)
			for (i = 0; i < MAX_PLACE_SIZE; i++)
				PlaceSizeDistrib[j][i] = 0;
		for (j = 0; j < P.PlaceTypeNum; j++)
			if (j != P.HotelPlaceType)
				for (i = 0; i < P.Nplace[j]; i++)
					if (Places[j][i].n < MAX_PLACE_SIZE)
						PlaceSizeDistrib[j][Places[j][i].n]++;
		sprintf(outname, "%s.placedist.xls", OutFile);
		if (!(dat = fopen(outname, "wb"))) ERR_CRITICAL("Unable to open output file\n");
		fprintf(dat, "dist");
		for (j = 0; j < P.PlaceTypeNum; j++)
			if (j != P.HotelPlaceType)
				fprintf(dat, "\tfreq_p%i", j);
		fprintf(dat, "\n");
		for (i = 0; i < MAX_DIST; i++)
		{
			fprintf(dat, "%i", i);
			for (j = 0; j < P.PlaceTypeNum; j++)
				if (j != P.HotelPlaceType)
					fprintf(dat, "\t%i", PlaceDistDistrib[j][i]);
			fprintf(dat, "\n");
		}
		fclose(dat);
		sprintf(outname, "%s.placesize.xls", OutFile);
		if (!(dat = fopen(outname, "wb"))) ERR_CRITICAL("Unable to open output file\n");
		fprintf(dat, "size");
		for (j = 0; j < P.PlaceTypeNum; j++)
			if (j != P.HotelPlaceType)
				fprintf(dat, "\tfreq_p%i", j);
		fprintf(dat, "\n");
		for (i = 0; i < MAX_PLACE_SIZE; i++)
		{
			fprintf(dat, "%i", i);
			for (j = 0; j < P.PlaceTypeNum; j++)
				if (j != P.HotelPlaceType)
					fprintf(dat, "\t%i", PlaceSizeDistrib[j][i]);
			fprintf(dat, "\n");
		}
		fclose(dat);
	}
}
void SaveOriginDestMatrix(void)
{
	/** function: SaveOriginDestMatrix
	 *
	 * purpose: to save the calculated origin destination matrix to file
	 * parameters: none
	 * returns: none
	 *
	 * author: ggilani, 13/02/15
	 */
	int i, j;
	FILE* dat;
	char outname[1024];

	sprintf(outname, "%s.origdestmat.xls", OutFile);
	if (!(dat = fopen(outname, "wb"))) ERR_CRITICAL("Unable to open output file\n");
	fprintf(dat, "0,");
	for (i = 0; i < P.NumAdunits; i++) fprintf(dat, "%i,", (AdUnits[i].id % P.AdunitLevel1Mask) / P.AdunitLevel1Divisor);
	fprintf(dat, "\n");
	for (i = 0; i < P.NumAdunits; i++)
	{
		fprintf(dat, "%i,", (AdUnits[i].id % P.AdunitLevel1Mask) / P.AdunitLevel1Divisor);
		for (j = 0; j < P.NumAdunits; j++)
		{
			fprintf(dat, "%.10f,", AdUnits[i].origin_dest[j]);
		}
		fprintf(dat, "\n");
	}
	fclose(dat);
}

void SaveResults(void)
{
	int i, j;
	FILE* dat;
	char outname[1024];

	if (P.OutputNonSeverity)
	{
		sprintf(outname, "%s.xls", OutFile);
		if(!(dat = fopen(outname, "wb"))) ERR_CRITICAL("Unable to open output file\n");
		fprintf(dat, "t\tS\tL\tI\tR\tD\tincI\tincR\tincFC\tincC\tincDC\tincTC\tincCT\tincCC\tcumT\tcumTP\tcumV\tcumVG\tExtinct\trmsRad\tmaxRad\n");//\t\t%.10f\t%.10f\t%.10f\n",P.R0household,P.R0places,P.R0spatial);
		for(i = 0; i < P.NumSamples; i++)
		{
			fprintf(dat, "%.10f\t%.10f\t%.10f\t%.10f\t%.10f\t%.10f\t%.10f\t%.10f\t%.10f\t%.10f\t%.10f\t%.10f\t%.10f\t%.10f\t%.10f\t%.10ft%.10f\t%.10f\t%.10f\t%.10f\t%.10f\n",
				TimeSeries[i].t, TimeSeries[i].S, TimeSeries[i].L, TimeSeries[i].I,
				TimeSeries[i].R, TimeSeries[i].D, TimeSeries[i].incI,
				TimeSeries[i].incR, TimeSeries[i].incFC, TimeSeries[i].incC, TimeSeries[i].incDC, TimeSeries[i].incTC, TimeSeries[i].incCT, TimeSeries[i].incCC,
				TimeSeries[i].cumT, TimeSeries[i].cumTP, TimeSeries[i].cumV, TimeSeries[i].cumVG, TimeSeries[i].extinct, TimeSeries[i].rmsRad, TimeSeries[i].maxRad);
		}
		fclose(dat);
	}

	if ((P.DoAdUnits) && (P.DoAdunitOutput))
	{
		sprintf(outname, "%s.adunit.xls", OutFile);
		if (!(dat = fopen(outname, "wb"))) ERR_CRITICAL("Unable to open output file\n");
		fprintf(dat, "t");
		for (i = 0; i < P.NumAdunits; i++) fprintf(dat, "\tI_%s", AdUnits[i].ad_name);
		for (i = 0; i < P.NumAdunits; i++) fprintf(dat, "\tC_%s", AdUnits[i].ad_name);
		for (i = 0; i < P.NumAdunits; i++) fprintf(dat, "\tDC_%s", AdUnits[i].ad_name);

		fprintf(dat, "\n");
		for (i = 0; i < P.NumSamples; i++)
		{
			fprintf(dat, "%.10f", TimeSeries[i].t);
			for (j = 0; j < P.NumAdunits; j++)
				fprintf(dat, "\t%.10f", TimeSeries[i].incI_adunit[j]);
			for (j = 0; j < P.NumAdunits; j++)
				fprintf(dat, "\t%.10f", TimeSeries[i].incC_adunit[j]);
			for (j = 0; j < P.NumAdunits; j++)
				fprintf(dat, "\t%.10f", TimeSeries[i].incDC_adunit[j]);
			fprintf(dat, "\n");
		}
		fclose(dat);
	}

	if ((P.DoDigitalContactTracing) && (P.DoAdUnits) && (P.OutputDigitalContactTracing))
	{
		sprintf(outname, "%s.digitalcontacttracing.xls", OutFile); //modifying to csv file
		if (!(dat = fopen(outname, "wb"))) ERR_CRITICAL("Unable to open output file\n");
    		fprintf(dat, "t");
		for (i = 0; i < P.NumAdunits; i++)
		{
			fprintf(dat, "\tincDCT_%s", AdUnits[i].ad_name);
		}
		for (i = 0; i < P.NumAdunits; i++)
		{
			fprintf(dat, "\tDCT_%s", AdUnits[i].ad_name);
		}
		fprintf(dat, "\n");
		//print actual output
		for(i=0; i<P.NumSamples; i++)
		{
			fprintf(dat, "%.10lf", TimeSeries[i].t);
			for (j = 0; j < P.NumAdunits; j++)
			{
				fprintf(dat, "\t%.10lf", TimeSeries[i].incDCT_adunit[j]);
			}
			for (j = 0; j < P.NumAdunits; j++)
			{
				fprintf(dat, "\t%.10lf", TimeSeries[i].DCT_adunit[j]);
			}
		fprintf(dat, "\n");
		}
		fclose(dat);

	}

	if ((P.DoDigitalContactTracing) && (P.OutputDigitalContactDist))
	{
		sprintf(outname, "%s.digitalcontactdist.xls", OutFile); //modifying to csv file
		if (!(dat = fopen(outname, "wb"))) ERR_CRITICAL("Unable to open output file\n");
		//print headers
		fprintf(dat, "nContacts\tFrequency\n");
		for (i = 0; i < (MAX_CONTACTS + 1); i++)
		{
			fprintf(dat, "%i\t%i\n", i, State.contact_dist[i]);
		}
		fclose(dat);
	}

	if(P.KeyWorkerProphTimeStartBase < P.SampleTime)
		{
		sprintf(outname, "%s.keyworker.xls", OutFile);
		if(!(dat = fopen(outname, "wb"))) ERR_CRITICAL("Unable to open output file\n");
		fprintf(dat, "t");
		for(i = 0; i < 2; i++) fprintf(dat, "\tI%i", i);
		for(i = 0; i < 2; i++) fprintf(dat, "\tC%i", i);
		for(i = 0; i < 2; i++) fprintf(dat, "\tT%i", i);
		fprintf(dat, "\t%i\t%i\n", P.KeyWorkerNum, P.KeyWorkerIncHouseNum);
		for(i = 0; i < P.NumSamples; i++)
			{
			fprintf(dat, "%.10f", TimeSeries[i].t);
			for(j = 0; j < 2; j++)
				fprintf(dat, "\t%.10f", TimeSeries[i].incI_keyworker[j]);
			for(j = 0; j < 2; j++)
				fprintf(dat, "\t%.10f", TimeSeries[i].incC_keyworker[j]);
			for(j = 0; j < 2; j++)
				fprintf(dat, "\t%.10f", TimeSeries[i].cumT_keyworker[j]);
			fprintf(dat, "\n");
			}
		fclose(dat);
		}

	if(P.DoInfectionTree)
		{
		sprintf(outname, "%s.tree.xls", OutFile);
		if(!(dat = fopen(outname, "wb"))) ERR_CRITICAL("Unable to open output file\n");
		for(i = 0; i < P.PopSize; i++)
			if(Hosts[i].infect_type % INFECT_TYPE_MASK > 0)
				fprintf(dat, "%i\t%i\t%i\t%i\n", i, Hosts[i].infector, Hosts[i].infect_type % INFECT_TYPE_MASK, (int)HOST_AGE_YEAR(i));
		fclose(dat);
		}
#if defined(_WIN32) || defined(IMAGE_MAGICK)
	static int dm[13] ={0,31,28,31,30,31,30,31,31,30,31,30,31};
	int d, m, y, dml, f;
#ifdef _WIN32
	//if(P.OutputBitmap == 1) CloseAvi(avi);
	//if((TimeSeries[P.NumSamples - 1].extinct) && (P.OutputOnlyNonExtinct))
	//	{
	//	sprintf(outname, "%s.ge" DIRECTORY_SEPARATOR "%s.avi", OutFile, OutFile);
	//	DeleteFile(outname);
	//	}
#endif
	if(P.OutputBitmap >= 1 && P.BitmapFormat == BitmapFormats::PNG)
		{
		// Generate Google Earth .kml file
		sprintf(outname, "%s.ge" DIRECTORY_SEPARATOR "%s.ge.kml", OutFile, OutFile); //sprintf(outname,"%s.ge" DIRECTORY_SEPARATOR "%s.kml",OutFileBase,OutFile);
		if(!(dat = fopen(outname, "wb")))
			{
			ERR_CRITICAL("Unable to open output kml file\n");
			}
		fprintf(dat, "<?xml version=\"1.0\" encoding=\"UTF-8\"?>\n<kml xmlns=\"http://earth.google.com/kml/2.2\">\n<Document>\n");
		fprintf(dat, "<name>%s</name>\n", OutFile);
		y = 2009;
		m = 1;
		d = 1;
		for(i = 0; i < P.NumSamples; i++)
			{
			fprintf(dat, "<GroundOverlay>\n<name>Snapshot %i</name>\n", i + 1);
			fprintf(dat, "<TimeSpan>\n<begin>%i-%02i-%02iT00:00:00Z</begin>\n", y, m, d);
			d += (int)P.SampleStep; // SampleStep has to be an integer here.
			do
				{
				f = 1;
				dml = dm[m];
				if((m == 2) && (y % 4 == 0)) dml = 29;
				if(d > dml)
					{
					m++;
					if(m > 12)
						{
						m -= 12;
						y++;
						}
					d -= dml;
					f = 0;
					}
				} while(!f);
				fprintf(dat, "<end>%i-%02i-%02iT00:00:00Z</end>\n</TimeSpan>\n", y, m, d);
				sprintf(outname, "%s.ge" DIRECTORY_SEPARATOR "%s.%i.png", OutFile, OutFile, i + 1);
				fprintf(dat, "<Icon>\n<href>%s</href>\n</Icon>\n", outname);
				fprintf(dat, "<LatLonBox>\n<north>%.10f</north>\n<south>%.10f</south>\n<east>%.10f</east>\n<west>%.10f</west>\n</LatLonBox>\n",
					P.SpatialBoundingBox[3], P.SpatialBoundingBox[1], P.SpatialBoundingBox[2], P.SpatialBoundingBox[0]);
				fprintf(dat, "</GroundOverlay>\n");
			}
		fprintf(dat, "</Document>\n</kml>\n");
		fclose(dat);
		}
#endif


	if((P.DoSeverity)&&(P.OutputSeverity))
	{
		sprintf(outname, "%s.severity.xls", OutFile);
		if(!(dat = fopen(outname, "wb"))) ERR_CRITICAL("Unable to open severity output file\n");
		fprintf(dat, "t\tRt\tTG\tSI\tS\tI\tR\tincI\tMild\tILI\tSARI\tCritical\tCritRecov\tincMild\tincILI\tincSARI\tincCritical\tincCritRecov\tincDeath\tincDeath_ILI\tincDeath_SARI\tincDeath_Critical\tcumMild\tcumILI\tcumSARI\tcumCritical\tcumCritRecov\tcumDeath\tcumDeath_ILI\tcumDeath_SARI\tcumDeath_Critical\n");//\t\t%.10f\t%.10f\t%.10f\n",P.R0household,P.R0places,P.R0spatial);
		for (i = 0; i < P.NumSamples; i++)
		{
			fprintf(dat, "%.10f\t%.10f\t%.10f\t%.10f\t%.10f\t%.10f\t%.10f\t%.10f\t%.10f\t%.10f\t%.10f\t%.10f\t%.10f\t%.10f\t%.10f\t%.10f\t%.10f\t%.10f\t%.10f\t%.10f\t%.10f\t%.10f\t%.10f\t%.10f\t%.10f\t%.10f\t%.10f\t%.10f\t%.10f\t%.10f\t%.10f\n",
				TimeSeries[i].t, TimeSeries[i].Rdenom, TimeSeries[i].meanTG, TimeSeries[i].meanSI, TimeSeries[i].S, TimeSeries[i].I, TimeSeries[i].R, TimeSeries[i].incI,
				TimeSeries[i].Mild		, TimeSeries[i].ILI		, TimeSeries[i].SARI	, TimeSeries[i].Critical	, TimeSeries[i].CritRecov	,
				TimeSeries[i].incMild	, TimeSeries[i].incILI	, TimeSeries[i].incSARI	, TimeSeries[i].incCritical	, TimeSeries[i].incCritRecov,
				TimeSeries[i].incD,	TimeSeries[i].incDeath_ILI, TimeSeries[i].incDeath_SARI, TimeSeries[i].incDeath_Critical,
				TimeSeries[i].cumMild	, TimeSeries[i].cumILI	, TimeSeries[i].cumSARI	, TimeSeries[i].cumCritical	, TimeSeries[i].cumCritRecov, TimeSeries[i].D	,
				TimeSeries[i].cumDeath_ILI, TimeSeries[i].cumDeath_SARI, TimeSeries[i].cumDeath_Critical);
		}
		fclose(dat);

		if((P.DoAdUnits) && (P.OutputSeverityAdminUnit))
		{
			//// output severity results by admin unit
			sprintf(outname, "%s.severity.adunit.xls", OutFile);
			if(!(dat = fopen(outname, "wb"))) ERR_CRITICAL("Unable to open output file\n");
			fprintf(dat, "t");

			/////// ****** /////// ****** /////// ****** COLNAMES
			//// prevalence
			for (i = 0; i < P.NumAdunits; i++) fprintf(dat, "\tMild_%s"					, AdUnits[i].ad_name);
			for (i = 0; i < P.NumAdunits; i++) fprintf(dat, "\tILI_%s"					, AdUnits[i].ad_name);
			for (i = 0; i < P.NumAdunits; i++) fprintf(dat, "\tSARI_%s"					, AdUnits[i].ad_name);
			for (i = 0; i < P.NumAdunits; i++) fprintf(dat, "\tCritical_%s"				, AdUnits[i].ad_name);
			for (i = 0; i < P.NumAdunits; i++) fprintf(dat, "\tCritRecov_%s"			, AdUnits[i].ad_name);

			//// incidence
			for (i = 0; i < P.NumAdunits; i++) fprintf(dat, "\tincI_%s"					, AdUnits[i].ad_name);
			for (i = 0; i < P.NumAdunits; i++) fprintf(dat, "\tincMild_%s"				, AdUnits[i].ad_name);
			for (i = 0; i < P.NumAdunits; i++) fprintf(dat, "\tincILI_%s"				, AdUnits[i].ad_name);
			for (i = 0; i < P.NumAdunits; i++) fprintf(dat, "\tincSARI_%s"				, AdUnits[i].ad_name);
			for (i = 0; i < P.NumAdunits; i++) fprintf(dat, "\tincCritical_%s"			, AdUnits[i].ad_name);
			for (i = 0; i < P.NumAdunits; i++) fprintf(dat, "\tincCritRecov_%s"			, AdUnits[i].ad_name);
			for (i = 0; i < P.NumAdunits; i++) fprintf(dat, "\tincDeath_adu%s"			, AdUnits[i].ad_name);
			for (i = 0; i < P.NumAdunits; i++) fprintf(dat, "\tincDeath_ILI_adu%s"		, AdUnits[i].ad_name);
			for (i = 0; i < P.NumAdunits; i++) fprintf(dat, "\tincDeath_SARI_adu%s"		, AdUnits[i].ad_name);
			for (i = 0; i < P.NumAdunits; i++) fprintf(dat, "\tincDeath_Critical_adu%s"	, AdUnits[i].ad_name);

			//// cumulative incidence
			for (i = 0; i < P.NumAdunits; i++) fprintf(dat, "\tcumMild_%s"				, AdUnits[i].ad_name);
			for (i = 0; i < P.NumAdunits; i++) fprintf(dat, "\tcumILI_%s"				, AdUnits[i].ad_name);
			for (i = 0; i < P.NumAdunits; i++) fprintf(dat, "\tcumSARI_%s"				, AdUnits[i].ad_name);
			for (i = 0; i < P.NumAdunits; i++) fprintf(dat, "\tcumCritical_%s"			, AdUnits[i].ad_name);
			for (i = 0; i < P.NumAdunits; i++) fprintf(dat, "\tcumCritRecov_%s"			, AdUnits[i].ad_name);
			for (i = 0; i < P.NumAdunits; i++) fprintf(dat, "\tcumDeaths_%s"			, AdUnits[i].ad_name);
			for (i = 0; i < P.NumAdunits; i++) fprintf(dat, "\tcumDeath_ILI_%s"			, AdUnits[i].ad_name);
			for (i = 0; i < P.NumAdunits; i++) fprintf(dat, "\tcumDeath_SARI_%s"		, AdUnits[i].ad_name);
			for (i = 0; i < P.NumAdunits; i++) fprintf(dat, "\tcumDeath_Critical_%s"	, AdUnits[i].ad_name);

			fprintf(dat, "\n");

			/////// ****** /////// ****** /////// ****** Populate table.
			for(i = 0; i < P.NumSamples; i++)
			{
				fprintf(dat, "%.10f", TimeSeries[i].t);

				//// prevalence
				for (j = 0; j < P.NumAdunits; j++)		fprintf(dat, "\t%.10f", TimeSeries[i].Mild_adunit[j]);
				for (j = 0; j < P.NumAdunits; j++)		fprintf(dat, "\t%.10f", TimeSeries[i].ILI_adunit[j]);
				for (j = 0; j < P.NumAdunits; j++)		fprintf(dat, "\t%.10f", TimeSeries[i].SARI_adunit[j]);
				for (j = 0; j < P.NumAdunits; j++)		fprintf(dat, "\t%.10f", TimeSeries[i].Critical_adunit[j]);
				for (j = 0; j < P.NumAdunits; j++)		fprintf(dat, "\t%.10f", TimeSeries[i].CritRecov_adunit[j]);

				//// incidence
				for (j = 0; j < P.NumAdunits; j++)		fprintf(dat, "\t%.10f", TimeSeries[i].incI_adunit[j]);
				for (j = 0; j < P.NumAdunits; j++)		fprintf(dat, "\t%.10f", TimeSeries[i].incMild_adunit[j]);
				for (j = 0; j < P.NumAdunits; j++)		fprintf(dat, "\t%.10f", TimeSeries[i].incILI_adunit[j]);
				for (j = 0; j < P.NumAdunits; j++)		fprintf(dat, "\t%.10f", TimeSeries[i].incSARI_adunit[j]);
				for (j = 0; j < P.NumAdunits; j++)		fprintf(dat, "\t%.10f", TimeSeries[i].incCritical_adunit[j]);
				for (j = 0; j < P.NumAdunits; j++)		fprintf(dat, "\t%.10f", TimeSeries[i].incCritRecov_adunit[j]);
				for (j = 0; j < P.NumAdunits; j++)		fprintf(dat, "\t%.10f", TimeSeries[i].incD_adunit[j]);
				for (j = 0; j < P.NumAdunits; j++)		fprintf(dat, "\t%.10f", TimeSeries[i].incDeath_ILI_adunit[j]);
				for (j = 0; j < P.NumAdunits; j++)		fprintf(dat, "\t%.10f", TimeSeries[i].incDeath_SARI_adunit[j]);
				for (j = 0; j < P.NumAdunits; j++)		fprintf(dat, "\t%.10f", TimeSeries[i].incDeath_Critical_adunit[j]);

				//// cumulative incidence
				for (j = 0; j < P.NumAdunits; j++)		fprintf(dat, "\t%.10f", TimeSeries[i].cumMild_adunit[j]);
				for (j = 0; j < P.NumAdunits; j++)		fprintf(dat, "\t%.10f", TimeSeries[i].cumILI_adunit[j]);
				for (j = 0; j < P.NumAdunits; j++)		fprintf(dat, "\t%.10f", TimeSeries[i].cumSARI_adunit[j]);
				for (j = 0; j < P.NumAdunits; j++)		fprintf(dat, "\t%.10f", TimeSeries[i].cumCritical_adunit[j]);
				for (j = 0; j < P.NumAdunits; j++)		fprintf(dat, "\t%.10f", TimeSeries[i].cumCritRecov_adunit[j]);
				for (j = 0; j < P.NumAdunits; j++)		fprintf(dat, "\t%.10f", TimeSeries[i].cumD_adunit[j]);
				for (j = 0; j < P.NumAdunits; j++)		fprintf(dat, "\t%.10f", TimeSeries[i].cumDeath_ILI_adunit[j]);
				for (j = 0; j < P.NumAdunits; j++)		fprintf(dat, "\t%.10f", TimeSeries[i].cumDeath_SARI_adunit[j]);
				for (j = 0; j < P.NumAdunits; j++)		fprintf(dat, "\t%.10f", TimeSeries[i].cumDeath_Critical_adunit[j]);

				if(i != P.NumSamples - 1) fprintf(dat, "\n");
			}
			fclose(dat);
		}
	}

	if (P.DoAdUnits && P.OutputAdUnitAge)
	{
		//// output infections by age and admin unit
		sprintf(outname, "%s.age.adunit.xls", OutFile);
		if (!(dat = fopen(outname, "wb"))) ERR_CRITICAL("Unable to open output file\n");
		fprintf(dat, "t");

		// colnames
		for (int AdUnit = 0; AdUnit < P.NumAdunits; AdUnit++)
			for (int AgeGroup = 0; AgeGroup < NUM_AGE_GROUPS; AgeGroup++)
				fprintf(dat, "\tincInf_AG_%i_%s", AgeGroup, AdUnits[AdUnit].ad_name);	// incidence
		for (int AdUnit = 0; AdUnit < P.NumAdunits; AdUnit++)
			for (int AgeGroup = 0; AgeGroup < NUM_AGE_GROUPS; AgeGroup++)
				fprintf(dat, "\tprevInf_AG_%i_%s", AgeGroup, AdUnits[AdUnit].ad_name);	// prevalence
		for (int AdUnit = 0; AdUnit < P.NumAdunits; AdUnit++)
			for (int AgeGroup = 0; AgeGroup < NUM_AGE_GROUPS; AgeGroup++)
				fprintf(dat, "\tcumInf_AG_%i_%s", AgeGroup, AdUnits[AdUnit].ad_name);	// cumulative incidence
		fprintf(dat, "\n");

		// Populate
		for (int Time = 0; Time < P.NumSamples; Time++)
		{
			fprintf(dat, "%.10f", TSMean[Time].t);
			for (int AdUnit = 0; AdUnit < P.NumAdunits; AdUnit++)
				for (int AgeGroup = 0; AgeGroup < NUM_AGE_GROUPS; AgeGroup++)
					fprintf(dat, "\t%.10f", TimeSeries[Time].incInf_age_adunit[AgeGroup][AdUnit]);	// incidence
			for (int AdUnit = 0; AdUnit < P.NumAdunits; AdUnit++)
				for (int AgeGroup = 0; AgeGroup < NUM_AGE_GROUPS; AgeGroup++)
					fprintf(dat, "\t%.10f", TimeSeries[Time].prevInf_age_adunit[AgeGroup][AdUnit]);	// prevalence
			for (int AdUnit = 0; AdUnit < P.NumAdunits; AdUnit++)
				for (int AgeGroup = 0; AgeGroup < NUM_AGE_GROUPS; AgeGroup++)
					fprintf(dat, "\t%.10f", TimeSeries[Time].cumInf_age_adunit[AgeGroup][AdUnit]);	// cumulative incidence
			fprintf(dat, "\n");
		}
	}
}

void SaveSummaryResults(void) //// calculates and saves summary results (called for average of extinct and non-extinct realisation time series - look in main)
{
	int i, j;
	double c, t;
	FILE* dat;
	char outname[1024];

	c = 1 / ((double)(P.NRactE + P.NRactNE));

	if (P.OutputNonSeverity)
	{
		sprintf(outname, "%s.xls", OutFile);
		if(!(dat = fopen(outname, "wb"))) ERR_CRITICAL("Unable to open output file\n");
		//// set colnames
		fprintf(dat, "t\tS\tL\tI\tR\tD\tincI\tincR\tincD\tincC\tincDC\tincTC\tcumT\tcumTmax\tcumTP\tcumV\tcumVmax\tExtinct\trmsRad\tmaxRad\tvS\tvI\tvR\tvD\tvincI\tvincR\tvincFC\tvincC\tvincDC\tvincTC\tvrmsRad\tvmaxRad\t\t%i\t%i\t%.10f\t%.10f\t%.10f\t\t%.10f\t%.10f\t%.10f\t%.10f\n",
			P.NRactNE, P.NRactE, P.R0household, P.R0places, P.R0spatial, c * PeakHeightSum, c * PeakHeightSS - c * c * PeakHeightSum * PeakHeightSum, c * PeakTimeSum, c * PeakTimeSS - c * c * PeakTimeSum * PeakTimeSum);
		c = 1 / ((double)P.NRactual);

		//// populate table
		for(i = 0; i < P.NumSamples; i++)
		{
			fprintf(dat, "%.10f\t%10lf\t%10lf\t%10lf\t%10lf\t%10lf\t%10lf\t%10lf\t%10lf\t%10lf\t%10lf\t%10lf\t%10lf\t%10lf\t%10lf\t%10lf\t%10lf\t%10lf\t%10lf\t%10lf\t",
				c * TSMean[i].t, c * TSMean[i].S, c * TSMean[i].L, c * TSMean[i].I, c * TSMean[i].R,
				c * TSMean[i].D, c * TSMean[i].incI, c * TSMean[i].incR, c * TSMean[i].incFC, c * TSMean[i].incC, c * TSMean[i].incDC, c * TSMean[i].incTC,
				c * TSMean[i].cumT, TSMean[i].cumTmax, c * TSMean[i].cumTP, c * TSMean[i].cumV, TSMean[i].cumVmax, c * TSMean[i].extinct, c * TSMean[i].rmsRad, c * TSMean[i].maxRad);
			fprintf(dat, "%.10f\t%.10f\t%.10f\t%.10f\t%.10f\t%.10f\t%.10f\t%.10f\t%.10f\t%.10f\t%.10f\t%.10f\n",
				c * TSVar[i].S		- c * c * TSMean[i].S		* TSMean[i].S,
				c * TSVar[i].I		- c * c * TSMean[i].I		* TSMean[i].I,
				c * TSVar[i].R		- c * c * TSMean[i].R		* TSMean[i].R,
				c * TSVar[i].D		- c * c * TSMean[i].D		* TSMean[i].D,
				c * TSVar[i].incI	- c * c * TSMean[i].incI	* TSMean[i].incI,
				c * TSVar[i].incR	- c * c * TSMean[i].incR	* TSMean[i].incR,
				c * TSVar[i].incD	- c * c * TSMean[i].incD	* TSMean[i].incD,
				c * TSVar[i].incC	- c * c * TSMean[i].incC	* TSMean[i].incC,
				c * TSVar[i].incDC	- c * c * TSMean[i].incDC	* TSMean[i].incDC, //added detected cases
				c * TSVar[i].incTC	- c * c * TSMean[i].incTC	* TSMean[i].incTC,
				c * TSVar[i].rmsRad - c * c * TSMean[i].rmsRad	* TSMean[i].rmsRad,
				c * TSVar[i].maxRad - c * c * TSMean[i].maxRad	* TSMean[i].maxRad);
		}
		fclose(dat);
	}

	if (P.OutputControls)
	{
		sprintf(outname, "%s.controls.xls", OutFile);
		if(!(dat = fopen(outname, "wb"))) ERR_CRITICAL("Unable to open output file\n");
		fprintf(dat, "t\tS\tincC\tincTC\tincFC\tcumT\tcumUT\tcumTP\tcumV\tincHQ\tincAC\tincAH\tincAA\tincACS\tincAPC\tincAPA\tincAPCS\tpropSocDist");
		for(j = 0; j < NUM_PLACE_TYPES; j++) fprintf(dat, "\tprClosed_%i", j);
		fprintf(dat, "t\tvS\tvincC\tvincTC\tvincFC\tvcumT\tvcumUT\tvcumTP\tvcumV");
		for(j = 0; j < NUM_PLACE_TYPES; j++) fprintf(dat, "\tvprClosed_%i", j);
		fprintf(dat, "\n");
		for(i = 0; i < P.NumSamples; i++)
			{
			fprintf(dat, "%lf\t%lf\t%lf\t%lf\t%lf\t%lf\t%lf\t%lf\t%lf\t%lf\t%lf\t%lf\t%lf\t%lf\t%lf\t%lf\t%lf\t%lf",
				c * TSMean[i].t, c * TSMean[i].S, c * TSMean[i].incC, c * TSMean[i].incTC, c * TSMean[i].incFC,
				c * TSMean[i].cumT, c * TSMean[i].cumUT, c * TSMean[i].cumTP, c * TSMean[i].cumV, c * TSMean[i].incHQ,
				c * TSMean[i].incAC, c * TSMean[i].incAH, c * TSMean[i].incAA, c * TSMean[i].incACS,
				c * TSMean[i].incAPC, c * TSMean[i].incAPA, c * TSMean[i].incAPCS,c*TSMean[i].PropSocDist);
			for(j = 0; j < NUM_PLACE_TYPES; j++) fprintf(dat, "\t%lf", c * TSMean[i].PropPlacesClosed[j]);
			fprintf(dat, "\t%lf\t%lf\t%lf\t%lf\t%lf\t%lf\t%lf\t%lf",
				c * TSVar[i].S - c * c * TSMean[i].S * TSMean[i].S,
				c * TSVar[i].incC - c * c * TSMean[i].incC * TSMean[i].incC,
				c * TSVar[i].incTC - c * c * TSMean[i].incTC * TSMean[i].incTC,
				c * TSVar[i].incFC - c * c * TSMean[i].incFC * TSMean[i].incFC,
				c * TSVar[i].cumT - c * c * TSMean[i].cumT * TSMean[i].cumT,
				c * TSVar[i].cumUT - c * c * TSMean[i].cumUT * TSMean[i].cumUT,
				c * TSVar[i].cumTP - c * c * TSMean[i].cumTP * TSMean[i].cumTP,
				c * TSVar[i].cumV - c * c * TSMean[i].cumV * TSMean[i].cumV);
			for(j = 0; j < NUM_PLACE_TYPES; j++) fprintf(dat, "\t%lf", TSVar[i].PropPlacesClosed[j]);
			fprintf(dat, "\n");
			}
		fclose(dat);

	}

	if (P.OutputAge)
	{
		sprintf(outname, "%s.age.xls", OutFile);
		if(!(dat = fopen(outname, "wb"))) ERR_CRITICAL("Unable to open output file\n");
		fprintf(dat, "t");
		for(i = 0; i < NUM_AGE_GROUPS; i++)
			fprintf(dat, "\tI%i-%i", AGE_GROUP_WIDTH * i, AGE_GROUP_WIDTH * (i + 1));
		for(i = 0; i < NUM_AGE_GROUPS; i++)
			fprintf(dat, "\tC%i-%i", AGE_GROUP_WIDTH * i, AGE_GROUP_WIDTH * (i + 1));
		for(i = 0; i < NUM_AGE_GROUPS; i++)
			fprintf(dat, "\tD%i-%i", AGE_GROUP_WIDTH * i, AGE_GROUP_WIDTH * (i + 1));
		fprintf(dat, "\n");
		for(i = 0; i < P.NumSamples; i++)
			{
			fprintf(dat, "%.10f", c * TSMean[i].t);
			for(j = 0; j < NUM_AGE_GROUPS; j++)
				fprintf(dat, "\t%.10f", c * TSMean[i].incIa[j]);
			for(j = 0; j < NUM_AGE_GROUPS; j++)
				fprintf(dat, "\t%.10f", c * TSMean[i].incCa[j]);
			for(j = 0; j < NUM_AGE_GROUPS; j++)
				fprintf(dat, "\t%.10f", c * TSMean[i].incDa[j]);
			fprintf(dat, "\n");
			}
		fprintf(dat, "dist");
		for(j = 0; j < NUM_AGE_GROUPS; j++)
			fprintf(dat, "\t%.10f", AgeDist[j]);
		fprintf(dat, "\n");
		fclose(dat);
	}

	if((P.DoAdUnits) && (P.DoAdunitOutput))
	{
		sprintf(outname, "%s.adunit.xls", OutFile);
		if(!(dat = fopen(outname, "wb"))) ERR_CRITICAL("Unable to open output file\n");
		fprintf(dat, "t");
		for(i = 0; i < P.NumAdunits; i++) fprintf(dat, "\tI_%s", AdUnits[i].ad_name);
		for(i = 0; i < P.NumAdunits; i++) fprintf(dat, "\tC_%s", AdUnits[i].ad_name);
		for(i = 0; i < P.NumAdunits; i++) fprintf(dat, "\tDC_%s", AdUnits[i].ad_name); //added detected cases: ggilani 03/02/15
		for(i = 0; i < P.NumAdunits; i++) fprintf(dat, "\tT_%s", AdUnits[i].ad_name);
		for(i = 0; i < P.NumAdunits; i++) fprintf(dat, "\t%i", AdUnits[i].n);
		for(i = 0; i < P.NumAdunits; i++) fprintf(dat, "\t%.10f", P.PopByAdunit[i][1]);
		fprintf(dat, "\n");
		for(i = 0; i < P.NumSamples; i++)
		{
			fprintf(dat, "%.10f", c * TSMean[i].t);
			for(j = 0; j < P.NumAdunits; j++)
				fprintf(dat, "\t%.10f", c * TSMean[i].incI_adunit[j]);
			for(j = 0; j < P.NumAdunits; j++)
				fprintf(dat, "\t%.10f", c * TSMean[i].incC_adunit[j]);
			for(j = 0; j < P.NumAdunits; j++)
				fprintf(dat, "\t%.10f", c * TSMean[i].incDC_adunit[j]); //added detected cases: ggilani 03/02/15
			for(j = 0; j < P.NumAdunits; j++)
				fprintf(dat, "\t%.10f", c * TSMean[i].cumT_adunit[j]);
			fprintf(dat, "\n");
		}
		fclose(dat);

		if (P.OutputAdUnitVar)
		{
			sprintf(outname, "%s.adunitVar.xls", OutFile);
			if (!(dat = fopen(outname, "wb"))) ERR_CRITICAL("Unable to open output file\n");
			fprintf(dat, "t");
			for (i = 0; i < P.NumAdunits; i++) fprintf(dat, "\tI_%s", AdUnits[i].ad_name);
			for (i = 0; i < P.NumAdunits; i++) fprintf(dat, "\tC_%s", AdUnits[i].ad_name);
			for (i = 0; i < P.NumAdunits; i++) fprintf(dat, "\tDC_%s", AdUnits[i].ad_name); //added detected cases: ggilani 03/02/15
			for (i = 0; i < P.NumAdunits; i++) fprintf(dat, "\tT_%s", AdUnits[i].ad_name);
			fprintf(dat, "\n");
			for (i = 0; i < P.NumSamples; i++)
			{
				fprintf(dat, "%.10f", c * TSMean[i].t);
				for (j = 0; j < P.NumAdunits; j++)
					fprintf(dat, "\t%.10f", c * TSVar[i].incI_adunit[j] - c * c * TSMean[i].incI_adunit[j] * TSMean[i].incI_adunit[j]);
				for (j = 0; j < P.NumAdunits; j++)
					fprintf(dat, "\t%.10f", c * TSVar[i].incC_adunit[j] - c * c * TSMean[i].incC_adunit[j] * TSMean[i].incC_adunit[j]);
				for (j = 0; j < P.NumAdunits; j++)
					fprintf(dat, "\t%.10f", c * TSVar[i].incDC_adunit[j] - c * c * TSMean[i].incDC_adunit[j] * TSMean[i].incDC_adunit[j]); //added detected cases: ggilani 03/02/15
				for (j = 0; j < P.NumAdunits; j++)
					fprintf(dat, "\t%.10f", c * TSVar[i].cumT_adunit[j] - c * c * TSMean[i].cumT_adunit[j] * TSMean[i].cumT_adunit[j]);
				fprintf(dat, "\n");
			}
			fclose(dat);
		}
	}

	if ((P.DoDigitalContactTracing) && (P.DoAdUnits) && (P.OutputDigitalContactTracing))
	{
		sprintf(outname, "%s.digitalcontacttracing.xls", OutFile);
		if (!(dat = fopen(outname, "wb"))) ERR_CRITICAL("Unable to open output file\n");
		fprintf(dat, "t");
		for (i = 0; i < P.NumAdunits; i++)
		{
			fprintf(dat, "\tincDCT_%s", AdUnits[i].ad_name); // //printing headers for inc per admin unit
		}
		for (i = 0; i < P.NumAdunits; i++)
		{
			fprintf(dat, "\tDCT_%s", AdUnits[i].ad_name); // //printing headers for prevalence of digital contact tracing per admin unit
		}
		fprintf(dat, "\n");
		//print actual output
		for (i = 0; i < P.NumSamples; i++)
		{
			fprintf(dat, "%.10lf", c* TSMean[i].t);
			for (j = 0; j < P.NumAdunits; j++)
			{
				fprintf(dat, "\t%.10lf", c * TSMean[i].incDCT_adunit[j]);
			}
			for (j = 0; j < P.NumAdunits; j++)
			{
				fprintf(dat, "\t%.10lf", c * TSMean[i].DCT_adunit[j]);
			}
			fprintf(dat, "\n");
		}

		fclose(dat);

	}

	if(P.KeyWorkerProphTimeStartBase < P.SampleTime)
	{
		sprintf(outname, "%s.keyworker.xls", OutFile);
		if(!(dat = fopen(outname, "wb"))) ERR_CRITICAL("Unable to open output file\n");
		fprintf(dat, "t");
		for(i = 0; i < 2; i++) fprintf(dat, "\tI%i", i);
		for(i = 0; i < 2; i++) fprintf(dat, "\tC%i", i);
		for(i = 0; i < 2; i++) fprintf(dat, "\tT%i", i);
		for(i = 0; i < 2; i++) fprintf(dat, "\tvI%i", i);
		for(i = 0; i < 2; i++) fprintf(dat, "\tvC%i", i);
		for(i = 0; i < 2; i++) fprintf(dat, "\tvT%i", i);
		fprintf(dat, "\t%i\t%i\n", P.KeyWorkerNum, P.KeyWorkerIncHouseNum);
		for(i = 0; i < P.NumSamples; i++)
			{
			fprintf(dat, "%.10f", c * TSMean[i].t);
			for(j = 0; j < 2; j++)
				fprintf(dat, "\t%.10f", c * TSMean[i].incI_keyworker[j]);
			for(j = 0; j < 2; j++)
				fprintf(dat, "\t%.10f", c * TSMean[i].incC_keyworker[j]);
			for(j = 0; j < 2; j++)
				fprintf(dat, "\t%.10f", c * TSMean[i].cumT_keyworker[j]);
			for(j = 0; j < 2; j++)
				fprintf(dat, "\t%.10f", c * TSVar[i].incI_keyworker[j] - c * c * TSMean[i].incI_keyworker[j] * TSMean[i].incI_keyworker[j]);
			for(j = 0; j < 2; j++)
				fprintf(dat, "\t%.10f", c * TSVar[i].incC_keyworker[j] - c * c * TSMean[i].incC_keyworker[j] * TSMean[i].incC_keyworker[j]);
			for(j = 0; j < 2; j++)
				fprintf(dat, "\t%.10f", c * TSVar[i].cumT_keyworker[j] - c * c * TSMean[i].cumT_keyworker[j] * TSMean[i].cumT_keyworker[j]);
			fprintf(dat, "\n");
			}
		fclose(dat);
	}

	if (P.OutputInfType)
	{
		sprintf(outname, "%s.inftype.xls", OutFile);
		if (!(dat = fopen(outname, "wb"))) ERR_CRITICAL("Unable to open output file\n");
		fprintf(dat, "t\tR\tTG\tSI");
		for (j = 0; j < INFECT_TYPE_MASK; j++) fprintf(dat, "\tRtype_%i", j);
		for (j = 0; j < INFECT_TYPE_MASK; j++) fprintf(dat, "\tincItype_%i", j);
		for (j = 0; j < NUM_AGE_GROUPS; j++) fprintf(dat, "\tRage_%i", j);
		fprintf(dat, "\n");
		for (i = 0; i < P.NumSamples; i++)
		{
			fprintf(dat, "%lf\t%lf\t%lf\t%lf", c * TSMean[i].t, c * TSMean[i].Rdenom, c* TSMean[i].meanTG, c* TSMean[i].meanSI);
			for (j = 0; j < INFECT_TYPE_MASK; j++) fprintf(dat, "\t%lf", c * TSMean[i].Rtype[j]);
			for (j = 0; j < INFECT_TYPE_MASK; j++) fprintf(dat, "\t%lf", c * TSMean[i].incItype[j]);
			for (j = 0; j < NUM_AGE_GROUPS; j++) fprintf(dat, "\t%lf", c * TSMean[i].Rage[j]);
			fprintf(dat, "\n");
		}
		fclose(dat);
	}

	if (P.OutputR0)
	{
		sprintf(outname, "%s.R0.xls", OutFile);
		if (!(dat = fopen(outname, "wb"))) ERR_CRITICAL("Unable to open output file\n");
		for (i = 0; i < MAX_SEC_REC; i++)
		{
			fprintf(dat, "%i", i);
			for (j = 0; j < MAX_GEN_REC; j++)
				fprintf(dat, "\t%.10f", c * indivR0_av[i][j]);
			fprintf(dat, "\n");
		}
		fclose(dat);
	}

	if (P.OutputHousehold)
	{
		sprintf(outname, "%s.household.xls", OutFile);
		for (i = 1; i <= MAX_HOUSEHOLD_SIZE; i++)
		{
			t = 0;
			for (j = 1; j <= MAX_HOUSEHOLD_SIZE; j++)
				t += inf_household_av[i][j];
			inf_household_av[i][0] = denom_household[i] / c - t;
		}
		for (i = 1; i <= MAX_HOUSEHOLD_SIZE; i++)
		{
			t = 0;
			for (j = 1; j <= MAX_HOUSEHOLD_SIZE; j++)
				t += case_household_av[i][j];
			case_household_av[i][0] = denom_household[i] / c - t;
		}
		if (!(dat = fopen(outname, "wb"))) ERR_CRITICAL("Unable to open output file\n");
		for (i = 1; i <= MAX_HOUSEHOLD_SIZE; i++)
			fprintf(dat, "\t%i", i);
		fprintf(dat, "\n");
		for (i = 0; i <= MAX_HOUSEHOLD_SIZE; i++)
		{
			fprintf(dat, "%i", i);
			for (j = 1; j <= MAX_HOUSEHOLD_SIZE; j++)
				fprintf(dat, "\t%.10f", inf_household_av[j][i] * c);
			fprintf(dat, "\n");
		}
		fprintf(dat, "\n");
		for (i = 1; i <= MAX_HOUSEHOLD_SIZE; i++)
			fprintf(dat, "\t%i", i);
		fprintf(dat, "\n");
		for (i = 0; i <= MAX_HOUSEHOLD_SIZE; i++)
		{
			fprintf(dat, "%i", i);
			for (j = 1; j <= MAX_HOUSEHOLD_SIZE; j++)
				fprintf(dat, "\t%.10f", case_household_av[j][i] * c);
			fprintf(dat, "\n");
		}
		fclose(dat);
	}

	if (P.OutputCountry)
	{
		sprintf(outname, "%s.country.xls", OutFile);
		if (!(dat = fopen(outname, "wb"))) ERR_CRITICAL("Unable to open output file\n");
		for (i = 0; i < MAX_COUNTRIES; i++)
			fprintf(dat, "%i\t%.10f\t%.10f\n", i, infcountry_av[i] * c, infcountry_num[i] * c);
		fclose(dat);
	}

	if ((P.DoSeverity)&&(P.OutputSeverity))
	{
		//// output separate severity file (can integrate with main if need be)
		sprintf(outname, "%s.severity.xls", OutFile);

		if (!(dat = fopen(outname, "wb"))) ERR_CRITICAL("Unable to open severity output file\n");
		fprintf(dat, "t\tPropSocDist\tRt\tTG\tSI\tS\tI\tR\tincI\tincC\tMild\tILI\tSARI\tCritical\tCritRecov\tSARIP\tCriticalP\tCritRecovP\tprevQuarNotInfected\tprevQuarNotSymptomatic\tincMild\tincILI\tincSARI\tincCritical\tincCritRecov\tincSARIP\tincCriticalP\tincCritRecovP\tincDeath\tincDeath_ILI\tincDeath_SARI\tincDeath_Critical\tcumMild\tcumILI\tcumSARI\tcumCritical\tcumCritRecov\tcumDeath\tcumDeath_ILI\tcumDeath_SARI\tcumDeath_Critical\t");
		fprintf(dat, "PropSocDist_v\tRt_v\tTG_v\tSI_v\tS_v\tI_v\tR_v\tincI_v\tincC_v\tMild_v\tILI_v\tSARI_v\tCritical_v\tCritRecov_v\tincMild_v\tincILI_v\tincSARI_v\tincCritical_v\tincCritRecov_v\tincDeath_v\tincDeath_ILI_v\tincDeath_SARI_v\tincDeath_Critical_v\tcumMild_v\tcumILI_v\tcumSARI_v\tcumCritical_v\tcumCritRecov_v\tcumDeath_v\tcumDeath_ILI_v\tcumDeath_SARI_v\tcumDeath_Critical_v\n");
		double SARI, Critical, CritRecov, incSARI, incCritical, incCritRecov, sc1, sc2,sc3,sc4; //this stuff corrects bed prevalence for exponentially distributed time to test results in hospital
		sc1 = (P.Mean_TimeToTest > 0) ? exp(-1.0 / P.Mean_TimeToTest) : 0.0;
		sc2 = (P.Mean_TimeToTest > 0) ? exp(-P.Mean_TimeToTestOffset / P.Mean_TimeToTest) : 0.0;
		sc3 = (P.Mean_TimeToTest > 0) ? exp(-P.Mean_TimeToTestCriticalOffset / P.Mean_TimeToTest) : 0.0;
		sc4 = (P.Mean_TimeToTest > 0) ? exp(-P.Mean_TimeToTestCritRecovOffset / P.Mean_TimeToTest) : 0.0;
		incSARI = incCritical = incCritRecov = 0;
		for (i = 0; i < P.NumSamples; i++)
		{
			if (i > 0)
			{
				SARI = (TSMean[i].SARI - TSMean[i - 1].SARI) * sc2 + SARI * sc1;
				Critical = (TSMean[i].Critical - TSMean[i - 1].Critical) * sc3 + Critical * sc1;
				CritRecov = (TSMean[i].CritRecov - TSMean[i - 1].CritRecov) * sc4 + CritRecov * sc1;
				incSARI = TSMean[i].incSARI * (1.0 - sc2) + incSARI * sc1;
				incCritical = TSMean[i].incCritical * (1.0 - sc3) + incCritical * sc1;
				incCritRecov = TSMean[i].incCritRecov * (1.0 - sc4) + incCritRecov * sc1;
			}
			else
			{
				SARI = TSMean[i].SARI * sc2;
				Critical = TSMean[i].Critical * sc3;
				CritRecov = TSMean[i].CritRecov * sc4;
			}

			fprintf(dat, "%.10f\t%.10f\t%.10f\t%.10f\t%.10f\t%.17f\t%.10f\t%.10f\t%.10f\t%.10f\t%.10f\t%.10f\t%.10f\t%.10f\t%.10f\t%.10f\t%.10f\t%.10f\t%.10f\t%.10f\t%.10f\t%.10f\t%.10f\t%.10f\t%.10f\t%.10f\t%.10f\t%.10f\t%.10f\t%.10f\t%.10f\t%.10f\t%.10f\t%.10f\t%.10f\t%.10f\t%.10f\t%.10f\t%.10f\t%.10f\t%.10f\t",
				c* TSMean[i].t, c* TSMean[i].PropSocDist, c* TSMean[i].Rdenom, c* TSMean[i].meanTG, c* TSMean[i].meanSI, c* TSMean[i].S, c* TSMean[i].I, c* TSMean[i].R, c* TSMean[i].incI, c* TSMean[i].incC,
				c* TSMean[i].Mild, c* TSMean[i].ILI, c* TSMean[i].SARI,c* TSMean[i].Critical, c* TSMean[i].CritRecov,c* (TSMean[i].SARI - SARI), c* (TSMean[i].Critical - Critical), c* (TSMean[i].CritRecov - CritRecov),
				c * TSMean[i].prevQuarNotInfected, c * TSMean[i].prevQuarNotSymptomatic,
				c * TSMean[i].incMild, c * TSMean[i].incILI, c * TSMean[i].incSARI, c * TSMean[i].incCritical, c * TSMean[i].incCritRecov, c * incSARI, c * incCritical, c * incCritRecov, c * TSMean[i].incD,
				c * TSMean[i].incDeath_ILI, c * TSMean[i].incDeath_SARI, c * TSMean[i].incDeath_Critical,
				c * TSMean[i].cumMild, c * TSMean[i].cumILI, c * TSMean[i].cumSARI, c * TSMean[i].cumCritical, c * TSMean[i].cumCritRecov, c*TSMean[i].D,
				c * TSMean[i].cumDeath_ILI, c * TSMean[i].cumDeath_SARI, c * TSMean[i].cumDeath_Critical);
			fprintf(dat, "%.10f\t%.10f\t%.10f\t%.10f\t%.10f\t%.10f\t%.10f\t%.10f\t%.10f\t%.10f\t%.10f\t%.10f\t%.10f\t%.10f\t%.10f\t%.10f\t%.10f\t%.10f\t%.10f\t%.10f\t%.10f\t%.10f\t%.10f\t%.10f\t%.10f\t%.10f\t%.10f\t%.10f\t%.10f\t%.10f\t%.10f\t%.10f\n",
				c* TSVar[i].PropSocDist- c * TSMean[i].PropSocDist* c * TSMean[i].PropSocDist,
				c* TSVar[i].Rdenom - c * TSMean[i].Rdenom * c * TSMean[i].Rdenom,
				c* TSVar[i].meanTG - c * TSMean[i].meanTG * c * TSMean[i].meanTG,
				c* TSVar[i].meanSI - c * TSMean[i].meanSI * c * TSMean[i].meanSI,
				c* TSVar[i].S- c * TSMean[i].S* c * TSMean[i].S,
				c* TSVar[i].I- c * TSMean[i].I* c * TSMean[i].I,
				c* TSVar[i].R- c * TSMean[i].R* c * TSMean[i].R,
				c* TSVar[i].incI- c * TSMean[i].incI* c * TSMean[i].incI,
				c* TSVar[i].incC- c * TSMean[i].incC* c * TSMean[i].incC,
				c* TSVar[i].Mild- c * TSMean[i].Mild* c * TSMean[i].Mild,
				c* TSVar[i].ILI- c * TSMean[i].incILI* c * TSMean[i].incILI,
				c* TSVar[i].SARI- c * TSMean[i].SARI* c * TSMean[i].SARI,
				c* TSVar[i].Critical- c * TSMean[i].Critical* c * TSMean[i].Critical,
				c* TSVar[i].CritRecov- c * TSMean[i].CritRecov* c * TSMean[i].CritRecov,
				c* TSVar[i].incMild- c * TSMean[i].incMild* c * TSMean[i].incMild,
				c* TSVar[i].incILI- c * TSMean[i].incILI* c * TSMean[i].incILI,
				c* TSVar[i].incSARI- c * TSMean[i].incSARI* c * TSMean[i].incSARI,
				c* TSVar[i].incCritical- c * TSMean[i].incCritical* c * TSMean[i].incCritical,
				c* TSVar[i].incCritRecov- c * TSMean[i].incCritRecov* c * TSMean[i].incCritRecov,
				c* TSVar[i].incD- c * TSMean[i].incD* c * TSMean[i].incD,
				c* TSVar[i].incDeath_ILI- c * TSMean[i].incDeath_ILI* c * TSMean[i].incDeath_ILI,
				c* TSVar[i].incDeath_SARI- c * TSMean[i].incDeath_SARI* c * TSMean[i].incDeath_SARI,
				c* TSVar[i].incDeath_Critical- c * TSMean[i].incDeath_Critical* c * TSMean[i].incDeath_Critical,
				c* TSVar[i].cumMild- c * TSMean[i].cumMild* c * TSMean[i].cumMild,
				c* TSVar[i].cumILI- c * TSMean[i].cumILI* c * TSMean[i].cumILI,
				c* TSVar[i].cumSARI- c * TSMean[i].cumSARI* c * TSMean[i].cumSARI,
				c* TSVar[i].cumCritical- c * TSMean[i].cumCritical* c * TSMean[i].cumCritical,
				c* TSVar[i].cumCritRecov- c * TSMean[i].cumCritRecov* c * TSMean[i].cumCritRecov,
				c* TSVar[i].D- c * TSMean[i].D* c * TSMean[i].D,
				c* TSVar[i].cumDeath_ILI- c * TSMean[i].cumDeath_ILI* c * TSMean[i].cumDeath_ILI,
				c* TSVar[i].cumDeath_SARI- c * TSMean[i].cumDeath_SARI* c * TSMean[i].cumDeath_SARI,
				c* TSVar[i].cumDeath_Critical- c * TSMean[i].cumDeath_Critical* c * TSMean[i].cumDeath_Critical);
		}
		fclose(dat);
		if (P.OutputSeverityAge)
		{
			double* SARI_a, * Critical_a, * CritRecov_a, * incSARI_a, * incCritical_a, * incCritRecov_a, sc1a, sc2a, sc3a, sc4a; //this stuff corrects bed prevalence for exponentially distributed time to test results in hospital

			if (!(SARI_a = (double*)malloc(NUM_AGE_GROUPS * sizeof(double)))) ERR_CRITICAL("Unable to allocate temp storage\n");
			if (!(Critical_a = (double*)malloc(NUM_AGE_GROUPS * sizeof(double)))) ERR_CRITICAL("Unable to allocate temp storage\n");
			if (!(CritRecov_a = (double*)malloc(NUM_AGE_GROUPS * sizeof(double)))) ERR_CRITICAL("Unable to allocate temp storage\n");
			if (!(incSARI_a = (double*)malloc(NUM_AGE_GROUPS * sizeof(double)))) ERR_CRITICAL("Unable to allocate temp storage\n");
			if (!(incCritical_a = (double*)malloc(NUM_AGE_GROUPS * sizeof(double)))) ERR_CRITICAL("Unable to allocate temp storage\n");
			if (!(incCritRecov_a = (double*)malloc(NUM_AGE_GROUPS * sizeof(double)))) ERR_CRITICAL("Unable to allocate temp storage\n");
			sc1a = (P.Mean_TimeToTest > 0) ? exp(-1.0 / P.Mean_TimeToTest) : 0.0;
			sc2a = (P.Mean_TimeToTest > 0) ? exp(-P.Mean_TimeToTestOffset / P.Mean_TimeToTest) : 0.0;
			sc3a = (P.Mean_TimeToTest > 0) ? exp(-P.Mean_TimeToTestCriticalOffset / P.Mean_TimeToTest) : 0.0;
			sc4a = (P.Mean_TimeToTest > 0) ? exp(-P.Mean_TimeToTestCritRecovOffset / P.Mean_TimeToTest) : 0.0;
			for (i = 0; i < NUM_AGE_GROUPS; i++) incSARI_a[i] = incCritical_a[i] = incCritRecov_a[i] = 0;
			//// output severity results by age group
			sprintf(outname, "%s.severity.age.xls", OutFile);
			if (!(dat = fopen(outname, "wb"))) ERR_CRITICAL("Unable to open output file\n");
			fprintf(dat, "t");

			/////// ****** /////// ****** /////// ****** COLNAMES
			//// prevalance
			for (i = 0; i < NUM_AGE_GROUPS; i++) fprintf(dat, "\tMild_%i", i);
			for (i = 0; i < NUM_AGE_GROUPS; i++) fprintf(dat, "\tILI_%i", i);
			for (i = 0; i < NUM_AGE_GROUPS; i++) fprintf(dat, "\tSARI_%i", i);
			for (i = 0; i < NUM_AGE_GROUPS; i++) fprintf(dat, "\tCritical_%i", i);
			for (i = 0; i < NUM_AGE_GROUPS; i++) fprintf(dat, "\tCritRecov_%i", i);
			for (i = 0; i < NUM_AGE_GROUPS; i++) fprintf(dat, "\tSARIP_%i", i);
			for (i = 0; i < NUM_AGE_GROUPS; i++) fprintf(dat, "\tCriticalP_%i", i);
			for (i = 0; i < NUM_AGE_GROUPS; i++) fprintf(dat, "\tCritRecovP_%i", i);

			//// incidence
			for (i = 0; i < NUM_AGE_GROUPS; i++) fprintf(dat, "\tincI_%i", i);
			for (i = 0; i < NUM_AGE_GROUPS; i++) fprintf(dat, "\tincMild_%i", i);
			for (i = 0; i < NUM_AGE_GROUPS; i++) fprintf(dat, "\tincILI_%i", i);
			for (i = 0; i < NUM_AGE_GROUPS; i++) fprintf(dat, "\tincSARI_%i", i);
			for (i = 0; i < NUM_AGE_GROUPS; i++) fprintf(dat, "\tincCritical_%i", i);
			for (i = 0; i < NUM_AGE_GROUPS; i++) fprintf(dat, "\tincCritRecov_%i", i);
			for (i = 0; i < NUM_AGE_GROUPS; i++) fprintf(dat, "\tincSARIP_%i", i);
			for (i = 0; i < NUM_AGE_GROUPS; i++) fprintf(dat, "\tincCriticalP_%i", i);
			for (i = 0; i < NUM_AGE_GROUPS; i++) fprintf(dat, "\tincCritRecovP_%i", i);
			for (i = 0; i < NUM_AGE_GROUPS; i++) fprintf(dat, "\tincDeath_%i", i);
			for (i = 0; i < NUM_AGE_GROUPS; i++) fprintf(dat, "\tincDeath_ILI_%i", i);
			for (i = 0; i < NUM_AGE_GROUPS; i++) fprintf(dat, "\tincDeath_SARI_%i", i);
			for (i = 0; i < NUM_AGE_GROUPS; i++) fprintf(dat, "\tincDeath__Critical_%i", i);

			//// cumulative incidence
			for (i = 0; i < NUM_AGE_GROUPS; i++) fprintf(dat, "\tcumMild_%i", i);
			for (i = 0; i < NUM_AGE_GROUPS; i++) fprintf(dat, "\tcumILI_%i", i);
			for (i = 0; i < NUM_AGE_GROUPS; i++) fprintf(dat, "\tcumSARI_%i", i);
			for (i = 0; i < NUM_AGE_GROUPS; i++) fprintf(dat, "\tcumCritical_%i", i);
			for (i = 0; i < NUM_AGE_GROUPS; i++) fprintf(dat, "\tcumCritRecov_%i", i);
			for (i = 0; i < NUM_AGE_GROUPS; i++) fprintf(dat, "\tcumDeaths_%i", i);
			for (i = 0; i < NUM_AGE_GROUPS; i++) fprintf(dat, "\tcumDeaths_ILI_%i", i);
			for (i = 0; i < NUM_AGE_GROUPS; i++) fprintf(dat, "\tcumDeaths_SARI_%i", i);
			for (i = 0; i < NUM_AGE_GROUPS; i++) fprintf(dat, "\tcumDeaths_Critical_%i", i);

			fprintf(dat, "\n");

			/////// ****** /////// ****** /////// ****** Populate table.
			for (i = 0; i < P.NumSamples; i++)
			{
				for (j = 0; j < NUM_AGE_GROUPS; j++)
				{
					if (i > 0)
					{
						SARI_a[j] = (TSMean[i].SARI_age[j] - TSMean[i - 1].SARI_age[j]) * sc2a + SARI_a[j] * sc1a;
						Critical_a[j] = (TSMean[i].Critical_age[j] - TSMean[i - 1].Critical_age[j]) * sc3a + Critical_a[j] * sc1a;
						CritRecov_a[j] = (TSMean[i].CritRecov_age[j] - TSMean[i - 1].CritRecov_age[j]) * sc4a + CritRecov_a[j] * sc1a;
						incSARI_a[j] = TSMean[i].incSARI_age[j] * (1.0 - sc2a) + incSARI_a[j] * sc1a;
						incCritical_a[j] = TSMean[i].incCritical_age[j] * (1.0 - sc3a) + incCritical_a[j] * sc1a;
						incCritRecov_a[j] = TSMean[i].incCritRecov_age[j] * (1.0 - sc4a) + incCritRecov_a[j] * sc1a;
					}
					else
					{
						SARI_a[j] = TSMean[i].SARI_age[j] * sc2a;
						Critical_a[j] = TSMean[i].Critical_age[j] * sc3a;
						CritRecov_a[j] = TSMean[i].CritRecov_age[j] * sc4a;
					}
				}
				fprintf(dat, "%.10f", c * TSMean[i].t);
				//// prevalance
				for (j = 0; j < NUM_AGE_GROUPS; j++) fprintf(dat, "\t%.10f", c * TSMean[i].Mild_age[j]);
				for (j = 0; j < NUM_AGE_GROUPS; j++) fprintf(dat, "\t%.10f", c * TSMean[i].ILI_age[j]);
				for (j = 0; j < NUM_AGE_GROUPS; j++) fprintf(dat, "\t%.10f", c * TSMean[i].SARI_age[j]);
				for (j = 0; j < NUM_AGE_GROUPS; j++) fprintf(dat, "\t%.10f", c * TSMean[i].Critical_age[j]);
				for (j = 0; j < NUM_AGE_GROUPS; j++) fprintf(dat, "\t%.10f", c * TSMean[i].CritRecov_age[j]);
				for (j = 0; j < NUM_AGE_GROUPS; j++) fprintf(dat, "\t%.10f", c * (TSMean[i].SARI_age[j] - SARI_a[j]));
				for (j = 0; j < NUM_AGE_GROUPS; j++) fprintf(dat, "\t%.10f", c * (TSMean[i].Critical_age[j] - Critical_a[j]));
				for (j = 0; j < NUM_AGE_GROUPS; j++) fprintf(dat, "\t%.10f", c * (TSMean[i].CritRecov_age[j] - CritRecov_a[j]));

				//// incidence
				for (j = 0; j < NUM_AGE_GROUPS; j++) fprintf(dat, "\t%.10f", c * TSMean[i].incIa[j]);
				for (j = 0; j < NUM_AGE_GROUPS; j++) fprintf(dat, "\t%.10f", c * TSMean[i].incMild_age[j]);
				for (j = 0; j < NUM_AGE_GROUPS; j++) fprintf(dat, "\t%.10f", c * TSMean[i].incILI_age[j]);
				for (j = 0; j < NUM_AGE_GROUPS; j++) fprintf(dat, "\t%.10f", c * TSMean[i].incSARI_age[j]);
				for (j = 0; j < NUM_AGE_GROUPS; j++) fprintf(dat, "\t%.10f", c * TSMean[i].incCritical_age[j]);
				for (j = 0; j < NUM_AGE_GROUPS; j++) fprintf(dat, "\t%.10f", c * TSMean[i].incCritRecov_age[j]);
				for (j = 0; j < NUM_AGE_GROUPS; j++) fprintf(dat, "\t%.10f", c * incSARI_a[j]);
				for (j = 0; j < NUM_AGE_GROUPS; j++) fprintf(dat, "\t%.10f", c * incCritical_a[j]);
				for (j = 0; j < NUM_AGE_GROUPS; j++) fprintf(dat, "\t%.10f", c * incCritRecov_a[j]);
				for (j = 0; j < NUM_AGE_GROUPS; j++) fprintf(dat, "\t%.10f", c * TSMean[i].incDa[j]);
				for (j = 0; j < NUM_AGE_GROUPS; j++) fprintf(dat, "\t%.10f", c * TSMean[i].incDeath_ILI_age[j]);
				for (j = 0; j < NUM_AGE_GROUPS; j++) fprintf(dat, "\t%.10f", c * TSMean[i].incDeath_SARI_age[j]);
				for (j = 0; j < NUM_AGE_GROUPS; j++) fprintf(dat, "\t%.10f", c * TSMean[i].incDeath_Critical_age[j]);

				//// cumulative incidence
				for (j = 0; j < NUM_AGE_GROUPS; j++) fprintf(dat, "\t%.10f", c * TSMean[i].cumMild_age[j]);
				for (j = 0; j < NUM_AGE_GROUPS; j++) fprintf(dat, "\t%.10f", c * TSMean[i].cumILI_age[j]);
				for (j = 0; j < NUM_AGE_GROUPS; j++) fprintf(dat, "\t%.10f", c * TSMean[i].cumSARI_age[j]);
				for (j = 0; j < NUM_AGE_GROUPS; j++) fprintf(dat, "\t%.10f", c * TSMean[i].cumCritical_age[j]);
				for (j = 0; j < NUM_AGE_GROUPS; j++) fprintf(dat, "\t%.10f", c * TSMean[i].cumCritRecov_age[j]);
				for (j = 0; j < NUM_AGE_GROUPS; j++) fprintf(dat, "\t%.10f", c * (TSMean[i].cumDeath_ILI_age[j] + TSMean[i].cumDeath_SARI_age[j] + TSMean[i].cumDeath_Critical_age[j]));
				for (j = 0; j < NUM_AGE_GROUPS; j++) fprintf(dat, "\t%.10f", c * TSMean[i].cumDeath_ILI_age[j]);
				for (j = 0; j < NUM_AGE_GROUPS; j++) fprintf(dat, "\t%.10f", c * TSMean[i].cumDeath_SARI_age[j]);
				for (j = 0; j < NUM_AGE_GROUPS; j++) fprintf(dat, "\t%.10f", c * TSMean[i].cumDeath_Critical_age[j]);
				fprintf(dat, "\n");
			}
			fclose(dat);
			free(SARI_a); free(Critical_a); free(CritRecov_a);
			free(incSARI_a); free(incCritical_a); free(incCritRecov_a);
		}
		if ((P.DoAdUnits) && (P.OutputSeverityAdminUnit))
		{
			double* SARI_a, * Critical_a, * CritRecov_a, * incSARI_a, * incCritical_a, * incCritRecov_a, sc1a, sc2a,sc3a,sc4a; //this stuff corrects bed prevalence for exponentially distributed time to test results in hospital

			if (!(SARI_a = (double*)malloc(MAX_ADUNITS * sizeof(double)))) ERR_CRITICAL("Unable to allocate temp storage\n");
			if (!(Critical_a = (double*)malloc(MAX_ADUNITS * sizeof(double)))) ERR_CRITICAL("Unable to allocate temp storage\n");
			if (!(CritRecov_a = (double*)malloc(MAX_ADUNITS * sizeof(double)))) ERR_CRITICAL("Unable to allocate temp storage\n");
			if (!(incSARI_a = (double*)malloc(MAX_ADUNITS * sizeof(double)))) ERR_CRITICAL("Unable to allocate temp storage\n");
			if (!(incCritical_a = (double*)malloc(MAX_ADUNITS * sizeof(double)))) ERR_CRITICAL("Unable to allocate temp storage\n");
			if (!(incCritRecov_a = (double*)malloc(MAX_ADUNITS * sizeof(double)))) ERR_CRITICAL("Unable to allocate temp storage\n");
			sc1a = (P.Mean_TimeToTest > 0) ? exp(-1.0 / P.Mean_TimeToTest) : 0.0;
			sc2a = (P.Mean_TimeToTest > 0) ? exp(-P.Mean_TimeToTestOffset / P.Mean_TimeToTest) : 0.0;
			sc3a = (P.Mean_TimeToTest > 0) ? exp(-P.Mean_TimeToTestCriticalOffset / P.Mean_TimeToTest) : 0.0;
			sc4a = (P.Mean_TimeToTest > 0) ? exp(-P.Mean_TimeToTestCritRecovOffset / P.Mean_TimeToTest) : 0.0;
			for (i = 0; i < P.NumAdunits; i++) incSARI_a[i] = incCritical_a[i] = incCritRecov_a[i] = 0;
			//// output severity results by admin unit
			sprintf(outname, "%s.severity.adunit.xls", OutFile);
			if (!(dat = fopen(outname, "wb"))) ERR_CRITICAL("Unable to open output file\n");
			fprintf(dat, "t");

			/////// ****** /////// ****** /////// ****** COLNAMES
			//// prevalance
			for (i = 0; i < P.NumAdunits; i++) fprintf(dat, "\tMild_%s"					, AdUnits[i].ad_name);
			for (i = 0; i < P.NumAdunits; i++) fprintf(dat, "\tILI_%s"					, AdUnits[i].ad_name);
			for (i = 0; i < P.NumAdunits; i++) fprintf(dat, "\tSARI_%s"					, AdUnits[i].ad_name);
			for (i = 0; i < P.NumAdunits; i++) fprintf(dat, "\tCritical_%s"				, AdUnits[i].ad_name);
			for (i = 0; i < P.NumAdunits; i++) fprintf(dat, "\tCritRecov_%s"			, AdUnits[i].ad_name);
			for (i = 0; i < P.NumAdunits; i++) fprintf(dat, "\tSARIP_%s"				, AdUnits[i].ad_name);
			for (i = 0; i < P.NumAdunits; i++) fprintf(dat, "\tCriticalP_%s"			, AdUnits[i].ad_name);
			for (i = 0; i < P.NumAdunits; i++) fprintf(dat, "\tCritRecovP_%s"			, AdUnits[i].ad_name);

			//// incidence
			for (i = 0; i < P.NumAdunits; i++) fprintf(dat, "\tincI_%s"					, AdUnits[i].ad_name);
			for (i = 0; i < P.NumAdunits; i++) fprintf(dat, "\tincMild_%s"				, AdUnits[i].ad_name);
			for (i = 0; i < P.NumAdunits; i++) fprintf(dat, "\tincILI_%s"				, AdUnits[i].ad_name);
			for (i = 0; i < P.NumAdunits; i++) fprintf(dat, "\tincSARI_%s"				, AdUnits[i].ad_name);
			for (i = 0; i < P.NumAdunits; i++) fprintf(dat, "\tincCritical_%s"			, AdUnits[i].ad_name);
			for (i = 0; i < P.NumAdunits; i++) fprintf(dat, "\tincCritRecov_%s"			, AdUnits[i].ad_name);
			for (i = 0; i < P.NumAdunits; i++) fprintf(dat, "\tincSARIP_%s"				, AdUnits[i].ad_name);
			for (i = 0; i < P.NumAdunits; i++) fprintf(dat, "\tincCriticalP_%s"			, AdUnits[i].ad_name);
			for (i = 0; i < P.NumAdunits; i++) fprintf(dat, "\tincCritRecovP_%s"		, AdUnits[i].ad_name);
			for (i = 0; i < P.NumAdunits; i++) fprintf(dat, "\tincDeath_%s"				, AdUnits[i].ad_name);
			for (i = 0; i < P.NumAdunits; i++) fprintf(dat, "\tincDeath_ILI_%s"			, AdUnits[i].ad_name);
			for (i = 0; i < P.NumAdunits; i++) fprintf(dat, "\tincDeath_SARI_%s"		, AdUnits[i].ad_name);
			for (i = 0; i < P.NumAdunits; i++) fprintf(dat, "\tincDeath__Critical_%s"	, AdUnits[i].ad_name);

			//// cumulative incidence
			for (i = 0; i < P.NumAdunits; i++) fprintf(dat, "\tcumMild_%s"				, AdUnits[i].ad_name);
			for (i = 0; i < P.NumAdunits; i++) fprintf(dat, "\tcumILI_%s"				, AdUnits[i].ad_name);
			for (i = 0; i < P.NumAdunits; i++) fprintf(dat, "\tcumSARI_%s"				, AdUnits[i].ad_name);
			for (i = 0; i < P.NumAdunits; i++) fprintf(dat, "\tcumCritical_%s"			, AdUnits[i].ad_name);
			for (i = 0; i < P.NumAdunits; i++) fprintf(dat, "\tcumCritRecov_%s"			, AdUnits[i].ad_name);
			for (i = 0; i < P.NumAdunits; i++) fprintf(dat, "\tcumDeaths_%s"			, AdUnits[i].ad_name);
			for (i = 0; i < P.NumAdunits; i++) fprintf(dat, "\tcumDeaths_ILI_%s"		, AdUnits[i].ad_name);
			for (i = 0; i < P.NumAdunits; i++) fprintf(dat, "\tcumDeaths_SARI_%s"		, AdUnits[i].ad_name);
			for (i = 0; i < P.NumAdunits; i++) fprintf(dat, "\tcumDeaths_Critical_%s"	, AdUnits[i].ad_name);

			fprintf(dat, "\n");

			/////// ****** /////// ****** /////// ****** Populate table.
			for (i = 0; i < P.NumSamples; i++)
			{
				for (j = 0; j < P.NumAdunits; j++)
				{
					if (i > 0)
					{
						SARI_a[j] = (TSMean[i].SARI_adunit[j] - TSMean[i - 1].SARI_adunit[j]) * sc2a + SARI_a[j] * sc1a;
						Critical_a[j] = (TSMean[i].Critical_adunit[j] - TSMean[i - 1].Critical_adunit[j]) * sc3a + Critical_a[j] * sc1a;
						CritRecov_a[j] = (TSMean[i].CritRecov_adunit[j] - TSMean[i - 1].CritRecov_adunit[j]) * sc4a + CritRecov_a[j] * sc1a;
						incSARI_a[j] = TSMean[i].incSARI_adunit[j] * (1.0 - sc2a) + incSARI_a[j] * sc1a;
						incCritical_a[j] = TSMean[i].incCritical_adunit[j] * (1.0 - sc3a) + incCritical_a[j] * sc1a;
						incCritRecov_a[j] = TSMean[i].incCritRecov_adunit[j] * (1.0 - sc4a) + incCritRecov_a[j] * sc1a;
					}
					else
					{
						SARI_a[j] = TSMean[i].SARI_adunit[j] * sc2a;
						Critical_a[j] = TSMean[i].Critical_adunit[j] * sc3a;
						CritRecov_a[j] = TSMean[i].CritRecov_adunit[j] * sc4a;
					}
				}
				fprintf(dat, "%.10f", c*TSMean[i].t);
				//// prevalance
				for (j = 0; j < P.NumAdunits; j++)		fprintf(dat, "\t%.10f", c * TSMean[i].Mild_adunit[j]);
				for (j = 0; j < P.NumAdunits; j++)		fprintf(dat, "\t%.10f", c * TSMean[i].ILI_adunit[j]);
				for (j = 0; j < P.NumAdunits; j++)		fprintf(dat, "\t%.10f", c * TSMean[i].SARI_adunit[j]);
				for (j = 0; j < P.NumAdunits; j++)		fprintf(dat, "\t%.10f", c * TSMean[i].Critical_adunit[j]);
				for (j = 0; j < P.NumAdunits; j++)		fprintf(dat, "\t%.10f", c * TSMean[i].CritRecov_adunit[j]);
				for (j = 0; j < P.NumAdunits; j++)		fprintf(dat, "\t%.10f", c * (TSMean[i].SARI_adunit[j] - SARI_a[j]));
				for (j = 0; j < P.NumAdunits; j++)		fprintf(dat, "\t%.10f", c * (TSMean[i].Critical_adunit[j] - Critical_a[j]));
				for (j = 0; j < P.NumAdunits; j++)		fprintf(dat, "\t%.10f", c * (TSMean[i].CritRecov_adunit[j] - CritRecov_a[j]));

				//// incidence
				for (j = 0; j < P.NumAdunits; j++)		fprintf(dat, "\t%.10f", c * TSMean[i].incI_adunit[j]);
				for (j = 0; j < P.NumAdunits; j++)		fprintf(dat, "\t%.10f", c * TSMean[i].incMild_adunit[j]);
				for (j = 0; j < P.NumAdunits; j++)		fprintf(dat, "\t%.10f", c * TSMean[i].incILI_adunit[j]);
				for (j = 0; j < P.NumAdunits; j++)		fprintf(dat, "\t%.10f", c * TSMean[i].incSARI_adunit[j]);
				for (j = 0; j < P.NumAdunits; j++)		fprintf(dat, "\t%.10f", c * TSMean[i].incCritical_adunit[j]);
				for (j = 0; j < P.NumAdunits; j++)		fprintf(dat, "\t%.10f", c * TSMean[i].incCritRecov_adunit[j]);
				for (j = 0; j < P.NumAdunits; j++)		fprintf(dat, "\t%.10f", c * incSARI_a[j]);
				for (j = 0; j < P.NumAdunits; j++)		fprintf(dat, "\t%.10f", c * incCritical_a[j]);
				for (j = 0; j < P.NumAdunits; j++)		fprintf(dat, "\t%.10f", c * incCritRecov_a[j]);
				for (j = 0; j < P.NumAdunits; j++)		fprintf(dat, "\t%.10f", c * TSMean[i].incD_adunit[j]);
				for (j = 0; j < P.NumAdunits; j++)		fprintf(dat, "\t%.10f", c * TSMean[i].incDeath_ILI_adunit[j]);
				for (j = 0; j < P.NumAdunits; j++)		fprintf(dat, "\t%.10f", c * TSMean[i].incDeath_SARI_adunit[j]);
				for (j = 0; j < P.NumAdunits; j++)		fprintf(dat, "\t%.10f", c * TSMean[i].incDeath_Critical_adunit[j]);

				//// cumulative incidence
				for (j = 0; j < P.NumAdunits; j++)		fprintf(dat, "\t%.10f", c * TSMean[i].cumMild_adunit[j]);
				for (j = 0; j < P.NumAdunits; j++)		fprintf(dat, "\t%.10f", c * TSMean[i].cumILI_adunit[j]);
				for (j = 0; j < P.NumAdunits; j++)		fprintf(dat, "\t%.10f", c * TSMean[i].cumSARI_adunit[j]);
				for (j = 0; j < P.NumAdunits; j++)		fprintf(dat, "\t%.10f", c * TSMean[i].cumCritical_adunit[j]);
				for (j = 0; j < P.NumAdunits; j++)		fprintf(dat, "\t%.10f", c * TSMean[i].cumCritRecov_adunit[j]);
				for (j = 0; j < P.NumAdunits; j++)		fprintf(dat, "\t%.10f", c * TSMean[i].cumD_adunit[j]);
				for (j = 0; j < P.NumAdunits; j++)		fprintf(dat, "\t%.10f", c * TSMean[i].cumDeath_ILI_adunit[j]);
				for (j = 0; j < P.NumAdunits; j++)		fprintf(dat, "\t%.10f", c * TSMean[i].cumDeath_SARI_adunit[j]);
				for (j = 0; j < P.NumAdunits; j++)		fprintf(dat, "\t%.10f", c * TSMean[i].cumDeath_Critical_adunit[j]);

				fprintf(dat, "\n");
			}
			fclose(dat);
			free(SARI_a); free(Critical_a); free(CritRecov_a);
			free(incSARI_a); free(incCritical_a); free(incCritRecov_a);
		}
	}

	if (P.DoAdUnits && P.OutputAdUnitAge)
	{
		//// output infections by age and admin unit
		sprintf(outname, "%s.age.adunit.xls", OutFile);
		if (!(dat = fopen(outname, "wb"))) ERR_CRITICAL("Unable to open output file\n");
		fprintf(dat, "t");

		// colnames
		for (int AdUnit = 0; AdUnit < P.NumAdunits; AdUnit++)
			for (int AgeGroup = 0; AgeGroup < NUM_AGE_GROUPS; AgeGroup++)
				fprintf(dat, "\tincInf_AG_%i_%s", AgeGroup, AdUnits[AdUnit].ad_name);	// incidence
		for (int AdUnit = 0; AdUnit < P.NumAdunits; AdUnit++)
			for (int AgeGroup = 0; AgeGroup < NUM_AGE_GROUPS; AgeGroup++)
				fprintf(dat, "\tprevInf_AG_%i_%s", AgeGroup, AdUnits[AdUnit].ad_name);	// prevalence
		for (int AdUnit = 0; AdUnit < P.NumAdunits; AdUnit++)
			for (int AgeGroup = 0; AgeGroup < NUM_AGE_GROUPS; AgeGroup++)
				fprintf(dat, "\tcumInf_AG_%i_%s", AgeGroup, AdUnits[AdUnit].ad_name);	// cumulative incidence
		fprintf(dat, "\n");

		// Populate
		for (int Time = 0; Time < P.NumSamples; Time++)
		{
			fprintf(dat, "%.10f", c * TSMean[Time].t);
			for (int AdUnit = 0; AdUnit < P.NumAdunits; AdUnit++)
				for (int AgeGroup = 0; AgeGroup < NUM_AGE_GROUPS; AgeGroup++)
					fprintf(dat, "\t%.10f", c * TSMean[Time].incInf_age_adunit[AgeGroup][AdUnit]);	// incidence
			for (int AdUnit = 0; AdUnit < P.NumAdunits; AdUnit++)
				for (int AgeGroup = 0; AgeGroup < NUM_AGE_GROUPS; AgeGroup++)
					fprintf(dat, "\t%.10f", c * TSMean[Time].prevInf_age_adunit[AgeGroup][AdUnit]);	// prevalence
			for (int AdUnit = 0; AdUnit < P.NumAdunits; AdUnit++)
				for (int AgeGroup = 0; AgeGroup < NUM_AGE_GROUPS; AgeGroup++)
					fprintf(dat, "\t%.10f", c * TSMean[Time].cumInf_age_adunit[AgeGroup][AdUnit]);	// cumulative incidence
			fprintf(dat, "\n");
		}
	}

}

void SaveRandomSeeds(void)
{
	/* function: SaveRandomSeeds(void)
	 *
	 * Purpose: outputs the random seeds used for each run to a file
	 * Parameter: none
	 * Returns: none
	 *
	 * Author: ggilani, 09/03/17
	 */
	FILE* dat;
	char outname[1024];

	sprintf(outname, "%s.seeds.xls", OutFile);
	if (!(dat = fopen(outname, "wb"))) ERR_CRITICAL("Unable to open output file\n");
	fprintf(dat, "%i\t%i\n", P.nextRunSeed1, P.nextRunSeed2);
	fclose(dat);
}

void SaveEvents(void)
{
	/* function: SaveEvents(void)
	 *
	 * Purpose: outputs event log to a csv file if required
	 * Parameters: none
	 * Returns: none
	 *
	 * Author: ggilani, 15/10/2014
	 */
	int i;
	FILE* dat;
	char outname[1024];

	sprintf(outname, "%s.infevents.xls", OutFile);
	if (!(dat = fopen(outname, "wb"))) ERR_CRITICAL("Unable to open output file\n");
	fprintf(dat, "type,t,thread,ind_infectee,cell_infectee,listpos_infectee,adunit_infectee,x_infectee,y_infectee,t_infector,ind_infector,cell_infector\n");
	for (i = 0; i < nEvents; i++)
	{
		fprintf(dat, "%i\t%.10f\t%i\t%i\t%i\t%i\t%i\t%.10f\t%.10f\t%.10f\t%i\t%i\n",
			InfEventLog[i].type, InfEventLog[i].t, InfEventLog[i].thread, InfEventLog[i].infectee_ind, InfEventLog[i].infectee_cell, InfEventLog[i].listpos, InfEventLog[i].infectee_adunit, InfEventLog[i].infectee_x, InfEventLog[i].infectee_y, InfEventLog[i].t_infector, InfEventLog[i].infector_ind, InfEventLog[i].infector_cell);
	}
	fclose(dat);
}

void LoadSnapshot(void)
{
	FILE* dat;
	int i, j, * CellMemberArray, * CellSuscMemberArray;
	int32_t l;
	long long CM_offset, CSM_offset;
	double t;
	int** Array_InvCDF;
	float* Array_tot_prob, ** Array_cum_trans, ** Array_max_trans;

	if (!(dat = fopen(SnapshotLoadFile, "rb"))) ERR_CRITICAL("Unable to open snapshot file\n");
	fprintf(stderr, "Loading snapshot.");
	if (!(Array_InvCDF = (int**)malloc(P.NCP * sizeof(int*)))) ERR_CRITICAL("Unable to allocate temp cell storage\n");
	if (!(Array_max_trans = (float**)malloc(P.NCP * sizeof(float*)))) ERR_CRITICAL("Unable to temp allocate cell storage\n");
	if (!(Array_cum_trans = (float**)malloc(P.NCP * sizeof(float*)))) ERR_CRITICAL("Unable to temp allocate cell storage\n");
	if (!(Array_tot_prob = (float*)malloc(P.NCP * sizeof(float)))) ERR_CRITICAL("Unable to temp allocate cell storage\n");
	for (i = 0; i < P.NCP; i++)
	{
		Array_InvCDF[i] = Cells[i].InvCDF;
		Array_max_trans[i] = Cells[i].max_trans;
		Array_cum_trans[i] = Cells[i].cum_trans;
		Array_tot_prob[i] = Cells[i].tot_prob;
	}

	fread_big((void*)& i, sizeof(int), 1, dat); if (i != P.PopSize) ERR_CRITICAL_FMT("Incorrect N (%i %i) in snapshot file.\n", P.PopSize, i);
	fread_big((void*)& i, sizeof(int), 1, dat); if (i != P.NH) ERR_CRITICAL("Incorrect NH in snapshot file.\n");
	fread_big((void*)&i, sizeof(int), 1, dat); if (i != P.NC) ERR_CRITICAL_FMT("## %i neq %i\nIncorrect NC in snapshot file.", i, P.NC);
	fread_big((void*)& i, sizeof(int), 1, dat); if (i != P.NCP) ERR_CRITICAL("Incorrect NCP in snapshot file.\n");
	fread_big((void*)& i, sizeof(int), 1, dat); if (i != P.ncw) ERR_CRITICAL("Incorrect ncw in snapshot file.\n");
	fread_big((void*)& i, sizeof(int), 1, dat); if (i != P.nch) ERR_CRITICAL("Incorrect nch in snapshot file.\n");
	fread_big((void*)& l, sizeof(int32_t), 1, dat); if (l != P.setupSeed1) ERR_CRITICAL("Incorrect setupSeed1 in snapshot file.\n");
	fread_big((void*)& l, sizeof(int32_t), 1, dat); if (l != P.setupSeed2) ERR_CRITICAL("Incorrect setupSeed2 in snapshot file.\n");
	fread_big((void*)& t, sizeof(double), 1, dat); if (t != P.TimeStep) ERR_CRITICAL("Incorrect TimeStep in snapshot file.\n");
	fread_big((void*) & (P.SnapshotLoadTime), sizeof(double), 1, dat);
	P.NumSamples = 1 + (int)ceil((P.SampleTime - P.SnapshotLoadTime) / P.SampleStep);
	fprintf(stderr, ".");
	fread_big((void*)& CellMemberArray, sizeof(int*), 1, dat);
	fprintf(stderr, ".");
	fread_big((void*)& CellSuscMemberArray, sizeof(int*), 1, dat);
	fprintf(stderr, ".");
	CM_offset = State.CellMemberArray - CellMemberArray;
	CSM_offset = State.CellSuscMemberArray - CellSuscMemberArray;

	fread_big((void*)Hosts, sizeof(Person), (size_t)P.PopSize, dat);
	fprintf(stderr, ".");
	fread_big((void*)Households, sizeof(Household), (size_t)P.NH, dat);
	fprintf(stderr, ".");
	fread_big((void*)Cells, sizeof(Cell), (size_t)P.NC, dat);
	fprintf(stderr, ".");
	fread_big((void*)Mcells, sizeof(Microcell), (size_t)P.NMC, dat);
	fprintf(stderr, ".");
	fread_big((void*)State.CellMemberArray, sizeof(int), (size_t)P.PopSize, dat);
	fprintf(stderr, ".");
	fread_big((void*)State.CellSuscMemberArray, sizeof(int), (size_t)P.PopSize, dat);
	fprintf(stderr, ".");
	for (i = 0; i < P.NC; i++)
	{
		if (Cells[i].n > 0)
		{
			Cells[i].members += CM_offset;
			Cells[i].susceptible += CSM_offset;
			Cells[i].latent += CSM_offset;
			Cells[i].infected += CSM_offset;
		}
		for (j = 0; j < MAX_INTERVENTION_TYPES; j++) Cells[i].CurInterv[j] = -1; // turn interventions off in loaded image
	}
	for (i = 0; i < P.NMC; i++)
		if (Mcells[i].n > 0)
			Mcells[i].members += CM_offset;

	for (i = 0; i < P.NCP; i++)
	{
		Cells[i].InvCDF = Array_InvCDF[i];
		Cells[i].max_trans = Array_max_trans[i];
		Cells[i].cum_trans = Array_cum_trans[i];
		Cells[i].tot_prob = Array_tot_prob[i];
	}
	free(Array_tot_prob);
	free(Array_cum_trans);
	free(Array_max_trans);
	free(Array_InvCDF);
	fprintf(stderr, "\n");
	fclose(dat);
}

void SaveSnapshot(void)
{
	FILE* dat;
	int i = 1;

	if (!(dat = fopen(SnapshotSaveFile, "wb"))) ERR_CRITICAL("Unable to open snapshot file\n");

	fwrite_big((void*) & (P.PopSize), sizeof(int), 1, dat);
	fprintf(stderr, "## %i\n", i++);
	fwrite_big((void*) & (P.NH), sizeof(int), 1, dat);
	fprintf(stderr, "## %i\n", i++);
	fwrite_big((void*) & (P.NC), sizeof(int), 1, dat);
	fprintf(stderr, "## %i\n", i++);
	fwrite_big((void*) & (P.NCP), sizeof(int), 1, dat);
	fprintf(stderr, "## %i\n", i++);
	fwrite_big((void*) & (P.ncw), sizeof(int), 1, dat);
	fprintf(stderr, "## %i\n", i++);
	fwrite_big((void*) & (P.nch), sizeof(int), 1, dat);
	fprintf(stderr, "## %i\n", i++);
	fwrite_big((void*) & (P.setupSeed1), sizeof(int32_t), 1, dat);
	fprintf(stderr, "## %i\n", i++);
	fwrite_big((void*) & (P.setupSeed2), sizeof(int32_t), 1, dat);
	fprintf(stderr, "## %i\n", i++);
	fwrite_big((void*) & (P.TimeStep), sizeof(double), 1, dat);
	fprintf(stderr, "## %i\n", i++);
	fwrite_big((void*) & (P.SnapshotSaveTime), sizeof(double), 1, dat);
	fprintf(stderr, "## %i\n", i++);
	fwrite_big((void*) & (State.CellMemberArray), sizeof(int*), 1, dat);
	fprintf(stderr, "## %i\n", i++);
	fwrite_big((void*) & (State.CellSuscMemberArray), sizeof(int*), 1, dat);
	fprintf(stderr, "## %i\n", i++);

	fwrite_big((void*)Hosts, sizeof(Person), (size_t)P.PopSize, dat);

	fprintf(stderr, "## %i\n", i++);
	fwrite_big((void*)Households, sizeof(Household), (size_t)P.NH, dat);
	fprintf(stderr, "## %i\n", i++);
	fwrite_big((void*)Cells, sizeof(Cell), (size_t)P.NC, dat);
	fprintf(stderr, "## %i\n", i++);
	fwrite_big((void*)Mcells, sizeof(Microcell), (size_t)P.NMC, dat);
	fprintf(stderr, "## %i\n", i++);

	fwrite_big((void*)State.CellMemberArray, sizeof(int), (size_t)P.PopSize, dat);
	fprintf(stderr, "## %i\n", i++);
	fwrite_big((void*)State.CellSuscMemberArray, sizeof(int), (size_t)P.PopSize, dat);
	fprintf(stderr, "## %i\n", i++);

	fclose(dat);
}

void UpdateProbs(int DoPlace)
{
	if (!DoPlace)
	{
#pragma omp parallel for schedule(static,500) default(none) \
			shared(P, CellLookup)
		for (int j = 0; j < P.NCP; j++)
		{
			CellLookup[j]->tot_prob = 0;
			CellLookup[j]->S0 = CellLookup[j]->S + CellLookup[j]->L + CellLookup[j]->I;
			if (P.DoDeath)
			{
				CellLookup[j]->S0 += CellLookup[j]->n / 5;
				if ((CellLookup[j]->n < 100) || (CellLookup[j]->S0 > CellLookup[j]->n)) CellLookup[j]->S0 = CellLookup[j]->n;
			}
		}
	}
	else
	{
#pragma omp parallel for schedule(static,500) default(none) \
			shared(P, CellLookup)
		for (int j = 0; j < P.NCP; j++)
		{
			CellLookup[j]->S0 = CellLookup[j]->S;
			CellLookup[j]->tot_prob = 0;
		}
	}
#pragma omp parallel for schedule(static,500) default(none) \
		shared(P, CellLookup)
	for (int j = 0; j < P.NCP; j++)
	{
		int m, k;
		float t;
		CellLookup[j]->cum_trans[0] = ((float)(CellLookup[0]->S0)) * CellLookup[j]->max_trans[0];
		t = ((float)CellLookup[0]->n) * CellLookup[j]->max_trans[0];
		for (m = 1; m < P.NCP; m++)
		{
				CellLookup[j]->cum_trans[m] = CellLookup[j]->cum_trans[m - 1] + ((float)(CellLookup[m]->S0)) * CellLookup[j]->max_trans[m];
				t += ((float)CellLookup[m]->n) * CellLookup[j]->max_trans[m];
		}
		CellLookup[j]->tot_prob = CellLookup[j]->cum_trans[P.NCP - 1];
		for (m = 0; m < P.NCP; m++)
			CellLookup[j]->cum_trans[m] /= CellLookup[j]->tot_prob;
		CellLookup[j]->tot_prob /= t;
		for (k = m = 0; k <= 1024; k++)
		{
			while (CellLookup[j]->cum_trans[m] * 1024 < ((float)k)) m++;
			CellLookup[j]->InvCDF[k] = m;
		}
	}
}

int ChooseTriggerVariableAndValue(int AdUnit)
{
	int VariableAndValue = 0;
	if (P.DoGlobalTriggers)
	{
		if (P.DoPerCapitaTriggers)
			VariableAndValue = (int)floor(((double)State.trigDetectedCases) * P.GlobalIncThreshPop / ((double)P.PopSize));
		else
			VariableAndValue = State.trigDetectedCases;
	}
	else if (P.DoAdminTriggers) VariableAndValue = State.trigDC_adunit[AdUnit];
	else VariableAndValue = INT_MAX; //// i.e. if not doing triggering (at either admin or global level) then set value to be arbitrarily large so that it will surpass any trigger threshold. Probably other ways around this if anybody wants to correct?

	return VariableAndValue;
}
double ChooseThreshold(int AdUnit, double WhichThreshold) //// point is that this threshold needs to be generalised, so this is likely insufficient.
{
	double Threshold = 0;
	if (P.DoGlobalTriggers) Threshold = WhichThreshold;
	else if (P.DoAdminTriggers)
	{
		if (P.DoPerCapitaTriggers)
			Threshold = (int)ceil(((double)(AdUnits[AdUnit].n * WhichThreshold)) / P.IncThreshPop);
		else
			Threshold = WhichThreshold;
	}
	return Threshold;
}


void UpdateEfficaciesAndComplianceProportions(double t)
{
	//// **** social distancing
	for (int ChangeTime = 0; ChangeTime < P.Num_SD_ChangeTimes; ChangeTime++)
		if (t == P.SD_ChangeTimes[ChangeTime])
		{
			//// **** non-enhanced
			P.SocDistHouseholdEffectCurrent = P.SD_HouseholdEffects_OverTime[ChangeTime];	//// household
			P.SocDistSpatialEffectCurrent	= P.SD_SpatialEffects_OverTime	[ChangeTime];	//// spatial
			for (int PlaceType = 0; PlaceType < P.PlaceTypeNum; PlaceType++)
				P.SocDistPlaceEffectCurrent[PlaceType] = P.SD_PlaceEffects_OverTime[ChangeTime][PlaceType]; ///// place

			//// **** enhanced
			P.EnhancedSocDistHouseholdEffectCurrent = P.Enhanced_SD_HouseholdEffects_OverTime	[ChangeTime];	//// household
			P.EnhancedSocDistSpatialEffectCurrent	= P.Enhanced_SD_SpatialEffects_OverTime		[ChangeTime];	//// spatial
			for (int PlaceType = 0; PlaceType < P.PlaceTypeNum; PlaceType++)
				P.EnhancedSocDistPlaceEffectCurrent[PlaceType] = P.Enhanced_SD_PlaceEffects_OverTime[ChangeTime][PlaceType]; ///// place

			P.SocDistCellIncThresh = P.SD_CellIncThresh_OverTime[ChangeTime];				//// cell incidence threshold
		}

	//// **** case isolation
	for (int ChangeTime = 0; ChangeTime < P.Num_CI_ChangeTimes; ChangeTime++)
		if (t == P.CI_ChangeTimes[ChangeTime])
		{
			P.CaseIsolationEffectiveness		= P.CI_SpatialAndPlaceEffects_OverTime	[ChangeTime]; //// spatial / place
			P.CaseIsolationHouseEffectiveness	= P.CI_HouseholdEffects_OverTime		[ChangeTime]; //// household

			P.CaseIsolationProp					= P.CI_Prop_OverTime					[ChangeTime]; //// compliance
			P.CaseIsolation_CellIncThresh		= P.CI_CellIncThresh_OverTime			[ChangeTime]; //// cell incidence threshold
		}

	////// **** household quarantine
	if (P.DoHouseholds)
		for (int ChangeTime = 0; ChangeTime < P.Num_HQ_ChangeTimes; ChangeTime++)
			if (t == P.HQ_ChangeTimes[ChangeTime])
			{
				P.HQuarantineSpatialEffect	= P.HQ_SpatialEffects_OverTime				[ChangeTime];				//// spatial
				P.HQuarantineHouseEffect 	= P.HQ_HouseholdEffects_OverTime			[ChangeTime];				//// household
				for (int PlaceType = 0; PlaceType < P.PlaceTypeNum; PlaceType++)
					P.HQuarantinePlaceEffect[PlaceType] = P.HQ_PlaceEffects_OverTime	[ChangeTime][PlaceType];	//// place

				P.HQuarantinePropIndivCompliant = P.HQ_Individual_PropComply_OverTime	[ChangeTime]; //// individual compliance
				P.HQuarantinePropHouseCompliant = P.HQ_Household_PropComply_OverTime	[ChangeTime]; //// household compliance

				P.HHQuar_CellIncThresh			= P.HQ_CellIncThresh_OverTime			[ChangeTime]; //// cell incidence threshold
			}

	//// **** place closure
	if (P.DoPlaces)
	{
		for (int ChangeTime = 0; ChangeTime < P.Num_PC_ChangeTimes; ChangeTime++)
			if (t == P.PC_ChangeTimes[ChangeTime])
			{
				//// First open all the places - keep commented out in case becomes necessary but avoid if possible to avoid runtime costs.
//				unsigned short int ts = (unsigned short int) (P.TimeStepsPerDay * t);
//				for (int PlaceType = 0; PlaceType < P.PlaceTypeNum; PlaceType++)
//#pragma omp parallel for schedule(static,1)
//					for (int ThreadNum = 0; ThreadNum < P.NumThreads; ThreadNum++)
//						for (int PlaceNum = ThreadNum; PlaceNum < P.Nplace[PlaceType]; PlaceNum += P.NumThreads)
//							DoPlaceOpen(PlaceType, PlaceNum, ts, ThreadNum);

				P.PlaceCloseSpatialRelContact	= P.PC_SpatialEffects_OverTime	[ChangeTime];					//// spatial
				P.PlaceCloseHouseholdRelContact = P.PC_HouseholdEffects_OverTime[ChangeTime];					//// household
				for (int PlaceType = 0; PlaceType < P.PlaceTypeNum; PlaceType++)
				{
					P.PlaceCloseEffect[PlaceType] = P.PC_PlaceEffects_OverTime[ChangeTime][PlaceType];			//// place
					P.PlaceClosePropAttending[PlaceType] = P.PC_PropAttending_OverTime[ChangeTime][PlaceType];	//// place
				}

				P.PlaceCloseIncTrig				= P.PC_IncThresh_OverTime		[ChangeTime];					//// global incidence threshold
				P.PlaceCloseFracIncTrig			= P.PC_FracIncThresh_OverTime	[ChangeTime];					//// fractional incidence threshold
				P.PlaceCloseCellIncThresh		= P.PC_CellIncThresh_OverTime	[ChangeTime];					//// cell incidence threshold
				P.PlaceCloseDuration			= P.PC_Durs_OverTime			[ChangeTime];					//// duration of place closure

				//// reset place close time start - has been set to 9e9 in event of no triggers. m
				if(P.PlaceCloseTimeStart<1e10) P.PlaceCloseTimeStart = t;

				// ensure that new duration doesn't go over next change time. Judgement call here - talk to Neil if this is what he wants.
				if ((ChangeTime < P.Num_PC_ChangeTimes - 1) && (P.PlaceCloseTimeStart + P.PlaceCloseDuration >= P.PC_ChangeTimes[ChangeTime + 1]))
					P.PlaceCloseDuration = P.PC_ChangeTimes[ChangeTime + 1] - P.PC_ChangeTimes[ChangeTime]; // -1;
				//fprintf(stderr, "\nt=%lf, n=%i (%i)  PlaceCloseDuration = %lf  (%lf) \n", t, ChangeTime, P.Num_PC_ChangeTimes, P.PlaceCloseDuration, P.PC_ChangeTimes[ChangeTime+1]);
			}
	}

	//// **** digital contact tracing
	for (int ChangeTime = 0; ChangeTime < P.Num_DCT_ChangeTimes; ChangeTime++)
		if (t == P.DCT_ChangeTimes[ChangeTime])
		{
			P.DCTCaseIsolationEffectiveness			= P.DCT_SpatialAndPlaceEffects_OverTime	[ChangeTime];	//// spatial / place
			P.DCTCaseIsolationHouseEffectiveness	= P.DCT_HouseholdEffects_OverTime		[ChangeTime];	//// household
			P.ProportionDigitalContactsIsolate		= P.DCT_Prop_OverTime					[ChangeTime];	//// compliance
			P.MaxDigitalContactsToTrace				= P.DCT_MaxToTrace_OverTime				[ChangeTime];
		}
}

void RecordAdminAgeBreakdowns(int t_int)
{
	//// **** Infections by age and admin unit (can parallelize later)
	for (int AgeGroup = 0; AgeGroup < NUM_AGE_GROUPS; AgeGroup++)
		for (int AdUnit = 0; AdUnit < P.NumAdunits; AdUnit++)
		{
			// Record incidence. Need new total minus old total (same as minus old total plus new total).
			// First subtract old total before reset, collated and updated.
			TimeSeries[t_int].incInf_age_adunit[AgeGroup][AdUnit] = (double)(-State.cumInf_age_adunit[AgeGroup][AdUnit]);

			// reset totals
			State.prevInf_age_adunit[AgeGroup][AdUnit] = 0;
			State.cumInf_age_adunit [AgeGroup][AdUnit] = 0;

			// sum totals
			for (int Thread = 0; Thread < P.NumThreads; Thread++)
			{
				State.prevInf_age_adunit[AgeGroup][AdUnit] += StateT[Thread].prevInf_age_adunit[AgeGroup][AdUnit];
				State.cumInf_age_adunit [AgeGroup][AdUnit] += StateT[Thread].cumInf_age_adunit [AgeGroup][AdUnit];
			}

			// record in time series.
			TimeSeries[t_int].prevInf_age_adunit[AgeGroup][AdUnit] = State.prevInf_age_adunit[AgeGroup][AdUnit];
			TimeSeries[t_int].cumInf_age_adunit [AgeGroup][AdUnit] = State.cumInf_age_adunit [AgeGroup][AdUnit];

			// Record incidence. Need new total minus old total. Add new total
			TimeSeries[t_int].incInf_age_adunit[AgeGroup][AdUnit] += (double)(State.cumInf_age_adunit[AgeGroup][AdUnit]);
		}
}

void RecordQuarNotInfected(int n, unsigned short int ts)
{
	int QuarNotInfected = 0, QuarNotSymptomatic = 0;
#pragma omp parallel for schedule(static,1) reduction(+:QuarNotInfected, QuarNotSymptomatic)
	for (int thread_no = 0; thread_no < P.NumThreads; thread_no++)
		for (int Person = thread_no; Person < P.PopSize; Person += P.NumThreads)
			if (HOST_QUARANTINED(Person))
			{
				if (Hosts[Person].inf == InfStat_Susceptible || abs(Hosts[Person].inf) == InfStat_Recovered) QuarNotInfected++;
				if (Hosts[Person].inf > 0) QuarNotSymptomatic++;
			}

	TimeSeries[n].prevQuarNotInfected		= (double) QuarNotInfected;
	TimeSeries[n].prevQuarNotSymptomatic	= (double) QuarNotSymptomatic;
}

void RecordSample(double t, int n)
{
	int j, k, S, L, I, R, D, N, cumC, cumTC, cumI, cumR, cumD, cumDC, cumFC, cumTG, cumSI, nTG;
	int cumCT; //added cumulative number of contact traced: ggilani 15/06/17
	int cumCC; //added cumulative number of cases who are contacts: ggilani 28/05/2019
	int cumDCT; //added cumulative number of cases who are digitally contact traced: ggilani 11/03/20
	int cumHQ, cumAC, cumAH, cumAA, cumACS, cumAPC, cumAPA, cumAPCS, numPC, trigDetectedCases;
	int cumC_country[MAX_COUNTRIES]; //add cumulative cases per country
	unsigned short int ts;

	//// Severity quantities
	int Mild, ILI, SARI, Critical, CritRecov, cumMild, cumILI, cumSARI, cumCritical, cumCritRecov, cumDeath_ILI, cumDeath_SARI, cumDeath_Critical;

	ts = (unsigned short int) (P.TimeStepsPerDay * t);

	//// initialize to zero
	S = L = I = R = D = cumI = cumC = cumDC = cumTC = cumFC = cumHQ = cumAC = cumAA = cumAH = cumACS
		= cumAPC = cumAPA = cumAPCS = cumD = cumCT = cumCC = cumDCT = cumTG = cumSI = nTG = 0;
	for (int i = 0; i < MAX_COUNTRIES; i++) cumC_country[i] = 0;
	if (P.DoSeverity)
		Mild = ILI = SARI = Critical = CritRecov = cumMild = cumILI = cumSARI = cumCritical = cumCritRecov = cumDeath_ILI = cumDeath_SARI = cumDeath_Critical = 0;

#pragma omp parallel for schedule(static,10000) reduction(+:S,L,I,R,D,cumTC) default(none) \
		shared(P, CellLookup)
	for (int i = 0; i < P.NCP; i++)
	{
		Cell* ct = CellLookup[i];
		S += (int)ct->S;
		L += (int)ct->L;
		I += (int)ct->I;
		R += (int)ct->R;
		D += (int)ct->D;
		cumTC += (int)ct->cumTC;
	}
	cumR = R;
	cumD = D;
	//cumD = 0;
	N = S + L + I + R + D;
	if (N != P.PopSize) fprintf(stderr, "## %i #\n", P.PopSize - N);
	State.sumRad2 = 0;
	for (j = 0; j < P.NumThreads; j++)
	{
		cumI += StateT[j].cumI;
		cumC += StateT[j].cumC;
		cumDC += StateT[j].cumDC;
		cumTG += StateT[j].cumTG;
		cumSI += StateT[j].cumSI;
		nTG += StateT[j].nTG;
		StateT[j].cumTG = StateT[j].cumSI = StateT[j].nTG = 0;
		cumFC += StateT[j].cumFC;
		cumCT += StateT[j].cumCT; //added contact tracing
		cumCC += StateT[j].cumCC; //added cases who are contacts
		cumDCT += StateT[j].cumDCT; //added cases who are digitally contact traced
		State.sumRad2 += StateT[j].sumRad2;
		State.sumRad2 += StateT[j].sumRad2;
		cumHQ += StateT[j].cumHQ;
		cumAC += StateT[j].cumAC;
		cumAA += StateT[j].cumAA;
		cumAPC += StateT[j].cumAPC;
		cumAPA += StateT[j].cumAPA;
		cumAPCS += StateT[j].cumAPCS;
		cumAH += StateT[j].cumAH;
		cumACS += StateT[j].cumACS;
		//cumD += StateT[j].cumD;

		if (P.DoSeverity)
		{
			///// severity states by thread
			Mild += StateT[j].Mild;
			ILI += StateT[j].ILI;
			SARI += StateT[j].SARI;
			Critical += StateT[j].Critical;
			CritRecov += StateT[j].CritRecov;

			///// cumulative severity states by thread
			cumMild += StateT[j].cumMild;
			cumILI += StateT[j].cumILI;
			cumSARI += StateT[j].cumSARI;
			cumCritical += StateT[j].cumCritical;
			cumCritRecov += StateT[j].cumCritRecov;
			cumDeath_ILI += StateT[j].cumDeath_ILI;
			cumDeath_SARI += StateT[j].cumDeath_SARI;
			cumDeath_Critical += StateT[j].cumDeath_Critical;
		}

		//add up cumulative country counts: ggilani - 12/11/14
		for (int i = 0; i < MAX_COUNTRIES; i++) cumC_country[i] += StateT[j].cumC_country[i];
		if (State.maxRad2 < StateT[j].maxRad2) State.maxRad2 = StateT[j].maxRad2;
	}
	for (j = 0; j < P.NumThreads; j++)
		StateT[j].maxRad2 = State.maxRad2;
	TimeSeries[n].t = t;
	TimeSeries[n].S = (double)S;
	TimeSeries[n].L = (double)L;
	TimeSeries[n].I = (double)I;
	TimeSeries[n].R = (double)R;
	TimeSeries[n].D = (double)D;
	TimeSeries[n].incI = (double)(cumI - State.cumI);
	TimeSeries[n].incC = (double)(cumC - State.cumC);
	TimeSeries[n].incFC = (double)(cumFC - State.cumFC);
	TimeSeries[n].incCT = (double)(cumCT - State.cumCT); // added contact tracing
	TimeSeries[n].incCC = (double)(cumCC - State.cumCC); // added cases who are contacts
	TimeSeries[n].incDCT = (double)(cumDCT - State.cumDCT); //added cases who are digitally contact traced
	TimeSeries[n].incDC = (double)(cumDC - State.cumDC); //added incidence of detected cases
	TimeSeries[n].incTC = (double)(cumTC - State.cumTC);
	TimeSeries[n].incR = (double)(cumR - State.cumR);
	TimeSeries[n].incD = (double)(cumD - State.cumD);
	TimeSeries[n].incHQ = (double)(cumHQ - State.cumHQ);
	TimeSeries[n].incAC = (double)(cumAC - State.cumAC);
	TimeSeries[n].incAH = (double)(cumAH - State.cumAH);
	TimeSeries[n].incAA = (double)(cumAA - State.cumAA);
	TimeSeries[n].incACS = (double)(cumACS - State.cumACS);
	TimeSeries[n].incAPC = (double)(cumAPC - State.cumAPC);
	TimeSeries[n].incAPA = (double)(cumAPA - State.cumAPA);
	TimeSeries[n].incAPCS = (double)(cumAPCS - State.cumAPCS);
	TimeSeries[n].cumT = State.cumT;
	TimeSeries[n].cumUT = State.cumUT;
	TimeSeries[n].cumTP = State.cumTP;
	TimeSeries[n].cumV = State.cumV;
	TimeSeries[n].cumVG = State.cumVG; //added VG;
	TimeSeries[n].cumDC = cumDC;
	TimeSeries[n].meanTG = TimeSeries[n].meanSI = 0;
	if (nTG > 0) // record mean generation time and serial interval in timestep
	{
		TimeSeries[n].meanTG = P.TimeStep * ((double)cumTG) / ((double)nTG);
		TimeSeries[n].meanSI = P.TimeStep * ((double)cumSI) / ((double)nTG);
	}
	//fprintf(stderr, "\ncumD=%i last_cumD=%i incD=%lg\n ", cumD, State.cumD, TimeSeries[n].incD);
	//incidence per country
	for (int i = 0; i < MAX_COUNTRIES; i++) TimeSeries[n].incC_country[i] = (double)(cumC_country[i] - State.cumC_country[i]);
	if (P.DoICUTriggers)
	{
		trigDetectedCases = cumCritical;
		if (n >= P.TriggersSamplingInterval) trigDetectedCases -= (int)TimeSeries[n - P.TriggersSamplingInterval].cumCritical;
	}
	else
	{
		trigDetectedCases = cumDC;
		if (n >= P.TriggersSamplingInterval) trigDetectedCases -= (int)TimeSeries[n - P.TriggersSamplingInterval].cumDC;
	}
	State.trigDetectedCases = trigDetectedCases;

	//// update State with new totals from threads.
	State.S = S;
	State.L = L;
	State.I = I;
	State.R = R;
	State.D = D;
	State.cumI = cumI;
	State.cumDC = cumDC;
	State.cumTC = cumTC;
	State.cumFC = cumFC;
	State.cumCT = cumCT; //added cumulative contact tracing
	State.cumCC = cumCC; //added cumulative cases who are contacts
	State.cumDCT = cumDCT; //added cumulative cases who are digitally contact traced
	State.cumC = cumC;
	State.cumR = cumR;
	State.cumD = cumD;
	State.cumHQ = cumHQ;
	State.cumAC = cumAC;
	State.cumAH = cumAH;
	State.cumAA = cumAA;
	State.cumACS = cumACS;
	State.cumAPC = cumAPC;
	State.cumAPA = cumAPA;
	State.cumAPCS = cumAPCS;

	//// **** Infections by age and admin unit (can parallelize later)
	if (P.DoAdUnits && P.OutputAdUnitAge)
		RecordAdminAgeBreakdowns(n);

	RecordQuarNotInfected(n, ts); 

	if (P.DoSeverity)
	{

		//// Record incidence. (Must be done with old State totals)
		TimeSeries[n].incMild = (double)(cumMild - State.cumMild);
		TimeSeries[n].incILI = (double)(cumILI - State.cumILI);
		TimeSeries[n].incSARI = (double)(cumSARI - State.cumSARI);
		TimeSeries[n].incCritical = (double)(cumCritical - State.cumCritical);
		TimeSeries[n].incCritRecov = (double)(cumCritRecov - State.cumCritRecov);
		TimeSeries[n].incDeath_ILI = (double)(cumDeath_ILI - State.cumDeath_ILI);
		TimeSeries[n].incDeath_SARI = (double)(cumDeath_SARI - State.cumDeath_SARI);
		TimeSeries[n].incDeath_Critical = (double)(cumDeath_Critical - State.cumDeath_Critical);

		/////// update state with totals
		State.Mild = Mild;
		State.ILI = ILI;
		State.SARI = SARI;
		State.Critical = Critical;
		State.CritRecov = CritRecov;
		State.cumMild = cumMild;
		State.cumILI = cumILI;
		State.cumSARI = cumSARI;
		State.cumCritical = cumCritical;
		State.cumCritRecov = cumCritRecov;
		State.cumDeath_ILI = cumDeath_ILI;
		State.cumDeath_SARI = cumDeath_SARI;
		State.cumDeath_Critical = cumDeath_Critical;

		//// Record new totals for time series. (Must be done with old State totals)
		TimeSeries[n].Mild = Mild;
		TimeSeries[n].ILI = ILI;
		TimeSeries[n].SARI = SARI;
		TimeSeries[n].Critical = Critical;
		TimeSeries[n].CritRecov = CritRecov;
		TimeSeries[n].cumMild = cumMild;
		TimeSeries[n].cumILI = cumILI;
		TimeSeries[n].cumSARI = cumSARI;
		TimeSeries[n].cumCritical = cumCritical;
		TimeSeries[n].cumCritRecov = cumCritRecov;
		TimeSeries[n].cumDeath_ILI = cumDeath_ILI;
		TimeSeries[n].cumDeath_SARI = cumDeath_SARI;
		TimeSeries[n].cumDeath_Critical = cumDeath_Critical;

		for (int i = 0; i < NUM_AGE_GROUPS; i++)
		{
			//// Record incidence. Need new total minus old total (same as minus old total plus new total).
			//// First subtract old total while unchanged.
			TimeSeries[n].incMild_age[i] = (double)(-State.cumMild_age[i]);
			TimeSeries[n].incILI_age[i] = (double)(-State.cumILI_age[i]);
			TimeSeries[n].incSARI_age[i] = (double)(-State.cumSARI_age[i]);
			TimeSeries[n].incCritical_age[i] = (double)(-State.cumCritical_age[i]);
			TimeSeries[n].incCritRecov_age[i] = (double)(-State.cumCritRecov_age[i]);
			TimeSeries[n].incDeath_ILI_age[i] = (double)(-State.cumDeath_ILI_age[i]);
			TimeSeries[n].incDeath_SARI_age[i] = (double)(-State.cumDeath_SARI_age[i]);
			TimeSeries[n].incDeath_Critical_age[i] = (double)(-State.cumDeath_Critical_age[i]);

			State.Mild_age[i] = 0;
			State.ILI_age[i] = 0;
			State.SARI_age[i] = 0;
			State.Critical_age[i] = 0;
			State.CritRecov_age[i] = 0;
			State.cumMild_age[i] = 0;
			State.cumILI_age[i] = 0;
			State.cumSARI_age[i] = 0;
			State.cumCritical_age[i] = 0;
			State.cumCritRecov_age[i] = 0;
			State.cumDeath_ILI_age[i] = 0;
			State.cumDeath_SARI_age[i] = 0;
			State.cumDeath_Critical_age[i] = 0;

			for (j = 0; j < P.NumThreads; j++)
			{
				//// collate from threads
				State.Mild_age[i] += StateT[j].Mild_age[i];
				State.ILI_age[i] += StateT[j].ILI_age[i];
				State.SARI_age[i] += StateT[j].SARI_age[i];
				State.Critical_age[i] += StateT[j].Critical_age[i];
				State.CritRecov_age[i] += StateT[j].CritRecov_age[i];
				State.cumMild_age[i] += StateT[j].cumMild_age[i];
				State.cumILI_age[i] += StateT[j].cumILI_age[i];
				State.cumSARI_age[i] += StateT[j].cumSARI_age[i];
				State.cumCritical_age[i] += StateT[j].cumCritical_age[i];
				State.cumCritRecov_age[i] += StateT[j].cumCritRecov_age[i];
				State.cumDeath_ILI_age[i] += StateT[j].cumDeath_ILI_age[i];
				State.cumDeath_SARI_age[i] += StateT[j].cumDeath_SARI_age[i];
				State.cumDeath_Critical_age[i] += StateT[j].cumDeath_Critical_age[i];
			}

			//// Record incidence. Need new total minus old total. Add new total
			TimeSeries[n].incMild_age[i] += (double)(State.cumMild_age[i]);
			TimeSeries[n].incILI_age[i] += (double)(State.cumILI_age[i]);
			TimeSeries[n].incSARI_age[i] += (double)(State.cumSARI_age[i]);
			TimeSeries[n].incCritical_age[i] += (double)(State.cumCritical_age[i]);
			TimeSeries[n].incCritRecov_age[i] += (double)(State.cumCritRecov_age[i]);
			TimeSeries[n].incDeath_ILI_age[i] += (double)(State.cumDeath_ILI_age[i]);
			TimeSeries[n].incDeath_SARI_age[i] += (double)(State.cumDeath_SARI_age[i]);
			TimeSeries[n].incDeath_Critical_age[i] += (double)(State.cumDeath_Critical_age[i]);

			//// Record new totals for time series. (Must be done with old State totals)
			TimeSeries[n].Mild_age[i] = State.Mild_age[i];
			TimeSeries[n].ILI_age[i] = State.ILI_age[i];
			TimeSeries[n].SARI_age[i] = State.SARI_age[i];
			TimeSeries[n].Critical_age[i] = State.Critical_age[i];
			TimeSeries[n].CritRecov_age[i] = State.CritRecov_age[i];
			TimeSeries[n].cumMild_age[i] = State.cumMild_age[i];
			TimeSeries[n].cumILI_age[i] = State.cumILI_age[i];
			TimeSeries[n].cumSARI_age[i] = State.cumSARI_age[i];
			TimeSeries[n].cumCritical_age[i] = State.cumCritical_age[i];
			TimeSeries[n].cumCritRecov_age[i] = State.cumCritRecov_age[i];
			TimeSeries[n].cumDeath_ILI_age[i] = State.cumDeath_ILI_age[i];
			TimeSeries[n].cumDeath_SARI_age[i] = State.cumDeath_SARI_age[i];
			TimeSeries[n].cumDeath_Critical_age[i] = State.cumDeath_Critical_age[i];
		}
		if (P.DoAdUnits)
			for (int i = 0; i <= P.NumAdunits; i++)
			{
				//// Record incidence. Need new total minus old total (same as minus old total plus new total).
				//// First subtract old total while unchanged.
				TimeSeries[n].incMild_adunit[i] = (double)(-State.cumMild_adunit[i]);
				TimeSeries[n].incILI_adunit[i] = (double)(-State.cumILI_adunit[i]);
				TimeSeries[n].incSARI_adunit[i] = (double)(-State.cumSARI_adunit[i]);
				TimeSeries[n].incCritical_adunit[i] = (double)(-State.cumCritical_adunit[i]);
				TimeSeries[n].incCritRecov_adunit[i] = (double)(-State.cumCritRecov_adunit[i]);
				TimeSeries[n].incD_adunit[i] = (double)(-State.cumD_adunit[i]);
				TimeSeries[n].incDeath_ILI_adunit[i] = (double)(-State.cumDeath_ILI_adunit[i]);
				TimeSeries[n].incDeath_SARI_adunit[i] = (double)(-State.cumDeath_SARI_adunit[i]);
				TimeSeries[n].incDeath_Critical_adunit[i] = (double)(-State.cumDeath_Critical_adunit[i]);

				//// reset State (not StateT) to zero. Don't need to do this with non-admin unit as local variables Mild, cumSARI etc. initialized to zero at beginning of function. Check with Gemma
				State.Mild_adunit[i] = 0;
				State.ILI_adunit[i] = 0;
				State.SARI_adunit[i] = 0;
				State.Critical_adunit[i] = 0;
				State.CritRecov_adunit[i] = 0;
				State.cumMild_adunit[i] = 0;
				State.cumILI_adunit[i] = 0;
				State.cumSARI_adunit[i] = 0;
				State.cumCritical_adunit[i] = 0;
				State.cumCritRecov_adunit[i] = 0;
				State.cumD_adunit[i] = 0;
				State.cumDeath_ILI_adunit[i] = 0;
				State.cumDeath_SARI_adunit[i] = 0;
				State.cumDeath_Critical_adunit[i] = 0;

				for (j = 0; j < P.NumThreads; j++)
				{
					//// collate from threads
					State.Mild_adunit[i] += StateT[j].Mild_adunit[i];
					State.ILI_adunit[i] += StateT[j].ILI_adunit[i];
					State.SARI_adunit[i] += StateT[j].SARI_adunit[i];
					State.Critical_adunit[i] += StateT[j].Critical_adunit[i];
					State.CritRecov_adunit[i] += StateT[j].CritRecov_adunit[i];
					State.cumMild_adunit[i] += StateT[j].cumMild_adunit[i];
					State.cumILI_adunit[i] += StateT[j].cumILI_adunit[i];
					State.cumSARI_adunit[i] += StateT[j].cumSARI_adunit[i];
					State.cumCritical_adunit[i] += StateT[j].cumCritical_adunit[i];
					State.cumCritRecov_adunit[i] += StateT[j].cumCritRecov_adunit[i];
					State.cumD_adunit[i] += StateT[j].cumD_adunit[i];
					State.cumDeath_ILI_adunit[i] += StateT[j].cumDeath_ILI_adunit[i];
					State.cumDeath_SARI_adunit[i] += StateT[j].cumDeath_SARI_adunit[i];
					State.cumDeath_Critical_adunit[i] += StateT[j].cumDeath_Critical_adunit[i];
				}

				//// Record incidence. Need new total minus old total. Add new total
				TimeSeries[n].incMild_adunit[i] += (double)(State.cumMild_adunit[i]);
				TimeSeries[n].incILI_adunit[i] += (double)(State.cumILI_adunit[i]);
				TimeSeries[n].incSARI_adunit[i] += (double)(State.cumSARI_adunit[i]);
				TimeSeries[n].incCritical_adunit[i] += (double)(State.cumCritical_adunit[i]);
				TimeSeries[n].incCritRecov_adunit[i] += (double)(State.cumCritRecov_adunit[i]);
				TimeSeries[n].incD_adunit[i] += (double)(State.cumD_adunit[i]);
				TimeSeries[n].incDeath_ILI_adunit[i] += (double)(State.cumDeath_ILI_adunit[i]);
				TimeSeries[n].incDeath_SARI_adunit[i] += (double)(State.cumDeath_SARI_adunit[i]);
				TimeSeries[n].incDeath_Critical_adunit[i] += (double)(State.cumDeath_Critical_adunit[i]);

				//// Record new totals for time series. (Must be done with old State totals)
				TimeSeries[n].Mild_adunit[i] = State.Mild_adunit[i];
				TimeSeries[n].ILI_adunit[i] = State.ILI_adunit[i];
				TimeSeries[n].SARI_adunit[i] = State.SARI_adunit[i];
				TimeSeries[n].Critical_adunit[i] = State.Critical_adunit[i];
				TimeSeries[n].CritRecov_adunit[i] = State.CritRecov_adunit[i];
				TimeSeries[n].cumMild_adunit[i] = State.cumMild_adunit[i];
				TimeSeries[n].cumILI_adunit[i] = State.cumILI_adunit[i];
				TimeSeries[n].cumSARI_adunit[i] = State.cumSARI_adunit[i];
				TimeSeries[n].cumCritical_adunit[i] = State.cumCritical_adunit[i];
				TimeSeries[n].cumCritRecov_adunit[i] = State.cumCritRecov_adunit[i];
				TimeSeries[n].cumD_adunit[i] = State.cumD_adunit[i];
				TimeSeries[n].cumDeath_ILI_adunit[i] = State.cumDeath_ILI_adunit[i];
				TimeSeries[n].cumDeath_SARI_adunit[i] = State.cumDeath_SARI_adunit[i];
				TimeSeries[n].cumDeath_Critical_adunit[i] = State.cumDeath_Critical_adunit[i];
			}
	}

	//update cumulative cases per country
	for (int i = 0; i < MAX_COUNTRIES; i++) State.cumC_country[i] = cumC_country[i];
	//update overall state variable for cumulative cases per adunit

	TimeSeries[n].rmsRad = (State.cumI > 0) ? sqrt(State.sumRad2 / ((double)State.cumI)) : 0;
	TimeSeries[n].maxRad = sqrt(State.maxRad2);
	TimeSeries[n].extinct = ((((P.SmallEpidemicCases >= 0) && (State.R <= P.SmallEpidemicCases)) || (P.SmallEpidemicCases < 0)) && (State.I + State.L == 0)) ? 1 : 0;
	for (int i = 0; i < NUM_AGE_GROUPS; i++)
	{
		TimeSeries[n].incCa[i] = TimeSeries[n].incIa[i] = TimeSeries[n].incDa[i] = 0;
		for (j = 0; j < P.NumThreads; j++)
		{
			TimeSeries[n].incCa[i] += (double)StateT[j].cumCa[i];
			TimeSeries[n].incIa[i] += (double)StateT[j].cumIa[i];
			TimeSeries[n].incDa[i] += (double)StateT[j].cumDa[i];
		}
	}

	for (int i = 0; i < 2; i++)
	{
		TimeSeries[n].incC_keyworker[i] = TimeSeries[n].incI_keyworker[i] = TimeSeries[n].cumT_keyworker[i] = 0;
		for (j = 0; j < P.NumThreads; j++)
		{
			TimeSeries[n].incC_keyworker[i] += (double)StateT[j].cumC_keyworker[i];
			TimeSeries[n].incI_keyworker[i] += (double)StateT[j].cumI_keyworker[i];
			TimeSeries[n].cumT_keyworker[i] += (double)StateT[j].cumT_keyworker[i];
			StateT[j].cumC_keyworker[i] = StateT[j].cumI_keyworker[i] = 0;
		}
	}

	for (int i = 0; i < INFECT_TYPE_MASK; i++)
	{
		TimeSeries[n].incItype[i] = 0;
		for (j = 0; j < P.NumThreads; j++)
		{
			TimeSeries[n].incItype[i] += (double)StateT[j].cumItype[i];
			StateT[j].cumItype[i] = 0;
		}
	}
	if (P.DoAdUnits)
		for (int i = 0; i <= P.NumAdunits; i++)
		{
			TimeSeries[n].incI_adunit[i] = TimeSeries[n].incC_adunit[i] = TimeSeries[n].cumT_adunit[i] = TimeSeries[n].incH_adunit[i] = TimeSeries[n].incDC_adunit[i] = TimeSeries[n].incCT_adunit[i] = TimeSeries[n].incDCT_adunit[i] = 0; //added detected cases: ggilani 03/02/15
			for (j = 0; j < P.NumThreads; j++)
			{
				TimeSeries[n].incI_adunit[i] += (double)StateT[j].cumI_adunit[i];
				TimeSeries[n].incC_adunit[i] += (double)StateT[j].cumC_adunit[i];
				TimeSeries[n].incDC_adunit[i] += (double)StateT[j].cumDC_adunit[i]; //added detected cases: ggilani 03/02/15
				TimeSeries[n].incH_adunit[i] += (double)StateT[j].cumH_adunit[i]; //added hospitalisation
				TimeSeries[n].incCT_adunit[i] += (double)StateT[j].cumCT_adunit[i]; //added contact tracing: ggilani 15/06/17
				TimeSeries[n].incCC_adunit[i] += (double)StateT[j].cumCC_adunit[i]; //added cases who are contacts: ggilani 28/05/2019
				TimeSeries[n].incDCT_adunit[i] += (double)StateT[j].cumDCT_adunit[i]; //added cases who are digitally contact traced: ggilani 11/03/20
				TimeSeries[n].cumT_adunit[i] += (double)StateT[j].cumT_adunit[i];
				State.cumC_adunit[i] += StateT[j].cumC_adunit[i];
				State.cumDC_adunit[i] += StateT[j].cumDC_adunit[i];
				StateT[j].cumI_adunit[i] = StateT[j].cumC_adunit[i] = StateT[j].cumH_adunit[i] = StateT[j].cumDC_adunit[i] = StateT[j].cumCT_adunit[i] = StateT[j].cumCC_adunit[i] = StateT[j].cumDCT_adunit[i] = 0; //added hospitalisation, detected cases, contact tracing: ggilani 03/02/15, 15/06/17
			}
			if (P.DoICUTriggers)
			{
				State.trigDC_adunit[i] += (int)TimeSeries[n].incCritical_adunit[i];
				if (n >= P.TriggersSamplingInterval) State.trigDC_adunit[i] -= (int)TimeSeries[n - P.TriggersSamplingInterval].incCritical_adunit[i];
			}
			else
			{
				State.trigDC_adunit[i] += (int)TimeSeries[n].incDC_adunit[i];
				if (n >= P.TriggersSamplingInterval) State.trigDC_adunit[i] -= (int)TimeSeries[n - P.TriggersSamplingInterval].incDC_adunit[i];
			}
		}
	if (P.DoDigitalContactTracing)
		for (int i = 0; i < P.NumAdunits; i++)
			TimeSeries[n].DCT_adunit[i] = (double)AdUnits[i].ndct; //added total numbers of contacts currently isolated due to digital contact tracing: ggilani 11/03/20
	if (P.DoPlaces)
		for (int i = 0; i < NUM_PLACE_TYPES; i++)
		{
			numPC = 0;
			for (j = 0; j < P.Nplace[i]; j++)
				if (PLACE_CLOSED(i, j)) numPC++;
			State.NumPlacesClosed[i] = numPC;
			TimeSeries[n].PropPlacesClosed[i] = ((double)numPC) / ((double)P.Nplace[i]);
		}
	for (int i = k = 0; i < P.NMC; i++) if (Mcells[i].socdist == 2) k++;
	TimeSeries[n].PropSocDist = ((double)k) / ((double)P.NMC);

	//update contact number distribution in State
	for (int i = 0; i < (MAX_CONTACTS + 1); i++)
	{
		for (j = 0; j < P.NumThreads; j++)
		{
			State.contact_dist[i] += StateT[j].contact_dist[i];
			StateT[j].contact_dist[i] = 0;
		}
	}
	if (P.OutputBitmap >= 1)
	{
		TSMean = TSMeanNE; TSVar = TSVarNE;
		CaptureBitmap();
		OutputBitmap(0);
	}
}

void CalibrationThresholdCheck(double t,int n)
{
	int k;
	int trigAlert, trigAlertCases;
	unsigned short int ts;

	ts = (unsigned short int) (P.TimeStepsPerDay * t);

	trigAlertCases = State.cumDC;
	if (n >= P.WindowToEvaluateTriggerAlert) {
		trigAlertCases -= (int)TimeSeries[n - P.WindowToEvaluateTriggerAlert].cumDC;
	}

	if (P.TriggerAlertOnDeaths)  //// if using deaths as trigger (as opposed to detected cases)
	{
		trigAlert = (int)TimeSeries[n].D;
		if (n >= P.WindowToEvaluateTriggerAlert) trigAlert -= (int) TimeSeries[n - P.WindowToEvaluateTriggerAlert].D;
	}
	else
	{
		trigAlert = trigAlertCases;
	}

	double RatioPredictedObserved, DesiredAccuracy; // calibration variables.

	if (((P.DoNoCalibration) && (t >= P.Epidemic_StartDate_CalTime)) ||
		((!P.DoNoCalibration) && (((!P.DoAlertTriggerAfterInterv) && (trigAlert >= P.CaseOrDeathThresholdBeforeAlert)) ||
		((P.DoAlertTriggerAfterInterv) && (((trigAlertCases >= P.CaseOrDeathThresholdBeforeAlert) && (P.ModelCalibIteration < 2))
			|| ((t >= P.Epidemic_StartDate_CalTime) && ((P.ModelCalibIteration >= 2)||(P.InitialInfectionCalTime > 0) )))))))
	{
		if ((!P.DoNoCalibration) && (!P.StopCalibration) && (!InterruptRun))
		{
			if ((P.DateTriggerReached_SimTime == 0) && (P.InitialInfectionCalTime <=0))
			{
				P.Epidemic_StartDate_CalTime = P.DateTriggerReached_SimTime = t; // initialize Epidemic_StartDate_CalTime & DateTriggerReached_SimTime to now (i.e. simulation time that trigger was reached)
				if (P.DateTriggerReached_CalTime >= 0)
				{
					P.HolidaysStartDay_SimTime = P.DateTriggerReached_SimTime - P.Interventions_StartDate_CalTime; /// initialize holiday offset to time difference between DateTriggerReached_SimTime and day of year interventions start.
//					fprintf(stderr, "@@## trigAlertCases=%i P.HolidaysStartDay_SimTime=%lg \n",trigAlertCases, P.HolidaysStartDay_SimTime);
				}
			}
			if ((P.DateTriggerReached_CalTime >= 0) && (!P.DoAlertTriggerAfterInterv) && (P.InitialInfectionCalTime <= 0))
			{
				P.StopCalibration = 1;
				InterruptRun = 1;
			}
			if ((P.DoAlertTriggerAfterInterv) && (t == P.DateTriggerReached_SimTime + P.DateTriggerReached_CalTime - P.Interventions_StartDate_CalTime))
			{
				if ((trigAlert > 0) && (P.ModelCalibIteration < 20))
				{
					RatioPredictedObserved = ((double)trigAlert)/((double)P.AlertTriggerAfterIntervThreshold);
					DesiredAccuracy = 1.1 / sqrt((double)P.AlertTriggerAfterIntervThreshold);
					if (DesiredAccuracy < 0.05) DesiredAccuracy = 0.05;
					fprintf(stderr, "\n** %i %lf %lf | %lg / %lg \t", P.ModelCalibIteration, t, P.DateTriggerReached_SimTime + P.DateTriggerReached_CalTime - P.Interventions_StartDate_CalTime, P.HolidaysStartDay_SimTime, RatioPredictedObserved);
					fprintf(stderr, "| %i %i %i %i -> ", trigAlert, trigAlertCases, P.AlertTriggerAfterIntervThreshold, P.CaseOrDeathThresholdBeforeAlert);

					if (P.InitialInfectionCalTime > 0)
					{
						if ((P.ModelCalibIteration >= 2) &&
							((((RatioPredictedObserved - 1.0) <= DesiredAccuracy) && (RatioPredictedObserved >= 1)) ||
							(((1.0 - RatioPredictedObserved) <= DesiredAccuracy) && (RatioPredictedObserved < 1))))
							P.StopCalibration = 1;
						else if (P.ModelCalibIteration == 1)
							P.SeedingScaling /= pow(RatioPredictedObserved, 0.7);
						else if (P.ModelCalibIteration == 2)
							P.SeedingScaling /= pow(RatioPredictedObserved, 0.6);
						else if (P.ModelCalibIteration > 2)
							P.SeedingScaling /= pow(RatioPredictedObserved, 0.3 + 0.2 * ranf()); // include random number to prevent loops
					}
					else
					{
						if ((P.ModelCalibIteration >= 2) &&
							((((RatioPredictedObserved - 1.0) <= DesiredAccuracy) && (RatioPredictedObserved >= 1)) ||
							(((1.0 - RatioPredictedObserved) <= DesiredAccuracy) && (RatioPredictedObserved < 1))))
							P.StopCalibration = 1;
						else if (P.ModelCalibIteration == 0)
						{
							k = (int)(((double)P.CaseOrDeathThresholdBeforeAlert) / RatioPredictedObserved);
							if (k > 0) P.CaseOrDeathThresholdBeforeAlert = k;
						}
						else if ((P.ModelCalibIteration >= 2) && ((P.ModelCalibIteration) % 3 < 2))
						{
							if (RatioPredictedObserved > 1)
							{
								P.Epidemic_StartDate_CalTime--;
								P.HolidaysStartDay_SimTime--;
							}
							else if (RatioPredictedObserved < 1)
							{
								P.Epidemic_StartDate_CalTime++;
								P.HolidaysStartDay_SimTime++;
							}
						}
						else if ((P.ModelCalibIteration >= 2) && ((P.ModelCalibIteration) % 3 == 2))
						{
							P.SeedingScaling /= pow(RatioPredictedObserved, 0.2 + 0.3 * ranf()); // include random number to prevent loops
						}
					}
					P.ModelCalibIteration++;
					fprintf(stderr, "%i : %lg\n", P.CaseOrDeathThresholdBeforeAlert, P.SeedingScaling);

					if(P.StopCalibration)
						fprintf(stderr, "Calibration ended.\n");
					else
						InterruptRun = 1;
				}
				else
					P.StopCalibration = 1;
			}
		}
		P.ControlPropCasesId = P.PostAlertControlPropCasesId;

		if (P.VaryEfficaciesOverTime)
			UpdateEfficaciesAndComplianceProportions(t - P.Epidemic_StartDate_CalTime);

// changed to a define for speed (though always likely inlined anyway) and to avoid clang compiler warnings re double alignment
#define DO_OR_DONT_AMEND_START_TIME(X,Y) if(X>=1e10) X=Y;

		//// Set Case isolation start time (by admin unit)
		for (int i = 0; i < P.NumAdunits; i++)
			if (ChooseTriggerVariableAndValue(i) > ChooseThreshold(i, P.CaseIsolation_CellIncThresh)) //// a little wasteful if doing Global trigs as function called more times than necessary, but worth it for much simpler code. Also this function is small portion of runtime.
				DO_OR_DONT_AMEND_START_TIME(AdUnits[i].CaseIsolationTimeStart, t + ((P.DoInterventionDelaysByAdUnit)?AdUnits[i].CaseIsolationDelay: P.CaseIsolationTimeStartBase))
		//// Set Household Quarantine start time (by admin unit)
		for (int i = 0; i < P.NumAdunits; i++)
			if (ChooseTriggerVariableAndValue(i) > ChooseThreshold(i, P.HHQuar_CellIncThresh)) //// a little wasteful if doing Global trigs as function called more times than necessary, but worth it for much simpler code. Also this function is small portion of runtime.
					DO_OR_DONT_AMEND_START_TIME(AdUnits[i].HQuarantineTimeStart, t + ((P.DoInterventionDelaysByAdUnit)?AdUnits[i].HQuarantineDelay: P.HQuarantineTimeStartBase));

		//// Set DigitalContactTracingTimeStart
		if (P.DoDigitalContactTracing)
			for (int i = 0; i < P.NumAdunits; i++)
				if (ChooseTriggerVariableAndValue(i) > ChooseThreshold(i, P.DigitalContactTracing_CellIncThresh)) //// a little wasteful if doing Global trigs as function called more times than necessary, but worth it for much simpler code. Also this function is small portion of runtime.
					DO_OR_DONT_AMEND_START_TIME(AdUnits[i].DigitalContactTracingTimeStart, t + ((P.DoInterventionDelaysByAdUnit)?AdUnits[i].DCTDelay: P.DigitalContactTracingTimeStartBase));

		if (P.DoGlobalTriggers)
		{
			int TriggerValue = ChooseTriggerVariableAndValue(0);
			if (TriggerValue >= ChooseThreshold(0, P.TreatCellIncThresh))
				DO_OR_DONT_AMEND_START_TIME((P.TreatTimeStart), t + P.TreatTimeStartBase);
			if (TriggerValue >= P.VaccCellIncThresh) DO_OR_DONT_AMEND_START_TIME(P.VaccTimeStart, t + P.VaccTimeStartBase);
			if (TriggerValue >= P.SocDistCellIncThresh)
			{
				DO_OR_DONT_AMEND_START_TIME(P.SocDistTimeStart, t + P.SocDistTimeStartBase);
				//added this for admin unit based intervention delays based on a global trigger: ggilani 17/03/20
				if (P.DoInterventionDelaysByAdUnit)
					for (int i = 0; i < P.NumAdunits; i++)
						DO_OR_DONT_AMEND_START_TIME(AdUnits[i].SocialDistanceTimeStart, t + AdUnits[i].SocialDistanceDelay);
			}
			if (TriggerValue >= P.PlaceCloseCellIncThresh)
			{
				DO_OR_DONT_AMEND_START_TIME(P.PlaceCloseTimeStart, t + P.PlaceCloseTimeStartBase);
				if (P.DoInterventionDelaysByAdUnit)
					for (int i = 0; i < P.NumAdunits; i++)
						DO_OR_DONT_AMEND_START_TIME(AdUnits[i].PlaceCloseTimeStart, t + AdUnits[i].PlaceCloseDelay);
			}
			if (TriggerValue >= P.MoveRestrCellIncThresh)
				DO_OR_DONT_AMEND_START_TIME(P.MoveRestrTimeStart, t + P.MoveRestrTimeStartBase);
			if (TriggerValue >= P.KeyWorkerProphCellIncThresh)
				DO_OR_DONT_AMEND_START_TIME(P.KeyWorkerProphTimeStart, t + P.KeyWorkerProphTimeStartBase);
		}
		else
		{
		    DO_OR_DONT_AMEND_START_TIME(P.TreatTimeStart, t + P.TreatTimeStartBase);
			DO_OR_DONT_AMEND_START_TIME(P.VaccTimeStart	, t + P.VaccTimeStartBase);
			DO_OR_DONT_AMEND_START_TIME(P.SocDistTimeStart, t + P.SocDistTimeStartBase);
			DO_OR_DONT_AMEND_START_TIME(P.PlaceCloseTimeStart, t + P.PlaceCloseTimeStartBase);
			DO_OR_DONT_AMEND_START_TIME(P.MoveRestrTimeStart, t + P.MoveRestrTimeStartBase);
			DO_OR_DONT_AMEND_START_TIME(P.KeyWorkerProphTimeStart, t + P.KeyWorkerProphTimeStartBase);
		}
		DO_OR_DONT_AMEND_START_TIME(P.AirportCloseTimeStart, t + P.AirportCloseTimeStartBase);
	}
	if ((P.PlaceCloseIndepThresh > 0) && (((double)State.cumDC) >= P.PlaceCloseIndepThresh))
		DO_OR_DONT_AMEND_START_TIME(P.PlaceCloseTimeStart, t + P.PlaceCloseTimeStartBase);

	if (t > P.SocDistTimeStart + P.SocDistChangeDelay)
	{
		P.SocDistDurationCurrent = P.SocDistDuration2;
		P.SocDistHouseholdEffectCurrent = P.SocDistHouseholdEffect2;
		P.SocDistSpatialEffectCurrent = P.SocDistSpatialEffect2;
		P.EnhancedSocDistHouseholdEffectCurrent = P.EnhancedSocDistHouseholdEffect2;
		P.EnhancedSocDistSpatialEffectCurrent = P.EnhancedSocDistSpatialEffect2;
		for (int i = 0; i < P.PlaceTypeNum; i++)
		{
			P.SocDistPlaceEffectCurrent[i] = P.SocDistPlaceEffect2[i];
			P.EnhancedSocDistPlaceEffectCurrent[i] = P.EnhancedSocDistPlaceEffect2[i];
		}
	}
	//fix to switch off first place closure after P.PlaceCloseDuration has elapsed, if there are no school or cell-based triggers set
	if (t == P.PlaceCloseTimeStart + P.PlaceCloseDuration)
	{
		P.PlaceCloseTimeStartPrevious = P.PlaceCloseTimeStart;
		if ((P.PlaceCloseIncTrig == 0) && (P.PlaceCloseFracIncTrig == 0) && (P.PlaceCloseCellIncThresh == 0)) P.PlaceCloseTimeStart = 9e9;
	}

	if (!P.VaryEfficaciesOverTime)
	{
		if ((P.PlaceCloseTimeStart2 > P.PlaceCloseTimeStartPrevious) && //// if second place closure start time after previous start time AND
			(t >= P.PlaceCloseTimeStartPrevious + P.PlaceCloseDuration) &&	//// if now after previous place closure period has finished AND
			(t >= P.PlaceCloseTimeStartPrevious + P.PlaceCloseTimeStartBase2 - P.PlaceCloseTimeStartBase))	//// if now after previous start time + plus difference between 1st and 2nd base start times
		{
			fprintf(stderr, "\nSecond place closure period (t=%lg)\n", t);
			P.PlaceCloseTimeStartPrevious = P.PlaceCloseTimeStart2 = P.PlaceCloseTimeStart = t;
			P.PlaceCloseDuration = P.PlaceCloseDuration2;
			P.PlaceCloseIncTrig = P.PlaceCloseIncTrig2;
			P.PlaceCloseCellIncThresh = P.PlaceCloseCellIncThresh2;
		}
	}
}

void CalcLikelihood(int run, char *DataFile, char *OutFileBase)
{
	FILE* dat;

	static int DataAlreadyRead = 0, ncols,nrows, *ColTypes;
	static double **Data,NegBinK,sumL;

	if (!DataAlreadyRead)
	{
		char FieldName[1024];
		if (!(dat = fopen(DataFile, "r"))) ERR_CRITICAL("Unable to open data file\n");
		fscanf(dat, "%i %i %lg", &nrows, &ncols, &NegBinK);
		if (!(ColTypes = (int*)calloc(ncols, sizeof(int)))) ERR_CRITICAL("Unable to allocate data file storage\n");
		if (!(Data = (double**)calloc(nrows, sizeof(double *)))) ERR_CRITICAL("Unable to allocate data file storage\n");
		for(int i=0;i<nrows;i++)
			if (!(Data[i] = (double*)calloc(ncols, sizeof(double)))) ERR_CRITICAL("Unable to allocate data file storage\n");
		for (int i = 0; i < ncols; i++)
		{
			ColTypes[i] = -100;
			fscanf(dat, "%s", FieldName);
			if (!strcmp(FieldName, "day"))
			{
				ColTypes[i] = -1;
				if (i != 0) ERR_CRITICAL("'day' must be first column in data file\n");
			}
			if (!strcmp(FieldName, "all_deaths"))
				ColTypes[i] = 0;
			else if (!strcmp(FieldName, "hospital_deaths"))
				ColTypes[i] = 1;
			else if (!strcmp(FieldName, "care_home_deaths"))
				ColTypes[i] = 2;
			else if (!strcmp(FieldName, "seroprevalence_numerator"))
				ColTypes[i] = 3;
			else if (!strcmp(FieldName, "seroprevalence_denominator"))
			{
				ColTypes[i] = 4;
				if (ColTypes[i - 1] != 3) ERR_CRITICAL("Seroprevalence denominator must be next column after numerator in data file\n");
			}
			else if (!strcmp(FieldName, "infection_prevalence_numerator"))
				ColTypes[i] = 5;
			else if (!strcmp(FieldName, "infection_prevalence_denominator"))
			{
				ColTypes[i] = 6;
				if (ColTypes[i - 1] != 5) ERR_CRITICAL("Infection prevalence denominator must be next column after numerator in data file\n");
			}
			fprintf(stderr, "## %i %s\n", ColTypes[i], FieldName);
		}
		for (int i = 0; i < nrows; i++)
			for (int j = 0; j < ncols; j++)
				fscanf(dat, "%lg", &(Data[i][j]));
		fclose(dat);
		DataAlreadyRead = 1;
	}

	// calculate likelihood function
	double c, LL=0.0;
	double kp = (P.clP[99] > 0) ? P.clP[99] : NegBinK; //clP[99] reserved for fitting overdispersion
	c = 1.0; // 1 / ((double)(P.NRactE + P.NRactNE));
	int offset= (P.Interventions_StartDate_CalTime > 0) ? ((int)(P.Interventions_StartDate_CalTime - P.DateTriggerReached_SimTime)) : 0;
	for (int i = 1; i < ncols;i++)
	{
		if ((ColTypes[i] >= 0)&&(ColTypes[i] <= 2)) 
		{
			double ModelValueSum = 0.0;
			for (int j = 0; j < nrows; j++)
			{
				int day = (int)Data[j][0]; // day is day of year - directly indexes TimeSeries[]
				if ((Data[j][i]>=-1) && (day < P.NumSamples)) // data is not NA (-ve) and within time range of model run
				{
					double ModelValue;
					if (ColTypes[i]==0)
						ModelValue=c*TimeSeries[day-offset].incD; // all deaths by date of death
					else if (ColTypes[i] == 1)
						ModelValue=c*(TimeSeries[day-offset].incDeath_Critical+ TimeSeries[day-offset].incDeath_SARI); // hospital deaths (SARI and Critical) by date of death
					else if (ColTypes[i] == 2)
						ModelValue = c * TimeSeries[day-offset].incDeath_ILI; // care home deaths (ILI) by date of death
					ModelValueSum += ModelValue;
					if (Data[j][i] >= 0)
					{
						if ((j > 0) && (Data[j - 1][i] == -1)) // cumulative column: -1 means sum column up to first >=0 value
						{
							ModelValue = ModelValueSum;
							ModelValueSum = 0.0;  // reset cumulative sum
						}
						if (NegBinK >= 10000)
							//prob model and data from same underlying poisson
							LL += lgamma(2 * (Data[j][i] + ModelValue) + 1) - lgamma(Data[j][i] + ModelValue + 1) - lgamma(Data[j][i] + 1) - lgamma(ModelValue + 1) - (3 * (Data[j][i] + ModelValue) + 1) * log(2);
						else
						{
							//neg bin LL (NegBinK=1 implies no over-dispersion. >1 implies more)
							double knb = 1.0 + ModelValue / kp;
							double pnb = kp / (1.0 + kp);
							LL += lgamma(Data[j][i] + knb) - lgamma(Data[j][i] + 1) - lgamma(knb) + knb * log(1.0 - pnb) + Data[j][i] * log(pnb);
						}
					}
				}
			}
		}
		else if (ColTypes[i] == 3) //seroprevalence by date of sample
		{
			for (int j = 0; j < nrows; j++)
			{
				int day = (int)Data[j][0]; // day is day of year - directly indexes TimeSeries[]
				if ((Data[j][i] >= 0) && (day < P.NumSamples)) // data is not NA (-ve) and within time range of model run
				{
					double m = Data[j][i]; // numerator
					double N = Data[j][i + 1]; // denominator
					double ModelValue;
					for (int k = offset; k < day; k++) // loop over all days of infection up to day of sample
					{
						double prob_seroconvert = P.SeroConvMaxSens/(1.0+pow(P.SeroConvTime/((double)(day - k)),P.SeroConvPow));
						ModelValue += c * TimeSeries[k - offset].incI * prob_seroconvert;
					}
					ModelValue += c * TimeSeries[day-offset].S * (1.0 - P.SeroConvSpec);
					ModelValue /= ((double)P.PopSize);
					LL += m * log(ModelValue + 1e-20) + (N - m) * log(1.0 - ModelValue);
				}
			}
		}
		else if (ColTypes[i] == 5) // infection prevalence by date of sample
		{
			for (int j = 0; j < nrows; j++)
			{
				int day = (int)Data[j][0]; // day is day of year - directly indexes TimeSeries[]
				if ((Data[j][i] >= 0) && (day < P.NumSamples)) // data is not NA (-ve) and within time range of model run
				{
					double m = Data[j][i]; // numerator
					double N = Data[j][i + 1]; // denominator
					double ModelValue = P.InfPrevSurveyScale * c * TimeSeries[day-offset].I / ((double)P.PopSize);
					LL += m * log(ModelValue + 1e-20) + (N - m) * log(1.0 - ModelValue);
				}
			}
		}
	}
	fprintf(stderr, "Log-likelihood = %lg\n", LL);
	if (run == 0)
		sumL = LL;
	else
	{
		double maxLL = LL;
		if (sumL > maxLL) maxLL = sumL;
		sumL = maxLL + log(exp(sumL - maxLL) + exp(LL - maxLL));
	}

	if (run + 1 == P.NumRealisations)
	{
		LL = sumL - log((double)P.NumRealisations);
		char OutFile[1024], TmpFile[1024];
		sprintf(TmpFile, "%s.ll.tmp", OutFileBase);
		sprintf(OutFile, "%s.ll.txt", OutFileBase);
		if (!(dat = fopen(TmpFile, "w"))) ERR_CRITICAL("Unable to open likelihood file\n");
		fprintf(dat, "%i\t%.8lg\n", P.FitIter, LL);
		fclose(dat);
		rename(TmpFile, OutFile); // rename only when file is complete and closed
	}
}

void RecordInfTypes(void)
{
	int i, j, k, l, lc, lc2, b, c, n, nf, i2;
	double* res, * res_av, * res_var, t, s;

	for (n = 0; n < P.NumSamples; n++)
	{
		for (i = 0; i < INFECT_TYPE_MASK; i++) TimeSeries[n].Rtype[i] = 0;
		for (i = 0; i < NUM_AGE_GROUPS; i++) TimeSeries[n].Rage[i] = 0;
		TimeSeries[n].Rdenom = 0;
	}
	for (i = 0; i < INFECT_TYPE_MASK; i++) inftype[i] = 0;
	for (i = 0; i < MAX_COUNTRIES; i++) infcountry[i] = 0;
	for (i = 0; i < MAX_SEC_REC; i++)
		for (j = 0; j < MAX_GEN_REC; j++)
			indivR0[i][j] = 0;
	for (i = 0; i <= MAX_HOUSEHOLD_SIZE; i++)
		for (j = 0; j <= MAX_HOUSEHOLD_SIZE; j++)
			inf_household[i][j] = case_household[i][j] = 0;
	for (b = 0; b < P.NC; b++)
		if ((Cells[b].S != Cells[b].n) || (Cells[b].R > 0))
			for (c = 0; c < Cells[b].n; c++)
				Hosts[Cells[b].members[c]].listpos = 0;
	//	for(b=0;b<P.NC;b++)
	//		if((Cells[b].S!=Cells[b].n)||(Cells[b].R>0))
	{
		j = k = l = lc = lc2 = 0; t = 1e10;
		//			for(c=0;c<Cells[b].n;c++)
		for (i = 0; i < P.PopSize; i++)
		{
			//				i=Cells[b].members[c];
			if (j == 0) j = k = Households[Hosts[i].hh].nh;
			if ((Hosts[i].inf != InfStat_Susceptible) && (Hosts[i].inf != InfStat_ImmuneAtStart))
			{
				if (Hosts[i].latent_time * P.TimeStep <= P.SampleTime)
					TimeSeries[(int)(Hosts[i].latent_time * P.TimeStep / P.SampleStep)].Rdenom++;
				infcountry[Mcells[Hosts[i].mcell].country]++;
				if (abs(Hosts[i].inf) < InfStat_Recovered)
					l = -1;
				else if (l >= 0)
					l++;
				if ((l >= 0) && ((Hosts[i].inf == InfStat_RecoveredFromSymp) || (Hosts[i].inf == InfStat_Dead_WasSymp)))
				{
					lc2++;
					if (Hosts[i].latent_time * P.TimeStep <= t) // This convoluted logic is to pick up households where the index is symptomatic
					{
						lc = 1; t = Hosts[i].latent_time * P.TimeStep;
					}
				}
				else if ((l > 0) && (Hosts[i].latent_time * P.TimeStep < t))
				{
					lc = 0; t = Hosts[i].latent_time * P.TimeStep;
				}
				i2 = Hosts[i].infector;
				if (i2 >= 0)
				{
					Hosts[i2].listpos++;
					if (Hosts[i2].latent_time * P.TimeStep <= P.SampleTime)
					{
						TimeSeries[(int)(Hosts[i2].latent_time * P.TimeStep / P.SampleStep)].Rtype[Hosts[i].infect_type % INFECT_TYPE_MASK]++;
						TimeSeries[(int)(Hosts[i2].latent_time * P.TimeStep / P.SampleStep)].Rage[HOST_AGE_GROUP(i)]++;
					}
				}
			}
			inftype[Hosts[i].infect_type % INFECT_TYPE_MASK]++;
			j--;
			if (j == 0)
			{
				if (l < 0) l = 0;
				inf_household[k][l]++;
				case_household[k][lc2]++; //now recording total symptomatic cases, rather than infections conditional on symptomatic index
				l = lc = lc2 = 0; t = 1e10;
			}
		}
	}
	for (b = 0; b < P.NC; b++)
		if ((Cells[b].S != Cells[b].n) || (Cells[b].R > 0))
			for (c = 0; c < Cells[b].n; c++)
			{
				i = Cells[b].members[c];
				if ((abs(Hosts[i].inf) == InfStat_Recovered) || (abs(Hosts[i].inf) == InfStat_Dead))
				{
					l = Hosts[i].infect_type / INFECT_TYPE_MASK;
					if ((l < MAX_GEN_REC) && (Hosts[i].listpos < MAX_SEC_REC)) indivR0[Hosts[i].listpos][l]++;
				}
			}
	/* 	if(!TimeSeries[P.NumSamples-1].extinct) */
	{
		for (i = 0; i < INFECT_TYPE_MASK; i++) inftype_av[i] += inftype[i];
		for (i = 0; i < MAX_COUNTRIES; i++)
		{
			infcountry_av[i] += infcountry[i];
			if (infcountry[i] > 0) infcountry_num[i]++;
		}
		for (i = 0; i < MAX_SEC_REC; i++)
			for (j = 0; j < MAX_GEN_REC; j++)
				indivR0_av[i][j] += indivR0[i][j];
		for (i = 0; i <= MAX_HOUSEHOLD_SIZE; i++)
			for (j = 0; j <= MAX_HOUSEHOLD_SIZE; j++)
			{
				inf_household_av[i][j] += inf_household[i][j];
				case_household_av[i][j] += case_household[i][j];
			}
	}
	k = (P.Interventions_StartDate_CalTime > 0) ? ((int)(P.Interventions_StartDate_CalTime - P.DateTriggerReached_SimTime)) : 0;
	for (n = 0; n < P.NumSamples; n++)
	{
		TimeSeries[n].t += k;
		s = 0;
		if (TimeSeries[n].Rdenom == 0) TimeSeries[n].Rdenom = 1e-10;
		for (i = 0; i < NUM_AGE_GROUPS; i++)
			TimeSeries[n].Rage[i] /= TimeSeries[n].Rdenom;
		for (i = 0; i < INFECT_TYPE_MASK; i++)
			s += (TimeSeries[n].Rtype[i] /= TimeSeries[n].Rdenom);
		TimeSeries[n].Rdenom = s;
	}
	nf = sizeof(Results) / sizeof(double);
	if (!P.DoAdUnits) nf -= MAX_ADUNITS; // TODO: This still processes most of the AdUnit arrays; just not the last one

	if (TimeSeries[P.NumSamples - 1].extinct)
	{
		TSMean = TSMeanE; TSVar = TSVarE; P.NRactE++;
	}
	else
	{
		TSMean = TSMeanNE; TSVar = TSVarNE; P.NRactNE++;
	}
	lc = -k;

	// This calculates sum and sum of squares of entire TimeSeries array
	for (n = 0; n < P.NumSamples; n++)
	{
		if ((n + lc >= 0) && (n + lc < P.NumSamples))
		{
			if (s < TimeSeries[n + lc].incC) { s = TimeSeries[n + lc].incC; t = P.SampleStep * ((double)(n + lc)); }
			res = (double*)&TimeSeries[n + lc];
			res_av = (double*)&TSMean[n];
			res_var = (double*)&TSVar[n];
			for (std::size_t i = ResultsDoubleOffsetStart /* skip over initial fields */; i < nf; i++)
			{
				res_av[i] += res[i];
				res_var[i] += res[i] * res[i];
			}
			if (P.DoAdUnits && P.OutputAdUnitAge)
				for (std::size_t age = 0; age < NUM_AGE_GROUPS; ++age)
					for (std::size_t adunit = 0; adunit < P.NumAdunits; ++adunit)
					{
						TSMean[n].prevInf_age_adunit[age][adunit] = TimeSeries[n + lc].prevInf_age_adunit[age][adunit];
						TSMean[n].cumInf_age_adunit [age][adunit] = TimeSeries[n + lc].cumInf_age_adunit [age][adunit];
						TSMean[n].incInf_age_adunit [age][adunit] = TimeSeries[n + lc].incInf_age_adunit [age][adunit];
					}

			if (TSMean[n].cumTmax < TimeSeries[n + lc].cumT) TSMean[n].cumTmax = TimeSeries[n + lc].cumT;
			if (TSMean[n].cumVmax < TimeSeries[n + lc].cumV) TSMean[n].cumVmax = TimeSeries[n + lc].cumV;
		}
		TSMean[n].t += ((double) n )* P.SampleStep;
	}
	PeakHeightSum += s;
	PeakHeightSS += s * s;
	PeakTimeSum += t;
	PeakTimeSS += t * t;
}


void CalcOriginDestMatrix_adunit()
{
	/** function: CalcOriginDestMatrix_adunit()
	 *
	 * purpose: to output the origin destination matrix between admin units
	 *
	 * parameters: none
	 *
	 * returns: none
	 *
	 * author: ggilani, date: 28/01/15
	 */

#pragma omp parallel for schedule(static) default(none) \
		shared(P, Cells, CellLookup, Mcells, StateT)
	for (int tn = 0; tn < P.NumThreads; tn++)
	{
		for (int i = tn; i < P.NCP; i += P.NumThreads)
		{
			//reset pop density matrix to zero
			double pop_dens_from[MAX_ADUNITS] = {};

			//find index of cell from which flow travels
			ptrdiff_t cl_from = CellLookup[i] - Cells;
			ptrdiff_t cl_from_mcl = (cl_from / P.nch) * P.NMCL * P.get_number_of_micro_cells_high() + (cl_from % P.nch) * P.NMCL;

			//loop over microcells in these cells to find populations in each admin unit and so flows
			for (int k = 0; k < P.NMCL; k++)
			{
				for (int l = 0; l < P.NMCL; l++)
				{
					//get index of microcell
					ptrdiff_t mcl_from = cl_from_mcl + l + k * P.get_number_of_micro_cells_high();
					if (Mcells[mcl_from].n > 0)
					{
						//get proportion of each population of cell that exists in each admin unit
						pop_dens_from[Mcells[mcl_from].adunit] += (((double)Mcells[mcl_from].n) / ((double)Cells[cl_from].n));
					}
				}
			}

			for (int j = i; j < P.NCP; j++)
			{
				//reset pop density matrix to zero
				double pop_dens_to[MAX_ADUNITS] = {};

				//find index of cell which flow travels to
				ptrdiff_t cl_to = CellLookup[j] - Cells;
				ptrdiff_t cl_to_mcl = (cl_to / P.nch) * P.NMCL * P.get_number_of_micro_cells_high() + (cl_to % P.nch) * P.NMCL;
				//calculate distance and kernel between the cells
				//total_flow=Cells[cl_from].max_trans[j]*Cells[cl_from].n*Cells[cl_to].n;
				double total_flow;
				if (j == 0)
				{
					total_flow = Cells[cl_from].cum_trans[j] * Cells[cl_from].n;
				}
				else
				{
					total_flow = (Cells[cl_from].cum_trans[j] - Cells[cl_from].cum_trans[j - 1]) * Cells[cl_from].n;
				}

				//loop over microcells within destination cell
				for (int m = 0; m < P.NMCL; m++)
				{
					for (int p = 0; p < P.NMCL; p++)
					{
						//get index of microcell
						ptrdiff_t mcl_to = cl_to_mcl + p + m * P.get_number_of_micro_cells_high();
						if (Mcells[mcl_to].n > 0)
						{
							//get proportion of each population of cell that exists in each admin unit
							pop_dens_to[Mcells[mcl_to].adunit] += (((double)Mcells[mcl_to].n) / ((double)Cells[cl_to].n));
						}
					}
				}

				for (int m = 0; m < P.NumAdunits; m++)
				{
					for (int p = 0; p < P.NumAdunits; p++)
					{
						if (m != p)
						{
							double flow = total_flow * pop_dens_from[m] * pop_dens_to[p]; //updated to remove reference to cross-border flows: ggilani 26/03/20
							StateT[tn].origin_dest[m][p] += flow;
							StateT[tn].origin_dest[p][m] += flow;
						}
					}
				}
			}
		}
	}

	//Sum up flow between adunits across threads
	for (int i = 0; i < P.NumAdunits; i++)
	{
		for (int j = 0; j < P.NumAdunits; j++)
		{
			for (int k = 0; k < P.NumThreads; k++)
			{
				AdUnits[i].origin_dest[j] += StateT[k].origin_dest[i][j];
			}
		}
	}
}

//// Get parameters code (called by ReadParams function)
int GetInputParameter(FILE* dat, FILE* dat2, const char* SItemName, const char* ItemType, void* ItemPtr, int NumItem, int NumItem2, int Offset)
{
	int FindFlag;

	FindFlag = GetInputParameter2(dat, dat2, SItemName, ItemType, ItemPtr, NumItem, NumItem2, Offset);
	if (!FindFlag)
	{
		ERR_CRITICAL_FMT("\nUnable to find parameter `%s' in input file. Aborting program...\n", SItemName);
	}
	return FindFlag;
}
int GetInputParameter2(FILE* dat, FILE* dat2, const char* SItemName, const char* ItemType, void* ItemPtr, int NumItem, int NumItem2, int Offset)
{
	int FindFlag = 0;

	if (dat2) FindFlag = GetInputParameter3(dat2, SItemName, ItemType, ItemPtr, NumItem, NumItem2, Offset);
	if (!FindFlag)
		FindFlag = GetInputParameter3(dat, SItemName, ItemType, ItemPtr, NumItem, NumItem2, Offset);
	return FindFlag;
}

int GetInputParameter2all(FILE* dat, FILE* dat2, FILE* dat3, const char* SItemName, const char* ItemType, void* ItemPtr, int NumItem, int NumItem2, int Offset)
{
	int FindFlag = 0;

	if (dat3) FindFlag = GetInputParameter3(dat3, SItemName, ItemType, ItemPtr, NumItem, NumItem2, Offset);
	if (!FindFlag)
	{
		if (dat2) FindFlag = GetInputParameter3(dat2, SItemName, ItemType, ItemPtr, NumItem, NumItem2, Offset);
		if ((!FindFlag)&&(dat))
			FindFlag = GetInputParameter3(dat, SItemName, ItemType, ItemPtr, NumItem, NumItem2, Offset);
	}
	return FindFlag;
}

/*
    Reads a string (as per fscanf %s).
    Returns true if it succeeds, false on EOF, and does not return on error.
*/
bool readString(const char* SItemName, FILE* dat, char *buf) {
    int r = fscanf(dat, "%s", buf);
    if(r == 1) {
        return true;
    } else if (r == EOF) {
        if(ferror(dat)) {
            ERR_CRITICAL_FMT("fscanf failed for %s: %s.\n", SItemName, strerror(errno));
        } else {
            // EOF
            return false;
        }
    } else {
        ERR_CRITICAL_FMT("Unexpected fscanf result %d for %s.\n", r, SItemName);
    }
}

// #define to map *nix strncasecmp to windows equivalent
#ifdef WIN32
#define strncasecmp _strnicmp
#endif

int GetInputParameter3(FILE* dat, const char* SItemName, const char* ItemType, void* ItemPtr, int NumItem, int NumItem2, int Offset)
{
	char match[10000] = "", ReadItemName[10000] = "", ItemName[10000];
	int FindFlag = 0, EndString, CurPos, i, j, n;

	n = 0;
	fseek(dat, 0, 0);
	sprintf(ItemName, "[%s]", SItemName);
	while (!FindFlag)
	{
		if(!readString(SItemName, dat, match)) return 0;
		FindFlag = (!strncasecmp(match, ItemName, strlen(match)));
		if (FindFlag)
		{
			CurPos = ftell(dat);
			strcpy(ReadItemName, match);
			EndString = (match[strlen(match) - 1] == ']');
			while ((!EndString) && (FindFlag))
			{
				if(!readString(SItemName, dat, match)) return 0;
				strcat(ReadItemName, " ");
				strcat(ReadItemName, match);
				FindFlag = (!strncmp(ReadItemName, ItemName, strlen(ReadItemName)));
				EndString = (ReadItemName[strlen(ReadItemName) - 1] == ']');
			}
			if (!EndString)
			{
				fseek(dat, CurPos, 0);
				FindFlag = 0;
			}
		}
	}
	if (FindFlag)
	{
		FindFlag = 0;
		if (!strcmp(ItemType, "%lf"))	n = 1;
		else if (!strcmp(ItemType, "%i"))	n = 2;
		else if (!strcmp(ItemType, "%s"))	n = 3;
		if (NumItem2 < 2)
		{
			if (NumItem == 1)
			{
				if(fscanf(dat, "%s", match) != 1) { ERR_CRITICAL_FMT("fscanf failed for %s\n", SItemName); }
				if ((match[0] == '#') && (match[1] >= '0') && (match[1] <= '9'))
				{
					int cln;
					if ((match[2] >= '0') && (match[2] <= '9'))
						cln = ((int)(match[1] - '0')) * 10 + ((int)(match[2] - '0'));
					else
						cln = (int)(match[1] - '0');
					if ((n<3)&&(P.clP_copies[cln] < MAX_CLP_COPIES))
					{
						P.clP_type[cln][P.clP_copies[cln]] = n;
						P.clP_ptr[cln][P.clP_copies[cln]] = ItemPtr;
						P.clP_copies[cln]++;
					}
					FindFlag++;
					if (n == 1)
						*((double*)ItemPtr) = P.clP[cln];
					else if (n == 2)
						*((int*)ItemPtr) = (int)P.clP[cln];
					else if (n == 3)
						sscanf(match, "%s", (char*)ItemPtr);
				}
				else if ((match[0] != '[') && (!feof(dat)))
				{
					FindFlag++;
					if (n == 1)
						sscanf(match, "%lf", (double*)ItemPtr);
					else if (n == 2)
						sscanf(match, "%i", (int*)ItemPtr);
					else if (n == 3)
						sscanf(match, "%s", (char*)ItemPtr);
				}
			}
			else
			{
				for (CurPos = 0; CurPos < NumItem; CurPos++)
				{
					if(fscanf(dat, "%s", match) != 1) { ERR_CRITICAL_FMT("fscanf failed for %s\n", SItemName); }
					if ((match[0] == '#') && (match[1] >= '0') && (match[1] <= '9'))
					{
						int cln;
						if ((match[2] >= '0') && (match[2] <= '9'))
							cln = ((int)(match[1] - '0')) * 10 + ((int)(match[2] - '0'));
						else
							cln = (int)(match[1] - '0');
						FindFlag++;
						if (n == 1)
						{
							double* ipt = (((double*)ItemPtr) + CurPos + Offset);
							*ipt = P.clP[cln];
							if (P.clP_copies[cln] < MAX_CLP_COPIES)
							{
								P.clP_type[cln][P.clP_copies[cln]] = 1;
								P.clP_ptr[cln][P.clP_copies[cln]] = (void *)ipt;
								P.clP_copies[cln]++;
							}
						}
						else if (n == 2)
						{
							int* ipt = (((int*)ItemPtr) + CurPos + Offset);
							*ipt = (int)P.clP[cln];
							if (P.clP_copies[cln] < MAX_CLP_COPIES)
							{
								P.clP_type[cln][P.clP_copies[cln]] = 2;
								P.clP_ptr[cln][P.clP_copies[cln]] = (void*)ipt;
								P.clP_copies[cln]++;
							}
						}
						else if (n == 3)
							sscanf(match, "%s", *(((char**)ItemPtr) + CurPos + Offset));
					}
					else if ((match[0] != '[') && (!feof(dat)))
					{
						FindFlag++;
						if (n == 1)
							sscanf(match, "%lf", ((double*)ItemPtr) + CurPos + Offset);
						else if (n == 2)
							sscanf(match, "%i", ((int*)ItemPtr) + CurPos + Offset);
						else if (n == 3)
							sscanf(match, "%s", *(((char**)ItemPtr) + CurPos + Offset));
					}
					else
						CurPos = NumItem;
				}
			}
		}
		else
		{
			for (j = 0; j < NumItem; j++)
			{ //added these braces
				for (i = 0; i < NumItem2; i++)
				{
					if(fscanf(dat, "%s", match) != 1) { ERR_CRITICAL_FMT("fscanf failed for %s\n", SItemName); }
					if ((match[0] == '#') && (match[1] >= '0') && (match[1] <= '9'))
					{
						FindFlag++;
						int cln;
						if ((match[2] >= '0') && (match[2] <= '9'))
							cln = ((int)(match[1] - '0')) * 10 + ((int)(match[2] - '0'));
						else
							cln = (int)(match[1] - '0');
						if (n == 1)
						{
							double* ipt = (((double**)ItemPtr)[j + Offset] + i + Offset);
							*ipt = P.clP[cln];
							if (P.clP_copies[cln] < MAX_CLP_COPIES)
							{
								P.clP_type[cln][P.clP_copies[cln]] = 1;
								P.clP_ptr[cln][P.clP_copies[cln]] = (void*)ipt;
								P.clP_copies[cln]++;
							}
						}
						else if (n == 2)
						{
							int* ipt = (((int**)ItemPtr)[j + Offset] + i + Offset);
							*ipt = (int)P.clP[cln];
							if (P.clP_copies[cln] < MAX_CLP_COPIES)
							{
								P.clP_type[cln][P.clP_copies[cln]] = 2;
								P.clP_ptr[cln][P.clP_copies[cln]] = (void*)ipt;
								P.clP_copies[cln]++;
							}
						}
						else if (n == 3)
							sscanf(match, "%s", *(((char**)ItemPtr) + CurPos + Offset));
					}
					else if((match[0] != '[') && (!feof(dat)))
					{
						FindFlag++;
						if (n == 1)
							sscanf(match, "%lf", ((double**)ItemPtr)[j + Offset] + i + Offset); 
						else
							sscanf(match, "%i", ((int**)ItemPtr)[j + Offset] + i + Offset);
					}
					else
					{
						i = NumItem2;
						j = NumItem;
					}
				}
				
			} 
		}
	}
	//	fprintf(stderr,"%s\n",SItemName);
	return FindFlag;
}


void GetInverseCdf(FILE* param_file_dat, FILE* preparam_file_dat, const char* icdf_name, InverseCdf* inverseCdf,
	double start_value)
{
	if (!GetInputParameter2(param_file_dat, preparam_file_dat, icdf_name, "%lf", (void*)inverseCdf->get_values(), CDF_RES + 1, 1, 0))
	{
		inverseCdf->set_neg_log(start_value);
	}
	inverseCdf->assign_exponent();
}
<|MERGE_RESOLUTION|>--- conflicted
+++ resolved
@@ -1112,18 +1112,8 @@
 	if (!GetInputParameter2(ParamFile_dat, PreParamFile_dat, "Include latent period", "%i", (void*)&(P.DoLatent), 1, 1, 0)) P.DoLatent = 0;
 	if (P.DoLatent)
 	{
-<<<<<<< HEAD
-		GetInputParameter(ParamFile_dat, PreParamFile_dat, "Latent period", "%lf", (void*)&(P.LatentPeriod), 1, 1, 0);
-		if (!GetInputParameter2(ParamFile_dat, PreParamFile_dat, "Latent period inverse CDF", "%lf", (void*)P.latent_icdf, CDF_RES + 1, 1, 0))
-		{
-			SetICDF(P.latent_icdf, 1e10);
-		}
-		for (i = 0; i <= CDF_RES; i++)
-			P.latent_icdf[i] = exp(-P.latent_icdf[i]);
-=======
-		GetInputParameter(ParamFile_dat, PreParamFile_dat, "Latent period", "%lf", (void*) & (P.LatentPeriod), 1, 1, 0);
+		GetInputParameter(ParamFile_dat, PreParamFile_dat, "Latent period", "%lf", (void*) &(P.LatentPeriod), 1, 1, 0);
 		GetInverseCdf(ParamFile_dat, PreParamFile_dat, "Latent period inverse CDF", &P.latent_icdf, 1e10);
->>>>>>> 863389f1
 	}
 
 	if (!GetInputParameter2(ParamFile_dat, PreParamFile_dat, "Include symptoms", "%i", (void*)&(P.DoSymptoms), 1, 1, 0)) P.DoSymptoms = 0;

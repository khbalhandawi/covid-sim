--- conflicted
+++ resolved
@@ -459,15 +459,9 @@
 	fprintf(stderr, "Update step = %lf\nSampling step = %lf\nUpdates per sample=%i\nTimeStepsPerDay=%lf\n", P.TimeStep, P.SampleStep, P.UpdatesPerSample, P.TimeStepsPerDay);
 	GetInputParameter(ParamFile_dat, PreParamFile_dat, "Sampling time", "%lf", (void*) & (P.SampleTime), 1, 1, 0);
 	P.NumSamples = 1 + (int)ceil(P.SampleTime / P.SampleStep);
-<<<<<<< HEAD
 	GetInputParameter(ParamFile_dat, AdminFile_dat, "Population size", "%i", (void*) & (P.PopSize), 1, 1, 0);
 	GetInputParameter(ParamFile_dat, PreParamFile_dat, "Number of realisations", "%i", (void*) & (P.NumRealisations), 1, 1, 0);
 	if (!GetInputParameter2(ParamFile_dat, PreParamFile_dat, "Number of non-extinct realisations", "%i", (void*) & (P.NumNonExtinctRealisations), 1, 1, 0)) P.NumNonExtinctRealisations = P.NumRealisations;
-=======
-	GetInputParameter(PreParamFile_dat, AdminFile_dat, "Population size", "%i", (void*) & (P.N), 1, 1, 0);
-	GetInputParameter(ParamFile_dat, PreParamFile_dat, "Number of realisations", "%i", (void*) & (P.NR), 1, 1, 0);
-	if (!GetInputParameter2(ParamFile_dat, PreParamFile_dat, "Number of non-extinct realisations", "%i", (void*) & (P.NRN), 1, 1, 0)) P.NRN = P.NR;
->>>>>>> eba4b9d2
 	if (!GetInputParameter2(ParamFile_dat, PreParamFile_dat, "Maximum number of cases defining small outbreak", "%i", (void*) & (P.SmallEpidemicCases), 1, 1, 0)) P.SmallEpidemicCases = -1;
 	P.NC = -1;
 	GetInputParameter(ParamFile_dat, PreParamFile_dat, "Number of micro-cells per spatial cell width", "%i", (void*) & (P.NMCL), 1, 1, 0);

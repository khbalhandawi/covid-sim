--- conflicted
+++ resolved
@@ -38,15 +38,10 @@
 	CovidSim::TBD1::KernelStruct MoveKernel;
 	CovidSim::TBD1::KernelStruct AirportKernel;
 	unsigned int BinFileLen;
-<<<<<<< HEAD
 	int DoBin, DoSaveSnapshot, DoLoadSnapshot,FitIter;
 	double SnapshotSaveTime, SnapshotLoadTime, clP[100];
 	int clP_copies[100], clP_type[100][MAX_CLP_COPIES];
 	void *clP_ptr[100][MAX_CLP_COPIES];
-=======
-	int DoBin;
-	double SnapshotSaveTime, SnapshotLoadTime, clP[6];
->>>>>>> bdd4fea7
 	int NC; // Number of cells
 	int NMC; // Number of microcells
 	int NMCL; // Number of microcells wide/high a cell is; i.e. NMC = NC * NMCL * NMCL

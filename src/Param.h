--- conflicted
+++ resolved
@@ -89,20 +89,12 @@
 	double SampleTime; // The number of days to run for
 	double SampleStep; // The length of a sampling step, in days
 	double BitmapAspectScale; // Height of bitmap / Width of bitmap
-<<<<<<< HEAD
 	double LongitudeCutLine; // Longitude to image earth is cut at to produce a flat map.  Default -360 degrees (effectively -180).  Use to ensure countries have a contiguous boundary
 	double scalex, scaley; // Number of pixels per degree in bitmap output
-	DomainSize in_degrees_; ///< Size of spatial domain in degrees
-	DomainSize in_cells_; ///< Size of spatial domain in cells
-	DomainSize in_microcells_; ///< Size of spatial domain in microcells
 	double SpatialBoundingBox[4], LocationInitialInfection[MAX_NUM_SEED_LOCATIONS][2], InitialInfectionsAdminUnitWeight[MAX_NUM_SEED_LOCATIONS], InitialInfectionCalTime, TimeStepsPerDay;
 	double FalsePositiveRate, FalsePositivePerCapitaIncidence, FalsePositiveAgeRate[NUM_AGE_GROUPS];
 	double SeroConvMaxSens, SeroConvTime, SeroConvPow, SeroConvSpec, InfPrevSurveyScale;
 
-=======
-	int ts_age;
-	int DoSeverity; // Non-zero (true) if severity analysis should be done
-
 	/// Number of pixels per degree in bitmap output
 	Geometry::Vector2<double> scale;
 
@@ -114,7 +106,7 @@
 
 	/// Size of spatial domain in microcells
 	Geometry::Size<double> in_microcells_;
->>>>>>> aeef9e50
+
 	double KernelShape, KernelScale, KernelP3, KernelP4, KernelDelta, MoveKernelShape, MoveKernelScale, MoveKernelP3, MoveKernelP4;
 	double AirportKernelShape, AirportKernelScale, AirportKernelP3, AirportKernelP4, AirportTrafficScale;
 	double R0, R0scale, LocalBeta;

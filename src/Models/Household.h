--- conflicted
+++ resolved
@@ -8,12 +8,7 @@
 	int FirstPerson;
 	unsigned short int nh; // number people in household
 	unsigned short int nhr;
-<<<<<<< HEAD
-	Geometry::Vector2<float> loc;
+	CovidSim::Geometry::Vector2f loc;
 };
 
-#endif
-=======
-	CovidSim::Geometry::Vector2f loc;
-};
->>>>>>> 61585519
+#endif
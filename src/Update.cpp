--- conflicted
+++ resolved
@@ -25,7 +25,6 @@
 void InfectiousToRecovered(int cellIndex);
 void InfectiousToDeath(int cellIndex);
 
-<<<<<<< HEAD
 // severity state transition helpers
 
 void ToInfected(int tn, short infectType, int ai, double q);
@@ -40,11 +39,10 @@
 void ToCritical(int tn, int microCellIndex, int ai);
 void ToRecovered(int tn, int microCellIndex, int ai);
 void ToDeath(int tn, int microCellIndex, int ai);
-=======
+
 // if the dest cell state == src cell state, use this
 void UpdateCell(int* cellPeople, int index, int srcIndex);
 void UpdateCell(int* cellPeople, int* srcCellPeople, int index, int srcIndex);
->>>>>>> 1cc2e03b
 
 void DoImmune(int ai)
 {
@@ -1372,7 +1370,6 @@
 	Cells[cellIndex].D++; //// one more dead person
 }
 
-<<<<<<< HEAD
 // severity state functions
 
 void decrement(int &x)
@@ -1501,7 +1498,7 @@
 {
 	FromSeverity(StateT[tn].Critical, StateT[tn].Critical_age, StateT[tn].Critical_adunit, microCellIndex, ai);
 }
-=======
+
 /**
  * Function: UpdateCell
  *
@@ -1538,4 +1535,3 @@
 	// update the listpos
 	Hosts[cellPeople[index]].listpos = index;
 }
->>>>>>> 1cc2e03b

--- conflicted
+++ resolved
@@ -499,53 +499,30 @@
 				a->recovery_or_death_time = CaseTime + P.MildToRecovery_icdf.choose(P.Mean_MildToRecovery[age], tn, P.TimeStepsPerDay);
 			else if (a->Severity_Final == Severity_Critical)
 			{
-<<<<<<< HEAD
-				a->SARI_time = CaseTime+ ChooseFromICDF(P.ILIToSARI_icdf, P.Mean_ILIToSARI[age], tn);
-				a->Critical_time = a->SARI_time	+ ChooseFromICDF(P.SARIToCritical_icdf, P.Mean_SARIToCritical[age], tn);
-				if (a->to_die)
-					a->recovery_or_death_time = a->Critical_time + ChooseFromICDF(P.CriticalToDeath_icdf, P.Mean_CriticalToDeath[age], tn);
-				else
-				{
-					a->RecoveringFromCritical_time = a->Critical_time + ChooseFromICDF(P.CriticalToCritRecov_icdf, P.Mean_CriticalToCritRecov[age], tn);
-					a->recovery_or_death_time = a->RecoveringFromCritical_time + ChooseFromICDF(P.CritRecovToRecov_icdf, P.Mean_CritRecovToRecov[age], tn);
-=======
 				a->SARI_time		= CaseTime		+ P.ILIToSARI_icdf.choose(P.Mean_ILIToSARI[age], tn, P.TimeStepsPerDay);
 				a->Critical_time	= a->SARI_time	+ P.SARIToCritical_icdf.choose(P.Mean_SARIToCritical[age], tn, P.TimeStepsPerDay);
 				if (a->to_die)
-					a->recovery_or_death_time = a->Critical_time					+ P.CriticalToDeath_icdf.choose(P.Mean_CriticalToDeath[age], tn, P.TimeStepsPerDay);
+					a->recovery_or_death_time = a->Critical_time + P.CriticalToDeath_icdf.choose(P.Mean_CriticalToDeath[age], tn, P.TimeStepsPerDay);
 				else
 				{
 					a->RecoveringFromCritical_time	= a->Critical_time					+ P.CriticalToCritRecov_icdf.choose(P.Mean_CriticalToCritRecov[age], tn, P.TimeStepsPerDay);
 					a->recovery_or_death_time		= a->RecoveringFromCritical_time	+ P.CritRecovToRecov_icdf.choose(P.Mean_CritRecovToRecov[age], tn, P.TimeStepsPerDay);
->>>>>>> 863389f1
 				}
 			}
 			else if (a->Severity_Final == Severity_SARI)
 			{
 				a->SARI_time = CaseTime + P.ILIToSARI_icdf.choose(P.Mean_ILIToSARI[age], tn, P.TimeStepsPerDay);
 				if (a->to_die)
-<<<<<<< HEAD
-					a->recovery_or_death_time = a->SARI_time + ChooseFromICDF(P.SARIToDeath_icdf, P.Mean_SARIToDeath[age], tn);
-				else
-					a->recovery_or_death_time = a->SARI_time + ChooseFromICDF(P.SARIToRecovery_icdf, P.Mean_SARIToRecovery[age], tn);
-=======
 					a->recovery_or_death_time = a->SARI_time + P.SARIToDeath_icdf.choose(P.Mean_SARIToDeath[age], tn, P.TimeStepsPerDay);
 				else
 					a->recovery_or_death_time = a->SARI_time + P.SARIToRecovery_icdf.choose(P.Mean_SARIToRecovery[age], tn, P.TimeStepsPerDay);
->>>>>>> 863389f1
 			}
 			else /*i.e. if Severity_Final == Severity_ILI*/
 			{
 				if (a->to_die)
-<<<<<<< HEAD
-					a->recovery_or_death_time = CaseTime + ChooseFromICDF(P.ILIToDeath_icdf, P.Mean_ILIToDeath[age], tn);
-				else
-					a->recovery_or_death_time = CaseTime + ChooseFromICDF(P.ILIToRecovery_icdf, P.Mean_ILIToRecovery[age], tn);
-=======
 					a->recovery_or_death_time = CaseTime + P.ILIToDeath_icdf.choose(P.Mean_ILIToDeath[age], tn, P.TimeStepsPerDay);
 				else
 					a->recovery_or_death_time = CaseTime + P.ILIToRecovery_icdf.choose(P.Mean_ILIToRecovery[age], tn, P.TimeStepsPerDay);
->>>>>>> 863389f1
 			}
 		}
 

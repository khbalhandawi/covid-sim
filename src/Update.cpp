#include <math.h>
#include <stdio.h>
#include <stdlib.h>

#include "Update.h"
#include "Model.h"
#include "ModelMacros.h"
#include "Param.h"
#include "InfStat.h"
#include "Bitmap.h"
#include "Rand.h"

//adding function to record an event: ggilani - 10/10/2014
void RecordEvent(double, int, int, int, int); //added int as argument to InfectSweep to record run number: ggilani - 15/10/14

unsigned short int ChooseFromICDF(double *, double, int);
Severity ChooseFinalDiseaseSeverity(int, int);

void DoImmune(int ai)
{
	// This transfers a person straight from susceptible to immune. Used to start a run with a partially immune population.
	Person* a;
	int c;
	int x, y;

	a = Hosts + ai;
	if (a->inf == InfStat_Susceptible)
	{
		c = a->pcell;
		a->inf = InfStat_ImmuneAtStart;
		Cells[c].S--;
		if (a->listpos < Cells[c].S)
		{
			Cells[c].susceptible[a->listpos] = Cells[c].susceptible[Cells[c].S];
			Hosts[Cells[c].susceptible[a->listpos]].listpos = a->listpos;
		}
		if (Cells[c].L > 0)
		{
			Cells[c].susceptible[Cells[c].S] = Cells[c].susceptible[Cells[c].S + Cells[c].L];
			Hosts[Cells[c].susceptible[Cells[c].S]].listpos = Cells[c].S;
		}
		if (Cells[c].I > 0)
		{
			Cells[c].susceptible[Cells[c].S + Cells[c].L] = Cells[c].susceptible[Cells[c].S + Cells[c].L + Cells[c].I];
			Hosts[Cells[c].susceptible[Cells[c].S + Cells[c].L]].listpos = Cells[c].S + Cells[c].L;
		}
		if (a->listpos < Cells[c].S + Cells[c].L + Cells[c].I)
		{
			Cells[c].susceptible[Cells[c].S + Cells[c].L + Cells[c].I] = ai;
			a->listpos = Cells[c].S + Cells[c].L + Cells[c].I;
		}
		Cells[c].latent--;
		Cells[c].infected--;
		Cells[c].R++;
		if (P.OutputBitmap)
		{
			x = ((int)(Households[a->hh].loc_x * P.scalex)) - P.bminx;
			y = ((int)(Households[a->hh].loc_y * P.scaley)) - P.bminy;
			if ((x >= 0) && (x < P.bwidth) && (y >= 0) && (y < P.bheight))
			{
				unsigned j = y * bmh->width + x;
				if (j < bmh->imagesize)
				{
#pragma omp atomic
					bmRecovered[j]++;
				}
			}
		}
	}
}
void DoInfect(int ai, double t, int tn, int run) // Change person from susceptible to latently infected.  added int as argument to DoInfect to record run number: ggilani - 15/10/14
{
	///// This updates a number of things concerning person ai (and their contacts/infectors/places etc.) at time t in thread tn for this run.
	int i;
	unsigned short int ts; //// time step
	double q, x, y; //// q radius squared, x and y coords. q later changed to be quantile of inverse CDF to choose latent period.
	Person* a;

	a = Hosts + ai; //// pointer arithmetic. a = pointer to person. ai = int person index.

	if (a->inf == InfStat_Susceptible) //// Only change anything if person a/ai uninfected at start of this function.
	{
		ts = (unsigned short int) (P.TimeStepsPerDay * t);
		a->inf = InfStat_Latent; //// set person a to be infected
		a->infection_time = (unsigned short int) ts; //// record their infection time
		///// Change threaded state variables to reflect new infection status of person a.
		StateT[tn].cumI++;
		StateT[tn].cumItype[a->infect_type % INFECT_TYPE_MASK]++;
		StateT[tn].cumIa[HOST_AGE_GROUP(ai)]++;
		//// calculate radius squared, and increment sum of radii squared.
		x = (Households[a->hh].loc_x - P.LocationInitialInfection[0][0]);
		y = (Households[a->hh].loc_y - P.LocationInitialInfection[0][1]);
		q = x * x + y * y;
		StateT[tn].sumRad2 += q;

		if (q > StateT[tn].maxRad2) StateT[tn].maxRad2 = q; //// update maximum radius squared from seeding infection
		{
			Cells[a->pcell].S--;
			Cells[a->pcell].L++;			//// number of latently infected people increases by one.
			Cells[a->pcell].latent--;		//// pointer to latent in that cell decreased.
			if (a->listpos < Cells[a->pcell].S)
			{
				Cells[a->pcell].susceptible[a->listpos] = Cells[a->pcell].susceptible[Cells[a->pcell].S];
				Hosts[Cells[a->pcell].susceptible[a->listpos]].listpos = a->listpos;
				a->listpos = Cells[a->pcell].S;	//// person a's position with cell.members now equal to number of susceptibles in cell.
				Cells[a->pcell].latent[0] = ai; //// person ai joins front of latent queue.
			}
		}
		StateT[tn].cumI_keyworker[a->keyworker]++;

		if (P.DoLatent)
		{
			i = (int)floor((q = ranf_mt(tn) * CDF_RES));
			q -= ((double)i);
			a->latent_time = (unsigned short int) floor(0.5 + (t - P.LatentPeriod * log(q * P.latent_icdf[i + 1] + (1.0 - q) * P.latent_icdf[i])) * P.TimeStepsPerDay);
		}
		else
			a->latent_time = (unsigned short int) (t * P.TimeStepsPerDay);
		if (a->infector >= 0) // record generation times and serial intervals
		{
			StateT[tn].cumTG += (((int)a->infection_time) - ((int)Hosts[a->infector].infection_time));
			StateT[tn].cumSI += (((int)a->latent_time) - ((int)Hosts[a->infector].latent_time));
			StateT[tn].nTG++;
		}

		//if (P.DoLatent)	a->latent_time = a->infection_time + ChooseFromICDF(P.latent_icdf, P.LatentPeriod, tn);
		//else			a->latent_time = (unsigned short int) (t * P.TimeStepsPerDay);

		if (P.DoAdUnits)
		{
			StateT[tn].cumI_adunit[Mcells[a->mcell].adunit]++;

			if (P.OutputAdUnitAge)
			{
				StateT[tn].prevInf_age_adunit[HOST_AGE_GROUP(ai)][Mcells[a->mcell].adunit]++;
				StateT[tn].cumInf_age_adunit [HOST_AGE_GROUP(ai)][Mcells[a->mcell].adunit]++;
			}
		}
		if (P.OutputBitmap)
		{
			if ((P.OutputBitmapDetected == 0) || ((P.OutputBitmapDetected == 1) && (Hosts[ai].detected == 1)))
			{
				int ix = ((int)(Households[a->hh].loc_x * P.scalex)) - P.bminx;
				int iy = ((int)(Households[a->hh].loc_y * P.scaley)) - P.bminy;
				if ((ix >= 0) && (ix < P.bwidth) && (iy >= 0) && (iy < P.bheight))
				{
					unsigned j = iy * bmh->width + ix;
					if (j < bmh->imagesize)
					{
#pragma omp atomic
						bmInfected[j]++;
					}
				}
			}
		}
		//added this to record event if flag is set to 1 : ggilani - 10/10/2014
		if (P.DoRecordInfEvents)
		{
			RecordEvent(t, ai, run, 0, tn); //added int as argument to RecordEvent to record run number: ggilani - 15/10/14
		}
		if ((t > 0) && (P.DoOneGen))
		{
			DoIncub(ai, ts, tn, run);
			DoCase(ai, t, ts, tn);
			DoRecover(ai, tn, run);
		}
	}
}

void RecordEvent(double t, int ai, int run, int type, int tn) //added int as argument to RecordEvent to record run number: ggilani - 15/10/14
{
	/* Function: RecordEvent(t, ai)
	 * Records an infection event in the event log
	 *
	 * Parameters:
	 *	t: time of infection event
	 *	ai: index of infectee
	 *
	 * Returns: void
	 *
	 * Author: ggilani, Date: 10/10/2014
	 */
	 //Declare int to store infector's index
	int bi;

	bi = Hosts[ai].infector;

	//Save information to event
#pragma omp critical (inf_event)
	if (nEvents < P.MaxInfEvents)
	{
		InfEventLog[nEvents].run = run;
		InfEventLog[nEvents].type = type;
		InfEventLog[nEvents].t = t;
		InfEventLog[nEvents].infectee_ind = ai;
		InfEventLog[nEvents].infectee_adunit = Mcells[Hosts[ai].mcell].adunit;
		InfEventLog[nEvents].infectee_x = Households[Hosts[ai].hh].loc_x + P.SpatialBoundingBox[0];
		InfEventLog[nEvents].infectee_y = Households[Hosts[ai].hh].loc_y + P.SpatialBoundingBox[1];
		InfEventLog[nEvents].listpos = Hosts[ai].listpos;
		InfEventLog[nEvents].infectee_cell = Hosts[ai].pcell;
		InfEventLog[nEvents].thread = tn;
		if (type == 0) //infection event - record time of onset of infector and infector
		{
			InfEventLog[nEvents].infector_ind = bi;
			if (bi < 0)
			{
				InfEventLog[nEvents].t_infector = -1;
				InfEventLog[nEvents].infector_cell = -1;
			}
			else
			{
				InfEventLog[nEvents].t_infector = (int)(Hosts[bi].infection_time / P.TimeStepsPerDay);
				InfEventLog[nEvents].infector_cell = Hosts[bi].pcell;
			}
		}
		else if (type == 1) //onset event - record infectee's onset time
		{
			InfEventLog[nEvents].t_infector = (int)(Hosts[ai].infection_time / P.TimeStepsPerDay);
		}
		else if ((type == 2) || (type == 3)) //recovery or death event - record infectee's onset time
		{
			InfEventLog[nEvents].t_infector = (int)(Hosts[ai].latent_time / P.TimeStepsPerDay);
		}

		//increment the index of the infection event
		nEvents++;
	}

}

void DoMild(int ai, int tn)
{
	if (P.DoSeverity) //// shouldn't need this but best be careful.
	{
		Person* a = Hosts + ai;
		if (a->Severity_Current == Severity_Asymptomatic)
		{
			a->Severity_Current = Severity_Mild;
			StateT[tn].Mild++;
			StateT[tn].cumMild++;
			StateT[tn].Mild_age[HOST_AGE_GROUP(ai)]++;
			StateT[tn].cumMild_age[HOST_AGE_GROUP(ai)]++;
			if (P.DoAdUnits)
			{
				StateT[tn].Mild_adunit[Mcells[a->mcell].adunit]++;
				StateT[tn].cumMild_adunit[Mcells[a->mcell].adunit]++;
			}
		}
	}
}
void DoILI(int ai, int tn)
{
	if (P.DoSeverity) //// shouldn't need this but best be careful.
	{
		Person* a = Hosts + ai;
		if (a->Severity_Current == Severity_Asymptomatic)
		{
			a->Severity_Current = Severity_ILI;
			StateT[tn].ILI++;
			StateT[tn].cumILI++;
			StateT[tn].ILI_age[HOST_AGE_GROUP(ai)]++;
			StateT[tn].cumILI_age[HOST_AGE_GROUP(ai)]++;
			if (P.DoAdUnits)
			{
				StateT[tn].ILI_adunit	[Mcells[a->mcell].adunit]++;
				StateT[tn].cumILI_adunit[Mcells[a->mcell].adunit]++;
			}
		}
	}
}
void DoSARI(int ai, int tn)
{
	if (P.DoSeverity) //// shouldn't need this but best be careful.
	{
		Person* a = Hosts + ai;
		if (a->Severity_Current == Severity_ILI)
		{
			a->Severity_Current = Severity_SARI;
			StateT[tn].ILI--;
			StateT[tn].ILI_age[HOST_AGE_GROUP(ai)]--;
			StateT[tn].SARI++;
			StateT[tn].cumSARI++;
			StateT[tn].SARI_age[HOST_AGE_GROUP(ai)]++;
			StateT[tn].cumSARI_age[HOST_AGE_GROUP(ai)]++;
			if (P.DoAdUnits)
			{
				StateT[tn].ILI_adunit		[Mcells[a->mcell].adunit]--;
				StateT[tn].SARI_adunit		[Mcells[a->mcell].adunit]++;
				StateT[tn].cumSARI_adunit	[Mcells[a->mcell].adunit]++;
			}
		}
	}
}
void DoCritical(int ai, int tn)
{
	if (P.DoSeverity) //// shouldn't need this but best be careful.
	{
		Person* a = Hosts + ai;
		if (a->Severity_Current == Severity_SARI)
		{
			a->Severity_Current = Severity_Critical;
			StateT[tn].SARI--;
			StateT[tn].SARI_age[HOST_AGE_GROUP(ai)]--;
			StateT[tn].Critical++;
			StateT[tn].cumCritical++;
			StateT[tn].Critical_age[HOST_AGE_GROUP(ai)]++;
			StateT[tn].cumCritical_age[HOST_AGE_GROUP(ai)]++;
			if (P.DoAdUnits)
			{
				StateT[tn].SARI_adunit			[Mcells[a->mcell].adunit]--;
				StateT[tn].Critical_adunit		[Mcells[a->mcell].adunit]++;
				StateT[tn].cumCritical_adunit	[Mcells[a->mcell].adunit]++;
			}
		}
	}
}
void DoRecoveringFromCritical(int ai, int tn)
{
	//// note function different from DoRecover_FromSeverity.
	//// DoRecover_FromSeverity assigns people to state Recovered (and bookkeeps accordingly).
	//// DoRecoveringFromCritical assigns people to intermediate state "recovering from critical condition" (and bookkeeps accordingly).
	if (P.DoSeverity) //// shouldn't need this but best be careful.
	{
		Person* a = Hosts + ai;
		if (a->Severity_Current == Severity_Critical && (!a->to_die)) //// second condition should be unnecessary but leave in for now.
		{
			a->Severity_Current = Severity_RecoveringFromCritical;
			StateT[tn].Critical--;
			StateT[tn].Critical_age[HOST_AGE_GROUP(ai)]--;
			StateT[tn].CritRecov++;
			StateT[tn].cumCritRecov++;
			StateT[tn].CritRecov_age[HOST_AGE_GROUP(ai)]++;
			StateT[tn].cumCritRecov_age[HOST_AGE_GROUP(ai)]++;
			if (P.DoAdUnits)
			{
				StateT[tn].Critical_adunit[Mcells[a->mcell].adunit]--;
				StateT[tn].CritRecov_adunit[Mcells[a->mcell].adunit]++;
				StateT[tn].cumCritRecov_adunit[Mcells[a->mcell].adunit]++;
			}
		}
	}
}
void DoDeath_FromCriticalorSARIorILI(int ai, int tn)
{
	Person* a = Hosts + ai;
	if (P.DoSeverity)
	{
		if (a->Severity_Current == Severity_Critical)
		{
			StateT[tn].Critical--;
			StateT[tn].Critical_age[HOST_AGE_GROUP(ai)]--;
			StateT[tn].cumDeath_Critical++;
			StateT[tn].cumDeath_Critical_age[HOST_AGE_GROUP(ai)]++;
			if (P.DoAdUnits)
			{
				StateT[tn].Critical_adunit			[Mcells[a->mcell].adunit]--;
				StateT[tn].cumDeath_Critical_adunit	[Mcells[a->mcell].adunit]++;
			}
			//// change current status (so that flags work if function called again for same person). Don't move this outside of this if statement, even though it looks like it can be moved safely. It can't.
			a->Severity_Current = Severity_Dead;
		}
		else if (a->Severity_Current == Severity_SARI)
		{
			StateT[tn].SARI--;
			StateT[tn].SARI_age[HOST_AGE_GROUP(ai)]--;
			StateT[tn].cumDeath_SARI++;
			StateT[tn].cumDeath_SARI_age[HOST_AGE_GROUP(ai)]++;
			if (P.DoAdUnits)
			{
				StateT[tn].SARI_adunit			[Mcells[a->mcell].adunit]--;
				StateT[tn].cumDeath_SARI_adunit	[Mcells[a->mcell].adunit]++;
			}
			//// change current status (so that flags work if function called again for same person). Don't move this outside of this if statement, even though it looks like it can be moved safely. It can't.
			a->Severity_Current = Severity_Dead;
		}
		else if (a->Severity_Current == Severity_ILI)
		{
			StateT[tn].ILI--;
			StateT[tn].ILI_age[HOST_AGE_GROUP(ai)]--;
			StateT[tn].cumDeath_ILI++;
			StateT[tn].cumDeath_ILI_age[HOST_AGE_GROUP(ai)]++;
			if (P.DoAdUnits)
			{
				StateT[tn].ILI_adunit			[Mcells[a->mcell].adunit]--;
				StateT[tn].cumDeath_ILI_adunit	[Mcells[a->mcell].adunit]++;
			}
			//// change current status (so that flags work if function called again for same person). Don't move this outside of this if statement, even though it looks like it can be moved safely. It can't.
			a->Severity_Current = Severity_Dead;
		}
	}
}
void DoRecover_FromSeverity(int ai, int tn)
{
	//// note function different from DoRecoveringFromCritical.
	//// DoRecover_FromSeverity assigns people to state Recovered (and bookkeeps accordingly).
	//// DoRecoveringFromCritical assigns people to intermediate state "recovering from critical condition" (and bookkeeps accordingly).

	//// moved this from DoRecover
	Person* a = Hosts + ai;

	if (P.DoSeverity)
		if (a->inf == InfStat_InfectiousAsymptomaticNotCase || a->inf == InfStat_Case) ///// i.e same condition in DoRecover (make sure you don't recover people twice).
		{
			if (a->Severity_Current == Severity_Mild)
			{
				StateT[tn].Mild--;
				StateT[tn].Mild_age[HOST_AGE_GROUP(ai)]--;
				if (P.DoAdUnits) StateT[tn].Mild_adunit[Mcells[a->mcell].adunit]--;
				//// change current status (so that flags work if function called again for same person). Don't move this outside of this if statement, even though it looks like it can be moved safely. It can't.
				a->Severity_Current = Severity_Recovered;
			}
			else if (a->Severity_Current == Severity_ILI)
			{
				StateT[tn].ILI--;
				StateT[tn].ILI_age[HOST_AGE_GROUP(ai)]--;
				if (P.DoAdUnits) StateT[tn].ILI_adunit[Mcells[a->mcell].adunit]--;
				//// change current status (so that flags work if function called again for same person). Don't move this outside of this if statement, even though it looks like it can be moved safely. It can't.
				a->Severity_Current = Severity_Recovered;
			}
			else if (a->Severity_Current == Severity_SARI)
			{
				StateT[tn].SARI--;
				StateT[tn].SARI_age[HOST_AGE_GROUP(ai)]--;
				if (P.DoAdUnits) StateT[tn].SARI_adunit[Mcells[a->mcell].adunit]--;
				//// change current status (so that flags work if function called again for same person). Don't move this outside of this if statement, even though it looks like it can be moved safely. It can't.
				a->Severity_Current = Severity_Recovered;
			}
			else if (a->Severity_Current == Severity_RecoveringFromCritical)
			{
				StateT[tn].CritRecov--; //// decrement CritRecov, not critical.
				StateT[tn].CritRecov_age[HOST_AGE_GROUP(ai)]--;
				if (P.DoAdUnits) StateT[tn].CritRecov_adunit[Mcells[a->mcell].adunit]--;
				//// change current status (so that flags work if function called again for same person). Don't move this outside of this if statement, even though it looks like it can be moved safely. It can't.
				a->Severity_Current = Severity_Recovered;
			}
		}
}

void DoIncub(int ai, unsigned short int ts, int tn, int run)
{
	Person* a;
	double q;
	int age;

	age = HOST_AGE_GROUP(ai);
	if (age >= NUM_AGE_GROUPS) age = NUM_AGE_GROUPS - 1;

	a = Hosts + ai;
	if (a->inf == InfStat_Latent)
	{
		a->infectiousness = (float)P.AgeInfectiousness[age];
		if (P.InfectiousnessSD > 0) a->infectiousness *= (float) gen_gamma_mt(1 / (P.InfectiousnessSD * P.InfectiousnessSD), 1 / (P.InfectiousnessSD * P.InfectiousnessSD), tn);
		q = P.ProportionSymptomatic[age]
			* (HOST_TREATED(ai) ? (1 - P.TreatSympDrop) : 1)
			* (HOST_VACCED(ai) ? (1 - P.VaccSympDrop) : 1);

		if (ranf_mt(tn) < q)
		{
			a->inf = InfStat_InfectiousAlmostSymptomatic;
			a->infectiousness *= (float)(-P.SymptInfectiousness);
		}
		else
		{
			a->inf = InfStat_InfectiousAsymptomaticNotCase;
			a->infectiousness *= (float) P.AsymptInfectiousness;
		}
		if (!P.DoSeverity || a->inf == InfStat_InfectiousAsymptomaticNotCase) //// if not doing severity or if person asymptomatic.
		{
			if (P.DoInfectiousnessProfile)	a->recovery_or_death_time = a->latent_time + (unsigned short int) (P.InfectiousPeriod * P.TimeStepsPerDay);
			else							a->recovery_or_death_time = a->latent_time + ChooseFromICDF(P.infectious_icdf, P.InfectiousPeriod, tn);
		}
		else
		{
			int CaseTime = a->latent_time + ((int)(P.LatentToSymptDelay / P.TimeStep)); //// base severity times on CaseTime, not latent time. Otherwise there are edge cases where recovery time is zero days after latent_time and therefore before DoCase called in IncubRecoverySweep (i.e. people can recover before they've become a case!).

			//// choose final disease severity (either mild, ILI, SARI, Critical, not asymptomatic as covered above) by age
			a->Severity_Final = ChooseFinalDiseaseSeverity(age, tn);

			/// choose outcome recovery or death
			if (((a->Severity_Final == Severity_Critical)&& (ranf_mt(tn) < P.CFR_Critical_ByAge[age]))||
					((a->Severity_Final == Severity_SARI)&& (ranf_mt(tn) < P.CFR_SARI_ByAge	[age]))||
					((a->Severity_Final == Severity_ILI)&& (ranf_mt(tn) < P.CFR_ILI_ByAge[age])))
				a->to_die = 1;
			if ((a->care_home_resident) && ((a->Severity_Final == Severity_Critical) || (a->Severity_Final == Severity_SARI))&&(ranf_mt(tn)>P.CareHomeRelProbHosp))
			{
				// care home residents who weren't hospitalised but would otherwise have needed critical care will all die
				//if (a->Severity_Final == Severity_Critical)	a->to_die = 1;
				a->to_die = 1;
				// change final severity to ILI (meaning not hospitalised), but leave to_die flag
				a->Severity_Final = Severity_ILI;
			}
			//// choose events and event times
			if (a->Severity_Final == Severity_Mild)
				a->recovery_or_death_time = CaseTime + ChooseFromICDF(P.MildToRecovery_icdf, P.Mean_MildToRecovery[age], tn);
			else if (a->Severity_Final == Severity_Critical)
			{
				a->SARI_time = CaseTime+ ChooseFromICDF(P.ILIToSARI_icdf, P.Mean_ILIToSARI[age], tn);
				a->Critical_time = a->SARI_time	+ ChooseFromICDF(P.SARIToCritical_icdf, P.Mean_SARIToCritical[age], tn);
				if (a->to_die)
					a->recovery_or_death_time = a->Critical_time + ChooseFromICDF(P.CriticalToDeath_icdf, P.Mean_CriticalToDeath[age], tn);
				else
				{
					a->RecoveringFromCritical_time = a->Critical_time + ChooseFromICDF(P.CriticalToCritRecov_icdf, P.Mean_CriticalToCritRecov[age], tn);
					a->recovery_or_death_time = a->RecoveringFromCritical_time + ChooseFromICDF(P.CritRecovToRecov_icdf, P.Mean_CritRecovToRecov[age], tn);
				}
			}
			else if (a->Severity_Final == Severity_SARI)
			{
				a->SARI_time = CaseTime + ChooseFromICDF(P.ILIToSARI_icdf, P.Mean_ILIToSARI[age], tn);
				if (a->to_die)
					a->recovery_or_death_time = a->SARI_time + ChooseFromICDF(P.SARIToDeath_icdf, P.Mean_SARIToDeath[age], tn);
				else
					a->recovery_or_death_time = a->SARI_time + ChooseFromICDF(P.SARIToRecovery_icdf, P.Mean_SARIToRecovery[age], tn);
			}
			else /*i.e. if Severity_Final == Severity_ILI*/
			{
				if (a->to_die)
					a->recovery_or_death_time = CaseTime + ChooseFromICDF(P.ILIToDeath_icdf, P.Mean_ILIToDeath[age], tn);
				else
					a->recovery_or_death_time = CaseTime + ChooseFromICDF(P.ILIToRecovery_icdf, P.Mean_ILIToRecovery[age], tn);
			}
		}

		if ((a->inf== InfStat_InfectiousAlmostSymptomatic) && ((P.ControlPropCasesId == 1) || (ranf_mt(tn) < P.ControlPropCasesId)))
		{
			Hosts[ai].detected = 1;
			Hosts[ai].detected_time = ts + (unsigned short int)(P.LatentToSymptDelay * P.TimeStepsPerDay);


			if ((P.DoDigitalContactTracing) && (Hosts[ai].detected_time >= (unsigned short int)(AdUnits[Mcells[Hosts[ai].mcell].adunit].DigitalContactTracingTimeStart * P.TimeStepsPerDay)) && (Hosts[ai].detected_time < (unsigned short int)((AdUnits[Mcells[Hosts[ai].mcell].adunit].DigitalContactTracingTimeStart + P.DigitalContactTracingPolicyDuration)*P.TimeStepsPerDay)) && (Hosts[ai].digitalContactTracingUser))
			{
				//set dct_trigger_time for index case
			if (P.DoDigitalContactTracing)	//set dct_trigger_time for index case
				if (Hosts[ai].dct_trigger_time == (USHRT_MAX - 1)) //if this hasn't been set in DigitalContactTracingSweep due to detection of contact of contacts, set it here
					Hosts[ai].dct_trigger_time = Hosts[ai].detected_time + (unsigned short int) (P.DelayFromIndexCaseDetectionToDCTIsolation * P.TimeStepsPerDay);
			}
		}

		//// update pointers
		Cells[a->pcell].L--;		//// one fewer person latently infected.
		Cells[a->pcell].infected--; //// first infected person is now one index earlier in array.
		Cells[a->pcell].I++;		//// one more infectious person.
		if (Cells[a->pcell].L > 0)
		{
			Cells[a->pcell].susceptible[a->listpos] = Cells[a->pcell].latent[Cells[a->pcell].L]; //// reset pointers.
			Hosts[Cells[a->pcell].susceptible[a->listpos]].listpos = a->listpos;
			a->listpos = Cells[a->pcell].S + Cells[a->pcell].L; //// change person a's listpos, which will now refer to their position among infectious people, not latent.
			Cells[a->pcell].infected[0] = ai; //// this person is now first infectious person in the array. Pointer was moved back one so now that memory address refers to person ai. Alternative would be to move everyone back one which would take longer.
		}
	}
}

void DoDetectedCase(int ai, double t, unsigned short int ts, int tn)
{
	//// Function DoDetectedCase does many things associated with various interventions.
	//// Enacts Household quarantine, case isolation, place closure.
	//// and therefore changes lots of quantities (e.g. quar_comply and isolation_start_time) associated with model macros e.g. HOST_ABSENT / HOST_ISOLATED

	int j, k, f, j1, j2, ad; // m, h, ad;
	Person* a = Hosts + ai;

	//// Increment triggers (Based on numbers of detected cases) for interventions. Used in TreatSweep function when not doing Global or Admin triggers. And not when doing ICU triggers.
	if (Mcells[a->mcell].treat_trig				< USHRT_MAX - 1) Mcells[a->mcell].treat_trig++;
	if (Mcells[a->mcell].vacc_trig				< USHRT_MAX - 1) Mcells[a->mcell].vacc_trig++;
	if (Mcells[a->mcell].move_trig				< USHRT_MAX - 1) Mcells[a->mcell].move_trig++;
	if (Mcells[a->mcell].socdist_trig			< USHRT_MAX - 1) Mcells[a->mcell].socdist_trig++;
	if (Mcells[a->mcell].keyworkerproph_trig	< USHRT_MAX - 1) Mcells[a->mcell].keyworkerproph_trig++;

	if (!P.AbsenteeismPlaceClosure)
	{
		if ((P.PlaceCloseRoundHousehold)&& (Mcells[a->mcell].place_trig < USHRT_MAX - 1)) Mcells[a->mcell].place_trig++;
		if ((t >= P.PlaceCloseTimeStart) && (!P.DoAdminTriggers) && (!((P.DoGlobalTriggers)&&(P.PlaceCloseCellIncThresh<1000000000))))
			for (j = 0; j < P.PlaceTypeNum; j++)
				if ((j != P.HotelPlaceType) && (a->PlaceLinks[j] >= 0))
				{
					DoPlaceClose(j, a->PlaceLinks[j], ts, tn, 0);
					if (!P.PlaceCloseRoundHousehold)
					{
						if (Mcells[Places[j][a->PlaceLinks[j]].mcell].place_trig < USHRT_MAX - 1)
						{
#pragma omp atomic
							Mcells[Places[j][a->PlaceLinks[j]].mcell].place_trig++;
						}
					}
				}
	}

	if (t >= P.TreatTimeStart)
		if ((P.TreatPropCases == 1) || (ranf_mt(tn) < P.TreatPropCases))
		{
			DoTreatCase(ai, ts, tn);
			if (P.DoHouseholds)
			{
				if ((t < P.TreatTimeStart + P.TreatHouseholdsDuration) && ((P.TreatPropCaseHouseholds == 1) || (ranf_mt(tn) < P.TreatPropCaseHouseholds)))
				{
					j1 = Households[Hosts[ai].hh].FirstPerson; j2 = j1 + Households[Hosts[ai].hh].nh;
					for (j = j1; j < j2; j++)
						if (!HOST_TO_BE_TREATED(j)) DoProph(j, ts, tn);
				}
			}
			if (P.DoPlaces)
			{
				if (t < P.TreatTimeStart + P.TreatPlaceGeogDuration)
					for (j = 0; j < P.PlaceTypeNum; j++)
						if (a->PlaceLinks[j] >= 0)
						{
							if (P.DoPlaceGroupTreat)
							{
								if ((P.TreatPlaceProbCaseId[j] == 1) || (ranf_mt(tn) < P.TreatPlaceProbCaseId[j]))
								{
									StateT[tn].p_queue[j][StateT[tn].np_queue[j]] = a->PlaceLinks[j];
									StateT[tn].pg_queue[j][StateT[tn].np_queue[j]++] = a->PlaceGroupLinks[j];
								}
							}
							else
							{
								f = 0;
#pragma omp critical (starttreat)
								if (!Places[j][a->PlaceLinks[j]].treat) f = Places[j][a->PlaceLinks[j]].treat = 1;
								if (f)
								{
									if ((P.TreatPlaceProbCaseId[j] == 1) || (ranf_mt(tn) < P.TreatPlaceProbCaseId[j]))
										StateT[tn].p_queue[j][StateT[tn].np_queue[j]++] = a->PlaceLinks[j];
									else
										Places[j][a->PlaceLinks[j]].treat = 0;
								}
							}
						}
			}
		}
	if (P.DoHouseholds)
	{
		if ((!P.DoMassVacc) && (t >= P.VaccTimeStart))
		{
			// DoVacc is going to test that `State.cumV < P.VaccMaxCourses` itself before
			// incrementing State.cumV, but by checking here too we can avoid a lot of
			// wasted effort
			bool cumV_OK;
#pragma omp critical (state_cumV)
			{
				cumV_OK = State.cumV < P.VaccMaxCourses;
			}
			if (cumV_OK && (t < P.VaccTimeStart + P.VaccHouseholdsDuration) && ((P.VaccPropCaseHouseholds == 1) || (ranf_mt(tn) < P.VaccPropCaseHouseholds)))
			{
				j1 = Households[Hosts[ai].hh].FirstPerson; j2 = j1 + Households[Hosts[ai].hh].nh;
				for (j = j1; j < j2; j++) DoVacc(j, ts);
			}
		}

		//// Giant compound if statement. If doing delays by admin unit, then window of HQuarantine dependent on admin unit-specific duration. This if statement ensures that this timepoint within window, regardless of how window defined.
		if ((P.DoInterventionDelaysByAdUnit &&
			(t >= AdUnits[Mcells[a->mcell].adunit].HQuarantineTimeStart		&&	(t < AdUnits[Mcells[a->mcell].adunit].HQuarantineTimeStart + AdUnits[Mcells[a->mcell].adunit].HQuarantineDuration)))		||
			(t >= AdUnits[Mcells[a->mcell].adunit].HQuarantineTimeStart		&&	(t < AdUnits[Mcells[a->mcell].adunit].HQuarantineTimeStart + P.HQuarantinePolicyDuration))									)
		{
			j1 = Households[Hosts[ai].hh].FirstPerson; j2 = j1 + Households[Hosts[ai].hh].nh;
			if ((!HOST_TO_BE_QUARANTINED(j1)) || (P.DoHQretrigger))
			{
				Hosts[j1].quar_start_time = ts + ((unsigned short int) (P.TimeStepsPerDay * P.HQuarantineDelay));
				k = (ranf_mt(tn) < P.HQuarantinePropHouseCompliant) ? 1 : 0; //// Is household compliant? True or false
				if (k) StateT[tn].cumHQ++; ////  if compliant, increment cumulative numbers of households under quarantine.
				//// if household not compliant then neither is first person. Otheswise ask whether first person is compliant?
				///// cycle through remaining household members and repeat the above steps
				for (j = j1; j < j2; j++)
				{
					if(j>j1) Hosts[j].quar_start_time = Hosts[j1].quar_start_time;
					Hosts[j].quar_comply = ((k == 0) ? 0 : ((ranf_mt(tn) < P.HQuarantinePropIndivCompliant) ? 1 : 0));
					if ((Hosts[j].quar_comply) && (!HOST_ABSENT(j)))
					{
						if (HOST_AGE_YEAR(j) >= P.CaseAbsentChildAgeCutoff)
						{
							if (Hosts[j].PlaceLinks[P.PlaceTypeNoAirNum - 1] >= 0) StateT[tn].cumAH++;
						}
						else	StateT[tn].cumACS++;
					}
				}
			}
		}
	}

	//// Giant compound if statement. If doing delays by admin unit, then window of case isolation dependent on admin unit-specific duration. This if statement ensures that this timepoint within window, regardless of how window defined.
	if ((P.DoInterventionDelaysByAdUnit &&
		(t >= AdUnits[Mcells[a->mcell].adunit].CaseIsolationTimeStart && (t < AdUnits[Mcells[a->mcell].adunit].CaseIsolationTimeStart + AdUnits[Mcells[a->mcell].adunit].CaseIsolationPolicyDuration)))	||
		(t >= AdUnits[Mcells[a->mcell].adunit].CaseIsolationTimeStart && (t < AdUnits[Mcells[a->mcell].adunit].CaseIsolationTimeStart + P.CaseIsolationPolicyDuration))								)
		if ((P.CaseIsolationProp == 1) || (ranf_mt(tn) < P.CaseIsolationProp))
		{
			Hosts[ai].isolation_start_time = ts; //// set isolation start time.
			if (HOST_ABSENT(ai))
			{
				if (a->absent_stop_time < ts + P.usCaseAbsenteeismDelay + P.usCaseIsolationDuration) //// ensure that absent_stop_time is at least now + CaseIsolationDuraton
					a->absent_stop_time = ts + P.usCaseAbsenteeismDelay + P.usCaseIsolationDuration;
			}
			else if (P.DoRealSymptWithdrawal) /* This calculates adult absenteeism from work due to care of isolated children.  */
			{
				Hosts[ai].absent_start_time = ts + P.usCaseIsolationDelay;
				Hosts[ai].absent_stop_time	= ts + P.usCaseIsolationDelay + P.usCaseIsolationDuration;
				if (P.DoPlaces)
				{
					if ((!HOST_QUARANTINED(ai)) && (Hosts[ai].PlaceLinks[P.PlaceTypeNoAirNum - 1] >= 0) && (HOST_AGE_YEAR(ai) >= P.CaseAbsentChildAgeCutoff))
						StateT[tn].cumAC++;
				}
				if ((P.DoHouseholds) && (P.DoPlaces) && (HOST_AGE_YEAR(ai) < P.CaseAbsentChildAgeCutoff)) //// if host is a child who requires adult to stay at home.
				{
					if (!HOST_QUARANTINED(ai)) StateT[tn].cumACS++;
					if (Hosts[ai].ProbCare < P.CaseAbsentChildPropAdultCarers) //// if adult needs to stay at home (i.e. if Proportion of children at home for whom one adult also stays at home = 1 or coinflip satisfied.)
					{
						j1 = Households[Hosts[ai].hh].FirstPerson; j2 = j1 + Households[Hosts[ai].hh].nh;
						f = 0;

						//// in loop below, f true if any household member a) alive AND b) not a child AND c) has no links to workplace (or is absent from work or quarantined).
						for (j = j1; (j < j2) && (!f); j++)
							f = ((abs(Hosts[j].inf) != InfStat_Dead) && (HOST_AGE_YEAR(j) >= P.CaseAbsentChildAgeCutoff) && ((Hosts[j].PlaceLinks[P.PlaceTypeNoAirNum - 1] < 0) || (HOST_ABSENT(j)) || (HOST_QUARANTINED(j))));

						//// so !f true if any household member EITHER: a) dead; b) a child; c) has a link to an office and not currently absent or quarantined.
						if (!f) //// so if either a) a household member is dead; b) a household member is a child requiring adult to stay home; c) a household member has links to office.
						{
							for (j = j1; (j < j2) & (!f); j++) /// loop again, checking whether household members not children needing supervision and are alive.
								if ((HOST_AGE_YEAR(j) >= P.CaseAbsentChildAgeCutoff) && (abs(Hosts[j].inf) != InfStat_Dead)) { k = j; f = 1; }
							if (f) //// so finally, if at least one member of household is alive and does not need supervision by an adult, amend absent start and stop times
							{
								Hosts[k].absent_start_time = ts + P.usCaseIsolationDelay;
								Hosts[k].absent_stop_time = ts + P.usCaseIsolationDelay + P.usCaseIsolationDuration;
								StateT[tn].cumAA++;
							}
						}
					}
				}
			}
		}

	//add contacts to digital contact tracing, but only if considering contact tracing, we are within the window of the policy and the detected case is a user
	if ((P.DoDigitalContactTracing) && (t >= AdUnits[Mcells[Hosts[ai].mcell].adunit].DigitalContactTracingTimeStart) && (t < AdUnits[Mcells[Hosts[ai].mcell].adunit].DigitalContactTracingTimeStart + P.DigitalContactTracingPolicyDuration) && (Hosts[ai].digitalContactTracingUser))
	{

		// allow for DCT to isolate index cases
		if ((P.DCTIsolateIndexCases) && (Hosts[ai].index_case_dct==0))//(Hosts[ai].digitalContactTraced == 0)&& - currently removed this condition as it would mean that someone already under isolation wouldn't have their isolation extended
		{
			ad = Mcells[Hosts[ai].mcell].adunit;
			//if (AdUnits[j].ndct < AdUnits[j].n)
			if(StateT[tn].ndct_queue[ad] < AdUnits[ad].n)
			{
				//if we are isolating an index case, we set their infector as -1 in order to get the timings consistent.
				StateT[tn].dct_queue[ad][StateT[tn].ndct_queue[ad]++] = { ai,-1,ts };
			}
			else
			{
				fprintf(stderr, "No more space in queue! AdUnit: %i, ndct=%i, max queue length: %i\n", ad, AdUnits[j].ndct, AdUnits[ad].n);
				fprintf(stderr, "Error!\n");
			}
		}
		//currently commenting this out as household members will likely be picked up by household quarantine.
		//can add back in if needed, but would need to re-add a couple more local variables.

		//if(P.IncludeHouseholdDigitalContactTracing)
		//{
		//	//Then we want to find all their household and place group contacts to add to the contact tracing queue
		//	//Start with household contacts
		//	j1 = Households[Hosts[ai].hh].FirstPerson; j2 = j1 + Households[Hosts[ai].hh].nh;
		//	for (j = j1; j < j2; j++)
		//	{
		//		//if host is dead or the detected case, no need to add them to the list. They also need to be a user themselves
		//		if ((abs(Hosts[j].inf) != 5) && (j != ai) && (Hosts[j].digitalContactTracingUser) && (ranf_mt(tn)<P.ProportionDigitalContactsIsolate))
		//		{
		//			//add contact and detected infectious host to lists
		//			ad = Mcells[Hosts[j].mcell].adunit;
		//			if ((StateT[tn].ndct_queue[ad] < P.InfQueuePeakLength))
		//			{
		//				StateT[tn].dct_queue[ad][StateT[tn].ndct_queue[ad]++] = j;
		//				StateT[tn].contacts[ad][StateT[tn].ncontacts[ad]++] = ai;
		//			}
		//			else
		//			{
		//				fprintf(stderr, "No space left in queue! Thread: %i, AdUnit: %i\n", tn, ad);
		//			}
		//		}
		//	}
		//}
		//if(P.IncludePlaceGroupDigitalContactTracing)
		//{
		//	//then loop over place group contacts as well
		//	for (int i = 0; i < P.PlaceTypeNum; i++)
		//	{
		//		k = Hosts[ai].PlaceLinks[i];
		//		if (k >= 0)
		//		{
		//			//Find place group link
		//			m = Hosts[ai].PlaceGroupLinks[i];
		//			j1 = Places[i][k].group_start[m]; j2 = j1 + Places[i][k].group_size[m];
		//			for (j = j1; j < j2; j++)
		//			{
		//				h = Places[i][k].members[j];
		//				ad = Mcells[Hosts[h].mcell].adunit;
		//				//if host is dead or the detected case, no need to add them to the list. They also need to be a user themselves
		//				if ((abs(Hosts[h].inf) != 5) && (h != ai) && (Hosts[h].digitalContactTracingUser))// && (ranf_mt(tn)<P.ProportionDigitalContactsIsolate))
		//				{
		//					ad = Mcells[Hosts[h].mcell].adunit;
		//					if ((StateT[tn].ndct_queue[ad] < P.InfQueuePeakLength))
		//					{
		//						//PLEASE CHECK ALL THIS LOGIC CAREFULLY!
		//
		//						StateT[tn].dct_queue[ad][StateT[tn].ndct_queue[ad]++] = h;
		//						StateT[tn].contacts[ad][StateT[tn].ncontacts[ad]++] = ai; //keep a record of who the detected case was
		//					}
		//					else
		//					{
		//						fprintf(stderr, "No space left in queue! Thread: %i, AdUnit: %i\n", tn, ad);
		//					}
		//
		//				}
		//			}
		//		}
		//	}
		//}

	}

}

void DoCase(int ai, double t, unsigned short int ts, int tn) //// makes an infectious (but asymptomatic) person symptomatic. Called in IncubRecoverySweep (and DoInfect if P.DoOneGen)
{
	int j, k, f, j1, j2;
	Person* a;
	int age;

	age = HOST_AGE_GROUP(ai);
	if (age >= NUM_AGE_GROUPS) age = NUM_AGE_GROUPS - 1;
	a = Hosts + ai;
	if (a->inf == InfStat_InfectiousAlmostSymptomatic) //// if person latent/asymptomatically infected, but infectious
	{
		a->inf = InfStat_Case; //// make person symptomatic and infectious (i.e. a case)
		if (HOST_ABSENT(ai))
		{
			if (a->absent_stop_time < ts + P.usCaseAbsenteeismDelay + P.usCaseAbsenteeismDuration)
				a->absent_stop_time = ts + P.usCaseAbsenteeismDelay + P.usCaseAbsenteeismDuration;
		}
		else if((P.DoRealSymptWithdrawal)&&(P.DoPlaces))
		{
			a->absent_start_time = USHRT_MAX - 1;
			for (j = 0; j < P.PlaceTypeNum; j++)
				if ((a->PlaceLinks[j] >= 0) && (j != P.HotelPlaceType) && (!HOST_ABSENT(ai)) && (P.SymptPlaceTypeWithdrawalProp[j] > 0))
				{
					if ((!Hosts[ai].care_home_resident) && ((P.SymptPlaceTypeWithdrawalProp[j] == 1) || (ranf_mt(tn) < P.SymptPlaceTypeWithdrawalProp[j])))
					{
						a->absent_start_time = ts + P.usCaseAbsenteeismDelay;
						a->absent_stop_time = ts + P.usCaseAbsenteeismDelay + P.usCaseAbsenteeismDuration;
						if (P.AbsenteeismPlaceClosure)
						{
							if ((t >= P.PlaceCloseTimeStart) && (!P.DoAdminTriggers) && (!P.DoGlobalTriggers))
								for (j = 0; j < P.PlaceTypeNum; j++)
									if ((j != P.HotelPlaceType) && (a->PlaceLinks[j] >= 0))
											DoPlaceClose(j, a->PlaceLinks[j], ts, tn, 0);
						}
						if ((!HOST_QUARANTINED(ai)) && (Hosts[ai].PlaceLinks[P.PlaceTypeNoAirNum - 1] >= 0) && (HOST_AGE_YEAR(ai) >= P.CaseAbsentChildAgeCutoff))
							StateT[tn].cumAC++;
						/* This calculates adult absenteeism from work due to care of sick children. Note, children not at school not counted (really this should
						be fixed in population setup by having adult at home all the time for such kids. */
						if ((P.DoHouseholds) && (HOST_AGE_YEAR(ai) < P.CaseAbsentChildAgeCutoff))
						{
							if (!HOST_QUARANTINED(ai)) StateT[tn].cumACS++;
							if (Hosts[ai].ProbCare < P.CaseAbsentChildPropAdultCarers)
							{
								j1 = Households[Hosts[ai].hh].FirstPerson; j2 = j1 + Households[Hosts[ai].hh].nh;
								f = 0;
								for (int j = j1; (j < j2) && (!f); j++)
									f = ((abs(Hosts[j].inf) != InfStat_Dead) && (HOST_AGE_YEAR(j) >= P.CaseAbsentChildAgeCutoff) && ((Hosts[j].PlaceLinks[P.PlaceTypeNoAirNum - 1] < 0)|| (HOST_ABSENT(j)) || (HOST_QUARANTINED(j))));
								if (!f)
								{
									for (int j = j1; (j < j2) && (!f); j++)
										if ((HOST_AGE_YEAR(j) >= P.CaseAbsentChildAgeCutoff) && (abs(Hosts[j].inf) != InfStat_Dead)) { k = j; f = 1; }
									if (f)
									{
										if (!HOST_ABSENT(k)) Hosts[k].absent_start_time = ts + P.usCaseIsolationDelay;
										Hosts[k].absent_stop_time = ts + P.usCaseIsolationDelay + P.usCaseIsolationDuration;
										StateT[tn].cumAA++;
									}
								}
							}
						}
					}
				}
		}

		//added some case detection code here: ggilani - 03/02/15
		if (Hosts[ai].detected == 1)
			//if ((P.ControlPropCasesId == 1) || (ranf_mt(tn) < P.ControlPropCasesId))
		{
			StateT[tn].cumDC++;
			StateT[tn].cumDC_adunit[Mcells[a->mcell].adunit]++;
			DoDetectedCase(ai, t, ts, tn);
			//add detection time

		}

		if (HOST_TREATED(ai)) Cells[Hosts[ai].pcell].cumTC++;
		StateT[tn].cumC++;
		StateT[tn].cumCa[age]++;
		StateT[tn].cumC_country[Mcells[Hosts[ai].mcell].country]++; //add to cumulative count of cases in that country: ggilani - 12/11/14
		StateT[tn].cumC_keyworker[a->keyworker]++;


		if (P.DoSeverity)
		{
			if (a->Severity_Final == Severity_Mild)
				DoMild(ai, tn);
			else
				DoILI(ai, tn); //// symptomatic cases either mild or ILI at symptom onset. SARI and Critical cases still onset with ILI.
		}
		if (P.DoAdUnits) StateT[tn].cumC_adunit[Mcells[a->mcell].adunit]++;
	}
}

void DoFalseCase(int ai, double t, unsigned short int ts, int tn)
{
	/* Arguably adult absenteeism to take care of sick kids could be included here, but then output absenteeism would not be 'excess' absenteeism */
	if ((P.ControlPropCasesId == 1) || (ranf_mt(tn) < P.ControlPropCasesId))
	{
<<<<<<< HEAD
		if (State.cumDC >= P.PreControlClusterIdCaseThreshold) StateT[tn].cumDC++;
=======
		if ((!P.DoEarlyCaseDiagnosis) || (State.cumDC >= P.CaseOrDeathThresholdBeforeAlert)) StateT[tn].cumDC++;
>>>>>>> 4187928d
		DoDetectedCase(ai, t, ts, tn);
	}
	StateT[tn].cumFC++;
}

void DoRecover(int ai, int tn, int run)
{
	int i, j, x, y;
	Person* a;

	a = Hosts + ai;
	if (a->inf == InfStat_InfectiousAsymptomaticNotCase || a->inf == InfStat_Case)
	{
		i = a->listpos;
		Cells[a->pcell].I--; //// one less infectious person
		Cells[a->pcell].R++; //// one more recovered person
		j = Cells[a->pcell].S + Cells[a->pcell].L + Cells[a->pcell].I;
		if (i < Cells[a->pcell].S + Cells[a->pcell].L + Cells[a->pcell].I)
		{
			Cells[a->pcell].susceptible[i] = Cells[a->pcell].susceptible[j];
			Hosts[Cells[a->pcell].susceptible[i]].listpos = i;
			a->listpos = j;
			Cells[a->pcell].susceptible[j] = ai;
		}
		a->inf = (InfStat)(InfStat_Recovered * a->inf / abs(a->inf));
		if (P.DoAdUnits && P.OutputAdUnitAge)
			StateT[tn].prevInf_age_adunit[HOST_AGE_GROUP(ai)][Mcells[a->mcell].adunit]--;

		if (P.OutputBitmap)
		{
			if ((P.OutputBitmapDetected == 0) || ((P.OutputBitmapDetected == 1) && (Hosts[ai].detected == 1)))
			{
				x = ((int)(Households[a->hh].loc_x * P.scalex)) - P.bminx;
				y = ((int)(Households[a->hh].loc_y * P.scaley)) - P.bminy;
				if ((x >= 0) && (x < P.bwidth) && (y >= 0) && (y < P.bheight))
				{
					unsigned j = y * bmh->width + x;
					if (j < bmh->imagesize)
					{
#pragma omp atomic
						bmRecovered[j]++;
#pragma omp atomic
						bmInfected[j]--;
					}
				}
			}
		}
	}
	//else
	//fprintf(stderr, "\n ### %i %i  \n", ai, a->inf);
}

void DoDeath(int ai, int tn, int run)
{
	int i, x, y;
	Person* a = Hosts + ai;

	if ((a->inf == InfStat_InfectiousAsymptomaticNotCase || a->inf == InfStat_Case))
	{
		a->inf = (InfStat)(InfStat_Dead * a->inf / abs(a->inf));
		Cells[a->pcell].D++;
		Cells[a->pcell].I--;
		i = a->listpos;
		if (i < Cells[a->pcell].S + Cells[a->pcell].L + Cells[a->pcell].I)
		{
			Cells[a->pcell].susceptible[a->listpos] = Cells[a->pcell].infected[Cells[a->pcell].I];
			Hosts[Cells[a->pcell].susceptible[a->listpos]].listpos = i;
			a->listpos = Cells[a->pcell].S + Cells[a->pcell].L + Cells[a->pcell].I;
			Cells[a->pcell].susceptible[a->listpos] = ai;
		}

		/*		a->listpos=-1; */
		StateT[tn].cumDa[HOST_AGE_GROUP(ai)]++;

		if (P.DoAdUnits)
		{
			StateT[tn].cumD_adunit[Mcells[a->mcell].adunit]++;
			if (P.OutputAdUnitAge) StateT[tn].prevInf_age_adunit[HOST_AGE_GROUP(ai)][Mcells[a->mcell].adunit]--;
		}
		if (P.OutputBitmap)
		{
			if ((P.OutputBitmapDetected == 0) || ((P.OutputBitmapDetected == 1) && (Hosts[ai].detected == 1)))
			{
				x = ((int)(Households[a->hh].loc_x * P.scalex)) - P.bminx;
				y = ((int)(Households[a->hh].loc_y * P.scaley)) - P.bminy;
				if ((x >= 0) && (x < P.bwidth) && (y >= 0) && (y < P.bheight))
				{
					unsigned j = y * bmh->width + x;
					if (j < bmh->imagesize)
					{
#pragma omp atomic
						bmRecovered[j]++;
#pragma omp atomic
						bmInfected[j]--;
					}
				}
			}
		}
	}
}

void DoTreatCase(int ai, unsigned short int ts, int tn)
{
	int x, y;

	if (State.cumT < P.TreatMaxCourses)
	{
#ifdef NO_TREAT_PROPH_CASES
		if (!HOST_TO_BE_TREATED(ai))
#endif
		{
			Hosts[ai].treat_start_time = ts + ((unsigned short int) (P.TimeStepsPerDay * P.TreatDelayMean));
			Hosts[ai].treat_stop_time = ts + ((unsigned short int) (P.TimeStepsPerDay * (P.TreatDelayMean + P.TreatCaseCourseLength)));
			StateT[tn].cumT++;
			if ((abs(Hosts[ai].inf) > InfStat_Susceptible) && (Hosts[ai].inf != InfStat_Dead_WasAsymp)) Cells[Hosts[ai].pcell].cumTC++;
			StateT[tn].cumT_keyworker[Hosts[ai].keyworker]++;
			if ((++Hosts[ai].num_treats) < 2) StateT[tn].cumUT++;
			Cells[Hosts[ai].pcell].tot_treat++;
			if (P.DoAdUnits) StateT[tn].cumT_adunit[Mcells[Hosts[ai].mcell].adunit]++;
			if (P.OutputBitmap)
			{
				x = ((int)(Households[Hosts[ai].hh].loc_x * P.scalex)) - P.bminx;
				y = ((int)(Households[Hosts[ai].hh].loc_y * P.scaley)) - P.bminy;
				if ((x >= 0) && (x < P.bwidth) && (y >= 0) && (y < P.bheight))
				{
					unsigned j = y * bmh->width + x;
					if (j < bmh->imagesize)
					{
#pragma omp atomic
						bmTreated[j]++;
					}
				}
			}
		}
	}
}

void DoProph(int ai, unsigned short int ts, int tn)
{
	//// almost identical to DoProphNoDelay, except unsurprisingly this function includes delay between timestep and start of treatment. Also increments StateT[tn].cumT_keyworker by 1 every time.
	int x, y;

	if (State.cumT < P.TreatMaxCourses)
	{
		Hosts[ai].treat_start_time = ts + ((unsigned short int) (P.TimeStepsPerDay * P.TreatDelayMean));
		Hosts[ai].treat_stop_time = ts + ((unsigned short int) (P.TimeStepsPerDay * (P.TreatDelayMean + P.TreatProphCourseLength)));
		StateT[tn].cumT++;
		StateT[tn].cumT_keyworker[Hosts[ai].keyworker]++;
		if ((++Hosts[ai].num_treats) < 2) StateT[tn].cumUT++;
		if (P.DoAdUnits)	StateT[tn].cumT_adunit[Mcells[Hosts[ai].mcell].adunit]++;
#pragma omp atomic
		Cells[Hosts[ai].pcell].tot_treat++;
		if (P.OutputBitmap)
		{
			x = ((int)(Households[Hosts[ai].hh].loc_x * P.scalex)) - P.bminx;
			y = ((int)(Households[Hosts[ai].hh].loc_y * P.scaley)) - P.bminy;
			if ((x >= 0) && (x < P.bwidth) && (y >= 0) && (y < P.bheight))
			{
				unsigned j = y * bmh->width + x;
				if (j < bmh->imagesize)
				{
#pragma omp atomic
					bmTreated[j]++;
				}
			}
		}
	}
}

void DoProphNoDelay(int ai, unsigned short int ts, int tn, int nc)
{
	int x, y;

	if (State.cumT < P.TreatMaxCourses)
	{
		Hosts[ai].treat_start_time = ts;
		Hosts[ai].treat_stop_time = ts + ((unsigned short int) (P.TimeStepsPerDay * P.TreatProphCourseLength * nc));
		StateT[tn].cumT += nc;
		StateT[tn].cumT_keyworker[Hosts[ai].keyworker] += nc;
		if ((++Hosts[ai].num_treats) < 2) StateT[tn].cumUT++;
		if (P.DoAdUnits) StateT[tn].cumT_adunit[Mcells[Hosts[ai].mcell].adunit] += nc;
#pragma omp atomic
		Cells[Hosts[ai].pcell].tot_treat++;
		if (P.OutputBitmap)
		{
			x = ((int)(Households[Hosts[ai].hh].loc_x * P.scalex)) - P.bminx;
			y = ((int)(Households[Hosts[ai].hh].loc_y * P.scaley)) - P.bminy;
			if ((x >= 0) && (x < P.bwidth) && (y >= 0) && (y < P.bheight))
			{
				unsigned j = y * bmh->width + x;
				if (j < bmh->imagesize)
				{
#pragma omp atomic
					bmTreated[j]++;
				}
			}
		}
	}
}

void DoPlaceClose(int i, int j, unsigned short int ts, int tn, int DoAnyway)
{
	//// DoPlaceClose function called in TreatSweep (with arg DoAnyway = 1) and DoDetectedCase (with arg DoAnyway = 0).
	//// Basic pupose of this function is to change Places[i][j].close_start_time and Places[i][j].close_end_time, so that macro PLACE_CLOSED will return true.
	//// This will then scale peoples household, place, and spatial infectiousness and susceptibilities in function InfectSweep (but not in functions ini CalcInfSusc.cpp)

	int k, ai, j1, j2, l, f, f2;
	unsigned short trig;
	unsigned short int t_start, t_stop;
	unsigned short int t_old, t_new;

	f2 = 0;
	/*	if((j<0)||(j>=P.Nplace[i]))
			fprintf(stderr,"** %i %i *\n",i,j);
		else
	*/
	t_new = (unsigned short)(((double)ts) / P.TimeStepsPerDay);
	trig = 0;
	t_start = ts + ((unsigned short int) (P.TimeStepsPerDay * P.PlaceCloseDelayMean));
	if (P.DoInterventionDelaysByAdUnit)
	{
		k = Mcells[Places[i][j].mcell].adunit;
		t_stop = ts + ((unsigned short int) (P.TimeStepsPerDay * (P.PlaceCloseDelayMean + AdUnits[k].PlaceCloseDuration)));
	}
	else
	{
		t_stop = ts + ((unsigned short int) (P.TimeStepsPerDay * (P.PlaceCloseDelayMean + P.PlaceCloseDuration)));
	}
#pragma omp critical (closeplace)
	{
		//// close_start_time initialized to USHRT_MAX - 1.
		//// close_end_time initialized to zero in InitModel (so will pass this check on at least first call of this function).

		if (Places[i][j].close_end_time < t_stop)
		{
			if ((!DoAnyway) && (Places[i][j].control_trig < USHRT_MAX - 2))
			{
				Places[i][j].control_trig++;
				if (P.AbsenteeismPlaceClosure)
				{
					t_old = Places[i][j].AbsentLastUpdateTime;
					if (t_new >= t_old + P.MaxAbsentTime)
						for (l = 0; l < P.MaxAbsentTime; l++) Places[i][j].Absent[l] = 0;
					else
						for (l = t_old; l < t_new; l++) Places[i][j].Absent[l % P.MaxAbsentTime] = 0;
					for (l = t_new; l < t_new + P.usCaseAbsenteeismDuration / P.TimeStepsPerDay; l++) Places[i][j].Absent[l % P.MaxAbsentTime]++;
					trig = Places[i][j].Absent[t_new % P.MaxAbsentTime];
					Places[i][j].AbsentLastUpdateTime = t_new;
					if ((P.PlaceCloseByAdminUnit) && (P.PlaceCloseAdunitPlaceTypes[i] > 0)
						&& (((double)trig) / ((double)Places[i][j].n) > P.PlaceCloseCasePropThresh))
					{
						//fprintf(stderr,"** %i %i %i %i %lg ## ",i,j,(int) Places[i][j].control_trig, (int) Places[i][j].n,P.PlaceCloseCasePropThresh);
						k = Mcells[Places[i][j].mcell].adunit;
						if (AdUnits[k].place_close_trig < USHRT_MAX - 1) AdUnits[k].place_close_trig++;
					}
				}
				else
				{
					trig = Places[i][j].control_trig;
					if ((P.PlaceCloseByAdminUnit) && (P.PlaceCloseAdunitPlaceTypes[i] > 0)
						&& (((double)Places[i][j].control_trig) / ((double)Places[i][j].n) > P.PlaceCloseCasePropThresh))
					{
						//fprintf(stderr,"** %i %i %i %i %lg ## ",i,j,(int) Places[i][j].control_trig, (int) Places[i][j].n,P.PlaceCloseCasePropThresh);
						k = Mcells[Places[i][j].mcell].adunit;
						if (AdUnits[k].place_close_trig < USHRT_MAX - 1) AdUnits[k].place_close_trig++;
					}
				}
			}
			if (Places[i][j].control_trig < USHRT_MAX - 1) //// control_trig initialized to zero so this check will pass at least once
			{
				if (P.PlaceCloseFracIncTrig > 0)
					k = (((double)trig) / ((double)Places[i][j].n) > P.PlaceCloseFracIncTrig);
				else
					k = (((int)trig) >= P.PlaceCloseIncTrig);
				if (((!P.PlaceCloseByAdminUnit) && (k)) || (DoAnyway))
				{
					if (P.DoPlaceCloseOnceOnly)
						Places[i][j].control_trig = USHRT_MAX - 1;  //// Places only close once, and so this code block would not be entered again.
					else
						Places[i][j].control_trig = 0;				//// otherwise reset the trigger.

					//// set close_start_time and close_end_time

					if (Places[i][j].ProbClose >= P.PlaceCloseEffect[i]) //// if proportion of places of type i remaining open is 0 or if place is closed with prob 1 - PlaceCloseEffect[i]...
					{
						if (Places[i][j].close_start_time > t_start) Places[i][j].close_start_time = t_start;
						Places[i][j].close_end_time = t_stop;
						f2 = 1; /// /set flag to true so next part of function used.
					}
					else
						Places[i][j].close_start_time = Places[i][j].close_end_time = t_stop; //// ... otherwise set start and end of closure to be the same, which will cause macro PLACE_CLOSED to always return false.
				}
			}
		}
	}

	if (f2)
	{
		if (P.DoRealSymptWithdrawal)
			for (k = 0; k < Places[i][j].n; k++) //// loop over all people in place.
			{
				ai = Places[i][j].members[k];
				if (((P.PlaceClosePropAttending[i] == 0) || (Hosts[ai].ProbAbsent >= P.PlaceClosePropAttending[i])))
				{
					if ((!HOST_ABSENT(ai)) && (!HOST_QUARANTINED(ai)) && (HOST_AGE_YEAR(ai) < P.CaseAbsentChildAgeCutoff)) //// if person is a child and neither absent nor quarantined
					{
						StateT[tn].cumAPCS++;
						if (Hosts[ai].ProbCare < P.CaseAbsentChildPropAdultCarers) //// if child needs adult supervision
						{
							j1 = Households[Hosts[ai].hh].FirstPerson; j2 = j1 + Households[Hosts[ai].hh].nh;
							if ((j1 < 0) || (j2 > P.PopSize)) fprintf(stderr, "++ %i %i %i (%i %i %i)##  ", ai, j1, j2, i, j, k);
							f = 0;

							//// in loop below, f true if any household member a) alive AND b) not a child AND c) has no links to workplace (or is absent from work or quarantined).
							for (l = j1; (l < j2) && (!f); l++)
								f = ((abs(Hosts[l].inf) != InfStat_Dead) && (HOST_AGE_YEAR(l) >= P.CaseAbsentChildAgeCutoff) && ((Hosts[l].PlaceLinks[P.PlaceTypeNoAirNum - 1] < 0) || (HOST_QUARANTINED(l))));
							if (!f) //// so !f true if there's no living adult household member who is not quarantined already or isn't a home-worker.
							{
								for (l = j1; (l < j2) && (!f); l++) //// loop over all household members of child this place: find the adults and ensure they're not dead...
									if ((HOST_AGE_YEAR(l) >= P.CaseAbsentChildAgeCutoff) && (abs(Hosts[l].inf) != InfStat_Dead))
									{
										if (Hosts[l].absent_start_time > t_start) Hosts[l].absent_start_time = t_start;
										if (Hosts[l].absent_stop_time < t_stop) Hosts[l].absent_stop_time = t_stop;
										StateT[tn].cumAPA++;
										f = 1;
									}
							}
						}
					}
					//#pragma omp critical (closeplace3)
					{
						///// finally amend absent start and stop times if they contradict place start and stop times.
						if (Hosts[ai].absent_start_time > t_start) Hosts[ai].absent_start_time = t_start;
						if (Hosts[ai].absent_stop_time < t_stop) Hosts[ai].absent_stop_time = t_stop;
					}
					if ((HOST_AGE_YEAR(ai) >= P.CaseAbsentChildAgeCutoff) && (Hosts[ai].PlaceLinks[P.PlaceTypeNoAirNum - 1] >= 0)) StateT[tn].cumAPC++;
				}
			}
	}
}


void DoPlaceOpen(int i, int j, unsigned short int ts, int tn)
{
	int k, ai, j1, j2, l, f;

#pragma omp critical (openplace)
	{
		if (ts < Places[i][j].close_end_time)
		{
			if (P.DoRealSymptWithdrawal)
				for (k = 0; k < Places[i][j].n; k++)
				{
					ai = Places[i][j].members[k];
					if (Hosts[ai].absent_stop_time == Places[i][j].close_end_time) Hosts[ai].absent_stop_time = ts;
					if (Hosts[ai].ProbCare < P.CaseAbsentChildPropAdultCarers) //// if child needs adult supervision
					{
						if ((HOST_AGE_YEAR(ai) < P.CaseAbsentChildAgeCutoff) && (!HOST_QUARANTINED(ai)))
						{
							j1 = Households[Hosts[ai].hh].FirstPerson; j2 = j1 + Households[Hosts[ai].hh].nh;
							f = 0;
							for (l = j1; (l < j2) && (!f); l++)
								f = ((abs(Hosts[l].inf) != InfStat_Dead) && (HOST_AGE_YEAR(l) >= P.CaseAbsentChildAgeCutoff) && ((Hosts[l].PlaceLinks[P.PlaceTypeNoAirNum - 1] < 0) || (HOST_QUARANTINED(l))));
							if (!f)
							{
								for (l = j1; (l < j2) && (!f); l++)
									if ((HOST_AGE_YEAR(l) >= P.CaseAbsentChildAgeCutoff) && (abs(Hosts[l].inf) != InfStat_Dead) && (HOST_ABSENT(l)))
									{
										if (Hosts[l].absent_stop_time == Places[i][j].close_end_time) Hosts[l].absent_stop_time = ts;
									}
							}
						}
					}
				}
			Places[i][j].close_end_time = ts;
		}
	}
}

void DoVacc(int ai, unsigned short int ts)
{
	int x, y;
	bool cumV_OK = false;

	if ((HOST_TO_BE_VACCED(ai)) || (Hosts[ai].inf < InfStat_InfectiousAlmostSymptomatic) || (Hosts[ai].inf >= InfStat_Dead_WasAsymp))
		return;
	if (State.cumV < P.VaccMaxCourses)
	{
		cumV_OK = true;
#pragma omp atomic
		State.cumV++;
	}
	if (cumV_OK)
	{
		Hosts[ai].vacc_start_time = ts + ((unsigned short int) (P.TimeStepsPerDay * P.VaccDelayMean));

		if (P.VaccDosePerDay >= 0)
		{
#pragma omp atomic
			State.cumV_daily++;
		}
#pragma omp atomic
		Cells[Hosts[ai].pcell].tot_vacc++;
		if (P.OutputBitmap)
		{
			x = ((int)(Households[Hosts[ai].hh].loc_x * P.scalex)) - P.bminx;
			y = ((int)(Households[Hosts[ai].hh].loc_y * P.scaley)) - P.bminy;
			if ((x >= 0) && (x < P.bwidth) && (y >= 0) && (y < P.bheight))
			{
				unsigned j = y * bmh->width + x;
				if (j < bmh->imagesize)
				{
#pragma omp atomic
					bmTreated[j]++;
				}
			}
		}
	}
}

void DoVaccNoDelay(int ai, unsigned short int ts)
{
	int x, y;
	bool cumVG_OK = false;

	if ((HOST_TO_BE_VACCED(ai)) || (Hosts[ai].inf < InfStat_InfectiousAlmostSymptomatic) || (Hosts[ai].inf >= InfStat_Dead_WasAsymp))
		return;
	if (State.cumVG < P.VaccMaxCourses)
	{
		cumVG_OK = true;
#pragma omp atomic
		State.cumVG++;
	}
	if (cumVG_OK)
	{
		Hosts[ai].vacc_start_time = ts;
		if (P.VaccDosePerDay >= 0)
		{
#pragma omp atomic
			State.cumVG_daily++;
		}
#pragma omp atomic
		Cells[Hosts[ai].pcell].tot_vacc++;
		if (P.OutputBitmap)
		{
			x = ((int)(Households[Hosts[ai].hh].loc_x * P.scalex)) - P.bminx;
			y = ((int)(Households[Hosts[ai].hh].loc_y * P.scaley)) - P.bminy;
			if ((x >= 0) && (x < P.bwidth) && (y >= 0) && (y < P.bheight))
			{
				unsigned j = y * bmh->width + x;
				if (j < bmh->imagesize)
				{
#pragma omp atomic
					bmTreated[j]++;
				}
			}
		}
	}
}

///// Change person status functions (e.g. change person from susceptible to latently infected).
Severity ChooseFinalDiseaseSeverity(int AgeGroup, int tn)
{
	Severity DiseaseSeverity;
	double x;

	// assume normalised props

	x = ranf_mt(tn);
	if (x < P.Prop_ILI_ByAge[AgeGroup]) DiseaseSeverity = Severity_ILI;
	else if (x < P.Prop_ILI_ByAge[AgeGroup] + P.Prop_SARI_ByAge[AgeGroup]) DiseaseSeverity = Severity_SARI;
	else if (x < P.Prop_ILI_ByAge[AgeGroup] + P.Prop_SARI_ByAge[AgeGroup] + P.Prop_Critical_ByAge[AgeGroup]) DiseaseSeverity = Severity_Critical;
	else DiseaseSeverity = Severity_Mild;
	return DiseaseSeverity;
}

unsigned short int ChooseFromICDF(double *ICDF, double Mean, int tn)
{
	unsigned short int Value;
	int i;
	double q, ti;

	i = (int)floor(q = ranf_mt(tn) * CDF_RES); //// note q defined here as well as i.
	q -= ((double)i); //// remainder
	ti = -Mean * log(q * ICDF[i + 1] + (1.0 - q) * ICDF[i]); //// weighted average (sort of) between quartile values from CDF_RES. logged as it was previously exponentiated in ReadParams. Minus as exp(-cdf) was done in ReadParaams. Sort of
	Value = (unsigned short int) floor(0.5 + (ti * P.TimeStepsPerDay));

	return Value;
}<|MERGE_RESOLUTION|>--- conflicted
+++ resolved
@@ -913,11 +913,7 @@
 	/* Arguably adult absenteeism to take care of sick kids could be included here, but then output absenteeism would not be 'excess' absenteeism */
 	if ((P.ControlPropCasesId == 1) || (ranf_mt(tn) < P.ControlPropCasesId))
 	{
-<<<<<<< HEAD
-		if (State.cumDC >= P.PreControlClusterIdCaseThreshold) StateT[tn].cumDC++;
-=======
-		if ((!P.DoEarlyCaseDiagnosis) || (State.cumDC >= P.CaseOrDeathThresholdBeforeAlert)) StateT[tn].cumDC++;
->>>>>>> 4187928d
+		if (State.cumDC >= P.CaseOrDeathThresholdBeforeAlert) StateT[tn].cumDC++;
 		DoDetectedCase(ai, t, ts, tn);
 	}
 	StateT[tn].cumFC++;

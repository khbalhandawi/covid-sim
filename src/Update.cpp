--- conflicted
+++ resolved
@@ -126,14 +126,10 @@
 		//if (P.DoLatent)	a->latent_time = a->infection_time + ChooseFromICDF(P.latent_icdf, P.LatentPeriod, tn);
 		//else			a->latent_time = (unsigned short int) (t * P.TimeStepsPerDay);
 
-<<<<<<< HEAD
-		if (P.DoAdUnits) StateT[tn].cumI_adunit[Mcells[a->mcell].adunit]++;
-=======
+
 		if (P.DoAdUnits)
 		{
 			StateT[tn].cumI_adunit[Mcells[a->mcell].adunit]++;
->>>>>>> fd1d3972
-
 			if (P.OutputAdUnitAge)
 			{
 				StateT[tn].prevInf_age_adunit[HOST_AGE_GROUP(ai)][Mcells[a->mcell].adunit]++;

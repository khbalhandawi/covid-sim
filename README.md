# COVID-19 CovidSim Model

This is the COVID-19 CovidSim microsimulation model developed by the MRC Centre
for Global Infectious Disease Analysis hosted at Imperial College, London.

CovidSim models the transmission dynamics and severity of COVID-19 infections
throughout a spatially and socially structured population over time.  It enables
modelling of how intervention policies and healthcare provision affect the
<<<<<<< HEAD
spread of COVID-19.  It is used to inform health policy by making quantitative 
forecasts of death rates, and how these will vary depending on which specific 
interventions, such as social distancing, are enacted.

With parameter changes, it can be used to model other respiratory viruses, 
such as influenza.
=======
spread of COVID-19. It is used to inform health policy by making quantitative 
forecasts of death rates, and how these will vary depending on which specific 
interventions, such as social-distancing, are enacted.

With parameter changes, it can be used to model other respiratory viruses, such
as influenza.
>>>>>>> 722e5c9b

## IMPORTANT NOTES

:warning: This code is released with no support.

:warning: This model is in active development and so parameter name and
behaviours, and output file formats will change without notice.

:warning: The model is stochastic. Multiple runs with different seeds should be
undertaken to see average behaviour. This can now be done easily with the `/NR`
command line parameter. The model code behaves deterministically if run with the
same number of threads enabled and run with the same random number seends.

:warning: As with any mathematical model, it is easy to misconfigure inputs and
therefore get meaningless outputs. The Imperial College COVID-19 team only
endorses outputs it has itself generated.

## Status

[![Action Status](https://github.com/mrc-ide/covid-sim/workflows/Build%20&%20Publish%20Docker/badge.svg)](https://github.com/mrc-ide/covid-sim/actions)
[![Action Status](https://github.com/mrc-ide/covid-sim/workflows/Doxygen%20Action/badge.svg)](https://github.com/mrc-ide/covid-sim/actions)
[![Action Status](https://github.com/mrc-ide/covid-sim/workflows/CI%20for%20different%20Linux%20distributions/badge.svg)](https://github.com/mrc-ide/covid-sim/actions)
[![Action Status](https://github.com/mrc-ide/covid-sim/workflows/CI%20for%20macOS/badge.svg)](https://github.com/mrc-ide/covid-sim/actions)
[![Action Status](https://github.com/mrc-ide/covid-sim/workflows/CI%20for%20Windows/badge.svg)](https://github.com/mrc-ide/covid-sim/actions)

This model is in active development and subject to significant code changes
to:

- Enable modelling of more geographies

- Enable modelling of different intervention scenarios

- Improve performance

## Building

The model is written in C++.

The primary platforms it has been developed and tested on are Windows and Ubuntu Linux.

It should build and run on any other POSIX compliant Unix-like platform (for example macOS, other Linux distributions).  However, no active development occurs on them.

Running the model for the whole of the UK requires approximately 20GB of RAM.
Other regions will require different amounts of memory (some up to 256GB).

It is strongly recommended to build the model with OpenMP support enabled to
improve performance on multi-core processors. 24 to 32 core Xeon systems give
optimal performance for large (e.g. UK, US) populations.

See [build.md](./docs/build.md) for detailed build instructions.

### Testing

From within your build directory do:

```sh
make test
# If you want more progress indication
make test ARGS="-V"
# or
ctest -V
```

*IMPORTANT*: The test scripts use test data only are not runs reflective of
real-world situations.

## Sample Data

The directory [data](./data) contains sample data.

The Python script [run_sample.py](./data/run_sample.py) demonstrates how to
invoke CovidSim to use this data.  See the [sample README](./data/README.md) for
details on how to run the samples.

The directory [report9](./report9) contains files to allow the results tables in the Imperial College 
`Report 9 - Impact of non-pharmaceutical interventions (NPIs) to reduce COVID-19 mortality and healthcare demand`
to be reproduced.

## Documentation

Model documentation can be found in the [docs](./docs) directory.  Of
particular interest are:

- [Model Overview](./docs/model-overview.md)
- [Model Glossary](./docs/model-glossary.md)
- [Model Inputs and Outputs](./docs/inputs-and-outputs.md)
- [Interventions description](./docs/intervention-description.md)
- [R Scripts for Output Visualisation](./docs/inputs-and-outputs.md#r-summary-visualisations)

Given the entire Imperial College team is working full-time on the COVID-19
response, documentation is currently sparse. More documentation and sample files
will be added as time permits. In the coming few weeks this will include a much
more extensive set of input files to model strategies for exiting lockdown.

### Relevant papers

The following papers are relevant to the model.  Please note that some of them
may require a subscription.

- <https://www.imperial.ac.uk/media/imperial-college/medicine/sph/ide/gida-fellowships/Imperial-College-COVID19-NPI-modelling-16-03-2020.pdf>
- <https://www.nature.com/articles/nature04795>
- <https://www.nature.com/articles/nature04017>
- <https://www.pnas.org/content/105/12/4639.short>

## Copyright and Licensing

The source code for CovidSim is licensed under the GPLv3, see
[LICENSE.md](LICENSE.md).

It is Copyright Imperial College of Science, Technology and Medicine. The
lead developers are Neil Ferguson, Gemma Nedjati-Giliani and Daniel Laydon.

Additional contributions for open-sourcing made by Imperial College of
Science, Technology and Medicine, GitHub Inc, and John Carmack are copyright
the authors.

Licensing details for material from other projects may be found in
[NOTICE.md](NOTICE.md). In summary:

CovidSim includes code modified from
[RANLIB](https://people.sc.fsu.edu/~jburkardt/c_src/ranlib/ranlib.html) which
is licensed under the LGPLv3.

Sample data in the repository has been derived from the following sources:

WorldPop (www.worldpop.org - School of Geography and Environmental Science,
University of Southampton; Department of Geography and Geosciences, University
of Louisville; Departement de Geographie, Universite de Namur) and Center for
International Earth Science Information Network (CIESIN), Columbia University
(2018). Global High Resolution Population Denominators Project - Funded by The
Bill and Melinda Gates Foundation (OPP1134076).
<https://dx.doi.org/10.5258/SOTON/WP00647>

WorldPop is licensed under the Creative Commons Attribution 4.0 International
License (CC BY 4.0).  The text of the license can be found at:
<https://creativecommons.org/licenses/by/4.0/legalcode>

## Contributing

Due to time pressure on the development team, we are unable to provide user
support at this time.

If you find issues with the code please raise them in our
[Issue Tracker](https://github.com/mrc-ide/covid-sim/issues).

This repository has a code of conduct which is detailed in
[the code of conduct](./CODE_OF_CONDUCT.md).  When raising an issue in this
repository you agree to abide by the code of conduct.<|MERGE_RESOLUTION|>--- conflicted
+++ resolved
@@ -6,21 +6,12 @@
 CovidSim models the transmission dynamics and severity of COVID-19 infections
 throughout a spatially and socially structured population over time.  It enables
 modelling of how intervention policies and healthcare provision affect the
-<<<<<<< HEAD
 spread of COVID-19.  It is used to inform health policy by making quantitative 
-forecasts of death rates, and how these will vary depending on which specific 
-interventions, such as social distancing, are enacted.
+forecasts of (for example) cases, deaths and hospitalisations, and how these will 
+vary depending on which specific interventions, such as social distancing, are enacted.
 
 With parameter changes, it can be used to model other respiratory viruses, 
 such as influenza.
-=======
-spread of COVID-19. It is used to inform health policy by making quantitative 
-forecasts of death rates, and how these will vary depending on which specific 
-interventions, such as social-distancing, are enacted.
-
-With parameter changes, it can be used to model other respiratory viruses, such
-as influenza.
->>>>>>> 722e5c9b
 
 ## IMPORTANT NOTES
 

name: Build & Publish Docker
on:
  push:
    # Publish `master` as Docker `latest` image.
    branches:
      - master

    # Publish `v1.2.3` tags as releases.
    tags:
      - v*

env:
  IMAGE_NAME: covidsim

jobs:
  # Run tests.
  # See also https://docs.docker.com/docker-hub/builds/automated-testing/
  test:
    runs-on: ubuntu-latest

    steps:
      - uses: actions/checkout@v2

      - name: Run tests
        run: |
            docker build . --target test
  publish:
    needs: test
    runs-on: ubuntu-latest
    if: github.event_name == 'push'

    strategy:
      fail-fast: false

    steps:
      - name: Checkout
        uses: actions/checkout@v1

      - name: Build image
<<<<<<< HEAD
        run: docker build . --build-arg --file Dockerfile --tag image --target release
=======
        run: docker build . --file Dockerfile --tag image --target release
>>>>>>> 02fcf194

      - name: Log into registry
        run: echo "${{ secrets.GITHUB_TOKEN }}" | docker login docker.pkg.github.com -u ${{ github.actor }} --password-stdin

      - name: Push image
        run: |
          IMAGE_ID=docker.pkg.github.com/${{ github.repository }}/$IMAGE_NAME
          # Change all uppercase to lowercase
          IMAGE_ID=$(echo $IMAGE_ID | tr '[A-Z]' '[a-z]')
          # Strip git ref prefix from version
          VERSION=$(echo "${{ github.ref }}" | sed -e 's,.*/\(.*\),\1,')
          # Strip "v" prefix from tag name
          [[ "${{ github.ref }}" == "refs/tags/"* ]] && VERSION=$(echo $VERSION | sed -e 's/^v//')
          # Always tag with git sha or version tag
          echo IMAGE_ID=$IMAGE_ID
          echo VERSION=$VERSION
          docker tag image $IMAGE_ID:$VERSION
          docker push $IMAGE_ID:$VERSION
          # Use Docker `latest` tag convention for master.
          [ "$VERSION" == "master" ] && VERSION=latest
          echo IMAGE_ID=$IMAGE_ID
          echo VERSION=$VERSION
          docker tag image $IMAGE_ID:$VERSION
          docker push $IMAGE_ID:$VERSION<|MERGE_RESOLUTION|>--- conflicted
+++ resolved
@@ -37,11 +37,7 @@
         uses: actions/checkout@v1
 
       - name: Build image
-<<<<<<< HEAD
-        run: docker build . --build-arg --file Dockerfile --tag image --target release
-=======
         run: docker build . --file Dockerfile --tag image --target release
->>>>>>> 02fcf194
 
       - name: Log into registry
         run: echo "${{ secrets.GITHUB_TOKEN }}" | docker login docker.pkg.github.com -u ${{ github.actor }} --password-stdin
